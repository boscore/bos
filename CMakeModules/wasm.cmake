find_package(Wasm)

<<<<<<< HEAD
include(FindPackageHandleStandardArgs)
find_package_handle_standard_args(WASM_TOOLCHAIN DEFAULT_MSG WASM_FOUND)

if (NOT WASM_TOOLCHAIN_FOUND)
    return()
=======
if(NOT DEFINED WASM_LLVM_CONFIG)
  if(NOT "$ENV{WASM_LLVM_CONFIG}" STREQUAL "")
    set(WASM_LLVM_CONFIG "$ENV{WASM_LLVM_CONFIG}" CACHE FILEPATH "Location of llvm-config compiled with WASM support.")
  endif()
endif()

if(WASM_LLVM_CONFIG)
  execute_process(
    COMMAND ${WASM_LLVM_CONFIG} --bindir
    RESULT_VARIABLE WASM_LLVM_CONFIG_OK
    OUTPUT_VARIABLE WASM_LLVM_BIN
  )

  if("${WASM_LLVM_CONFIG_OK}" STREQUAL "0")
    string(STRIP "${WASM_LLVM_BIN}" WASM_LLVM_BIN)
    set(WASM_CLANG ${WASM_LLVM_BIN}/clang)
    set(WASM_LLC ${WASM_LLVM_BIN}/llc)
    set(WASM_LLVM_LINK ${WASM_LLVM_BIN}/llvm-link)
  endif()

else()
  set(WASM_CLANG $ENV{WASM_CLANG})
  set(WASM_LLC $ENV{WASM_LLC})
  set(WASM_LLVM_LINK $ENV{WASM_LLVM_LINK})
endif()

# TODO: Check if compiler is able to generate wasm32
if( NOT ("${WASM_CLANG}" STREQUAL "" OR "${WASM_LLC}" STREQUAL "" OR "${WASM_LLVM_LINK}" STREQUAL "") )
  set(WASM_TOOLCHAIN TRUE)
>>>>>>> d8db1d3a
endif()

macro(compile_wast)
  #read arguments include ones that we don't since arguments get forwared "as is" and we don't want to threat unknown argument names as values
  cmake_parse_arguments(ARG "NOWARNINGS" "TARGET;DESTINATION_FOLDER" "SOURCE_FILES;INCLUDE_FOLDERS;SYSTEM_INCLUDE_FOLDERS;LIBRARIES" ${ARGN})
  set(target ${ARG_TARGET})

  # NOTE: Setting SOURCE_FILE and looping over it to avoid cmake issue with compilation ${target}.bc's rule colliding with
  # linking ${target}.bc's rule
  if ("${ARG_SOURCE_FILES}" STREQUAL "")
    set(SOURCE_FILES ${target}.cpp)
  else()
    set(SOURCE_FILES ${ARG_SOURCE_FILES})
  endif()
  set(outfiles "")
  foreach(srcfile ${SOURCE_FILES})
    
    get_filename_component(outfile ${srcfile} NAME)
    get_filename_component(extension ${srcfile} EXT)
    get_filename_component(infile ${srcfile} ABSOLUTE)

    # -ffreestanding
    #   Assert that compilation targets a freestanding environment.
    #   This implies -fno-builtin. A freestanding environment is one in which the standard library may not exist, and program startup may not necessarily be at main.
    #   The most obvious example is an OS kernel.

    # -nostdlib
    #   Do not use the standard system startup files or libraries when linking.
    #   No startup files and only the libraries you specify are passed to the linker, and options specifying linkage of the system libraries, such as -static-libgcc or -shared-libgcc, are ignored.
    #   The compiler may generate calls to memcmp, memset, memcpy and memmove.
    #   These entries are usually resolved by entries in libc. These entry points should be supplied through some other mechanism when this option is specified.

    # -fno-threadsafe-statics
    #   Do not emit the extra code to use the routines specified in the C++ ABI for thread-safe initialization of local statics.
    #   You can use this option to reduce code size slightly in code that doesn’t need to be thread-safe.

    # -fno-rtti
    #   Disable generation of information about every class with virtual functions for use by the C++ run-time type identification features (dynamic_cast and typeid).

    # -fno-exceptions
    #   Disable the generation of extra code needed to propagate exceptions
    if ("${extension}" STREQUAL ".c")
      set(STDFLAG -D_XOPEN_SOURCE=700)
    else()
      set(STDFLAG "--std=c++14")
    endif()

    set(WASM_COMMAND ${WASM_CLANG} -emit-llvm -O3 ${STDFLAG} --target=wasm32 -ffreestanding
              -nostdlib -nostdlibinc -fno-threadsafe-statics -fno-rtti -fno-exceptions
              -c ${infile} -o ${outfile}.bc
    )
    if (${ARG_NOWARNINGS})
      list(APPEND WASM_COMMAND -Wno-everything)
    else()
      list(APPEND WASM_COMMAND -Weverything -Wno-c++98-compat -Wno-old-style-cast -Wno-vla -Wno-vla-extension -Wno-c++98-compat-pedantic
                  -Wno-missing-prototypes -Wno-missing-variable-declarations -Wno-packed -Wno-padded -Wno-c99-extensions)
    endif()

    foreach(folder ${ARG_INCLUDE_FOLDERS})
       list(APPEND WASM_COMMAND -I ${folder})
    endforeach()

    if ("${ARG_SYSTEM_INCLUDE_FOLDERS}" STREQUAL "")
       set (ARG_SYSTEM_INCLUDE_FOLDERS ${DEFAULT_SYSTEM_INCLUDE_FOLDERS})
    endif()
    foreach(folder ${ARG_SYSTEM_INCLUDE_FOLDERS})
       list(APPEND WASM_COMMAND -isystem ${folder})
    endforeach()

    foreach(folder ${ARG_SYSTEM_INCLUDE_FOLDERS})
       list(APPEND WASM_COMMAND -isystem ${folder})
    endforeach()

    add_custom_command(OUTPUT ${outfile}.bc
      DEPENDS ${infile}
      COMMAND ${WASM_COMMAND}
      IMPLICIT_DEPENDS CXX ${infile}
      COMMENT "Building LLVM bitcode ${outfile}.bc"
      WORKING_DIRECTORY ${CMAKE_CURRENT_BINARY_DIR}
      VERBATIM
    )
    set_property(DIRECTORY APPEND PROPERTY ADDITIONAL_MAKE_CLEAN_FILES ${outfile}.bc)
    list(APPEND outfiles ${outfile}.bc)

  endforeach(srcfile)

  set_property(DIRECTORY APPEND PROPERTY ADDITIONAL_MAKE_CLEAN_FILES ${target}.bc)

endmacro(compile_wast)

macro(add_wast_library)
  cmake_parse_arguments(ARG "NOWARNINGS" "TARGET;DESTINATION_FOLDER" "SOURCE_FILES;INCLUDE_FOLDERS;SYSTEM_INCLUDE_FOLDERS" ${ARGN})
  set(target ${ARG_TARGET})
  compile_wast(${ARGV})

  get_filename_component("${ARG_TARGET}_BC_FILENAME" "${ARG_DESTINATION_FOLDER}/${ARG_TARGET}.bc" ABSOLUTE CACHE)
  add_custom_target(${target} ALL DEPENDS ${${ARG_TARGET}_BC_FILENAME})

  add_custom_command(OUTPUT ${${ARG_TARGET}_BC_FILENAME}
    DEPENDS ${outfiles}
    COMMAND ${WASM_LLVM_LINK} -o ${${ARG_TARGET}_BC_FILENAME} ${outfiles}
    COMMENT "Linking LLVM bitcode library ${target}.bc"
    WORKING_DIRECTORY ${CMAKE_CURRENT_BINARY_DIR}
    VERBATIM
  )

endmacro(add_wast_library)

macro(add_wast_executable)
  cmake_parse_arguments(ARG "NOWARNINGS" "TARGET;DESTINATION_FOLDER;MAX_MEMORY" "SOURCE_FILES;INCLUDE_FOLDERS;SYSTEM_INCLUDE_FOLDERS;LIBRARIES" ${ARGN})
  set(target ${ARG_TARGET})
  set(DESTINATION_FOLDER ${ARG_DESTINATION_FOLDER})

  compile_wast(${ARGV})

  foreach(lib ${ARG_LIBRARIES})
     list(APPEND LIBRARIES ${${lib}_BC_FILENAME})
  endforeach()
  add_custom_command(OUTPUT ${target}.bc
    DEPENDS ${outfiles} ${ARG_LIBRARIES} ${LIBRARIES}
    COMMAND ${WASM_LLVM_LINK} -only-needed -o ${target}.bc ${outfiles} ${LIBRARIES}
    COMMENT "Linking LLVM bitcode executable ${target}.bc"
    WORKING_DIRECTORY ${CMAKE_CURRENT_BINARY_DIR}
    VERBATIM
  )

  set_property(DIRECTORY APPEND PROPERTY ADDITIONAL_MAKE_CLEAN_FILES ${target}.bc)

  add_custom_command(OUTPUT ${target}.s
    DEPENDS ${target}.bc
    COMMAND ${WASM_LLC} -thread-model=single -asm-verbose=false -o ${target}.s ${target}.bc
    COMMENT "Generating textual assembly ${target}.s"
    WORKING_DIRECTORY ${CMAKE_CURRENT_BINARY_DIR}
    VERBATIM
  )
  set_property(DIRECTORY APPEND PROPERTY ADDITIONAL_MAKE_CLEAN_FILES ${target}.s)

  if(ARG_MAX_MEMORY)
    set(MAX_MEMORY_PARAM "-m" ${ARG_MAX_MEMORY})
  endif()

  add_custom_command(OUTPUT ${DESTINATION_FOLDER}/${target}.wast
    DEPENDS ${target}.s
<<<<<<< HEAD
    COMMAND "$<TARGET_FILE:s2wasm>" -o ${DESTINATION_FOLDER}/${target}.wast -s 4096 ${MAX_MEMORY_PARAM} ${target}.s
=======
    COMMAND $<TARGET_FILE:eosio-s2wasm> -o ${DESTINATION_FOLDER}/${target}.wast -s 4096 ${MAX_MEMORY_PARAM} ${target}.s
>>>>>>> d8db1d3a
    COMMENT "Generating WAST ${target}.wast"
    WORKING_DIRECTORY ${CMAKE_CURRENT_BINARY_DIR}
    VERBATIM
  )
  set_property(DIRECTORY APPEND PROPERTY ADDITIONAL_MAKE_CLEAN_FILES ${target}.wast)
  STRING (REPLACE "." "_" TARGET_VARIABLE "${target}")

  add_custom_command(OUTPUT ${DESTINATION_FOLDER}/${target}.wast.hpp
    DEPENDS ${DESTINATION_FOLDER}/${target}.wast
    COMMAND echo "const char* const ${TARGET_VARIABLE}_wast = R\"=====("  > ${DESTINATION_FOLDER}/${target}.wast.hpp
    COMMAND cat ${DESTINATION_FOLDER}/${target}.wast >> ${DESTINATION_FOLDER}/${target}.wast.hpp
    COMMAND echo ")=====\";"  >> ${DESTINATION_FOLDER}/${target}.wast.hpp
    COMMENT "Generating ${target}.wast.hpp"
    VERBATIM
  )
  
  if (EXISTS ${CMAKE_CURRENT_SOURCE_DIR}/${target}.abi )
    add_custom_command(OUTPUT ${DESTINATION_FOLDER}/${target}.abi.hpp
      DEPENDS ${DESTINATION_FOLDER}/${target}.abi
      COMMAND echo "const char* const ${TARGET_VARIABLE}_abi = R\"=====("  > ${DESTINATION_FOLDER}/${target}.abi.hpp
      COMMAND cat ${DESTINATION_FOLDER}/${target}.abi >> ${DESTINATION_FOLDER}/${target}.abi.hpp
      COMMAND echo ")=====\";"  >> ${DESTINATION_FOLDER}/${target}.abi.hpp
      COMMENT "Generating ${target}.abi.hpp"
      VERBATIM
    )
    set_property(DIRECTORY APPEND PROPERTY ADDITIONAL_MAKE_CLEAN_FILES ${target}.abi.hpp)
    set(extra_target_dependency   ${DESTINATION_FOLDER}/${target}.abi.hpp)
  else()
  endif()
  
  add_custom_target(${target} ALL DEPENDS ${DESTINATION_FOLDER}/${target}.wast.hpp ${extra_target_dependency})
  
  set_property(DIRECTORY APPEND PROPERTY ADDITIONAL_MAKE_CLEAN_FILES ${DESTINATION_FOLDER}/${target}.wast.hpp)

  set_property(TARGET ${target} PROPERTY INCLUDE_DIRECTORIES ${ARG_INCLUDE_FOLDERS})

  set(extra_target_dependency)

endmacro(add_wast_executable)<|MERGE_RESOLUTION|>--- conflicted
+++ resolved
@@ -1,42 +1,10 @@
 find_package(Wasm)
 
-<<<<<<< HEAD
 include(FindPackageHandleStandardArgs)
 find_package_handle_standard_args(WASM_TOOLCHAIN DEFAULT_MSG WASM_FOUND)
 
 if (NOT WASM_TOOLCHAIN_FOUND)
     return()
-=======
-if(NOT DEFINED WASM_LLVM_CONFIG)
-  if(NOT "$ENV{WASM_LLVM_CONFIG}" STREQUAL "")
-    set(WASM_LLVM_CONFIG "$ENV{WASM_LLVM_CONFIG}" CACHE FILEPATH "Location of llvm-config compiled with WASM support.")
-  endif()
-endif()
-
-if(WASM_LLVM_CONFIG)
-  execute_process(
-    COMMAND ${WASM_LLVM_CONFIG} --bindir
-    RESULT_VARIABLE WASM_LLVM_CONFIG_OK
-    OUTPUT_VARIABLE WASM_LLVM_BIN
-  )
-
-  if("${WASM_LLVM_CONFIG_OK}" STREQUAL "0")
-    string(STRIP "${WASM_LLVM_BIN}" WASM_LLVM_BIN)
-    set(WASM_CLANG ${WASM_LLVM_BIN}/clang)
-    set(WASM_LLC ${WASM_LLVM_BIN}/llc)
-    set(WASM_LLVM_LINK ${WASM_LLVM_BIN}/llvm-link)
-  endif()
-
-else()
-  set(WASM_CLANG $ENV{WASM_CLANG})
-  set(WASM_LLC $ENV{WASM_LLC})
-  set(WASM_LLVM_LINK $ENV{WASM_LLVM_LINK})
-endif()
-
-# TODO: Check if compiler is able to generate wasm32
-if( NOT ("${WASM_CLANG}" STREQUAL "" OR "${WASM_LLC}" STREQUAL "" OR "${WASM_LLVM_LINK}" STREQUAL "") )
-  set(WASM_TOOLCHAIN TRUE)
->>>>>>> d8db1d3a
 endif()
 
 macro(compile_wast)
@@ -180,11 +148,7 @@
 
   add_custom_command(OUTPUT ${DESTINATION_FOLDER}/${target}.wast
     DEPENDS ${target}.s
-<<<<<<< HEAD
-    COMMAND "$<TARGET_FILE:s2wasm>" -o ${DESTINATION_FOLDER}/${target}.wast -s 4096 ${MAX_MEMORY_PARAM} ${target}.s
-=======
     COMMAND $<TARGET_FILE:eosio-s2wasm> -o ${DESTINATION_FOLDER}/${target}.wast -s 4096 ${MAX_MEMORY_PARAM} ${target}.s
->>>>>>> d8db1d3a
     COMMENT "Generating WAST ${target}.wast"
     WORKING_DIRECTORY ${CMAKE_CURRENT_BINARY_DIR}
     VERBATIM
