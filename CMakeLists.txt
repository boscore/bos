--- conflicted
+++ resolved
@@ -146,24 +146,14 @@
 
 else( WIN32 ) # Apple AND Linux
 
-    find_library(READLINE_LIBRARIES NAMES readline)
-    find_path(READLINE_INCLUDE_DIR readline/readline.h)
-    #if(NOT READLINE_INCLUDE_DIR OR NOT READLINE_LIBRARIES)
-    #  MESSAGE(FATAL_ERROR "Could not find lib readline.")
-    #endif()
     if( APPLE )
         # Apple Specific Options Here
         message( STATUS "Configuring Eos on OS X" )
-<<<<<<< HEAD
-#set( CMAKE_CXX_FLAGS "${CMAKE_C_FLAGS} -std=c++14 -Wall -Wno-invalid-partial-specialization -Wno-deprecated-declarations" )
-        set( CMAKE_CXX_FLAGS "${CMAKE_C_FLAGS} -std=c++1z -Wc++1z-extensions -Wall -Wno-deprecated-declarations" )
-=======
         set( CMAKE_CXX_FLAGS "${CMAKE_C_FLAGS} -Wall -Wno-deprecated-declarations" )
->>>>>>> a4560edd
     else( APPLE )
         # Linux Specific Options Here
         message( STATUS "Configuring Eos on Linux" )
-        set( CMAKE_CXX_FLAGS "${CMAKE_C_FLAGS} -std=c++1z -Wc++1z-extensions -Wall" )
+        set( CMAKE_CXX_FLAGS "${CMAKE_C_FLAGS} -Wall" )
         if ( FULL_STATIC_BUILD )
           set( CMAKE_EXE_LINKER_FLAGS "${CMAKE_EXE_LINKER_FLAGS} -static-libstdc++ -static-libgcc")
         endif ( FULL_STATIC_BUILD )
