cmake_minimum_required( VERSION 3.5 )

project( EOSIO )

enable_testing()

if (CMAKE_INSTALL_PREFIX_INITIALIZED_TO_DEFAULT)
   message(WARNING "CMAKE_INSTALL_PREFIX is set to default path of ${CMAKE_INSTALL_PREFIX}, resetting to ${CMAKE_INSTALL_PREFIX}/eosio")
   set(CMAKE_INSTALL_PREFIX "${CMAKE_INSTALL_PREFIX}/eosio")
elseif ("${CMAKE_INSTALL_PREFIX}" STREQUAL "/usr/local")
   message(WARNING "CMAKE_INSTALL_PREFIX is explicitly set to /usr/local. This is not recommended.")
endif()

list(APPEND CMAKE_MODULE_PATH "${CMAKE_CURRENT_SOURCE_DIR}/libraries/fc/CMakeModules")
list(APPEND CMAKE_MODULE_PATH "${CMAKE_CURRENT_SOURCE_DIR}/CMakeModules")

if (UNIX)
   if (APPLE)
<<<<<<< HEAD
      if (LLVM_DIR STREQUAL "" OR NOT LLVM_DIR)
         set(LLVM_DIR "/usr/local/opt/llvm@4/lib/cmake/llvm/")
      endif()
=======
      execute_process(COMMAND xcrun --show-sdk-path
                      OUTPUT_VARIABLE CMAKE_OSX_SYSROOT
                      OUTPUT_STRIP_TRAILING_WHITESPACE)
      list(APPEND CMAKE_PREFIX_PATH "/usr/local/opt/llvm@4")
      list(APPEND CMAKE_PREFIX_PATH "/usr/local/opt/gettext")
>>>>>>> 68451708
   endif()
endif()

include( GNUInstallDirs )
include( VersionMacros )
include( SetupTargetMacros )
include( InstallDirectoryPermissions )
include( MASSigning )

set( BLOCKCHAIN_NAME "EOSIO" )
set( CMAKE_CXX_STANDARD 14 )
set( CMAKE_CXX_EXTENSIONS ON )
set( CXX_STANDARD_REQUIRED ON)

set(VERSION_MAJOR 1)
<<<<<<< HEAD
set(VERSION_MINOR 6)
set(VERSION_PATCH 3)
=======
set(VERSION_MINOR 7)
set(VERSION_PATCH 0)
>>>>>>> 68451708

if(VERSION_SUFFIX)
    set(VERSION_FULL "${VERSION_MAJOR}.${VERSION_MINOR}.${VERSION_PATCH}-${VERSION_SUFFIX}")
else()
    set(VERSION_FULL "${VERSION_MAJOR}.${VERSION_MINOR}.${VERSION_PATCH}")
endif()

set( CLI_CLIENT_EXECUTABLE_NAME cleos )
set( NODE_EXECUTABLE_NAME nodeos )
set( KEY_STORE_EXECUTABLE_NAME keosd )
set( GUI_CLIENT_EXECUTABLE_NAME eosio )
set( CUSTOM_URL_SCHEME "gcs" )
set( INSTALLER_APP_ID "68ad7005-8eee-49c9-95ce-9eed97e5b347" )

# http://stackoverflow.com/a/18369825
if("${CMAKE_CXX_COMPILER_ID}" STREQUAL "GNU")
    if (CMAKE_CXX_COMPILER_VERSION VERSION_LESS 6.0)
        message(FATAL_ERROR "GCC version must be at least 6.0!")
    endif()
    if ("${CMAKE_GENERATOR}" STREQUAL "Ninja")
       add_compile_options(-fdiagnostics-color=always)
    endif()
elseif ("${CMAKE_CXX_COMPILER_ID}" STREQUAL "Clang" OR "${CMAKE_CXX_COMPILER_ID}" STREQUAL "AppleClang")
    if (CMAKE_CXX_COMPILER_VERSION VERSION_LESS 4.0)
        message(FATAL_ERROR "Clang version must be at least 4.0!")
    endif()
    if ("${CMAKE_GENERATOR}" STREQUAL "Ninja")
       add_compile_options(-fcolor-diagnostics)
    endif()
endif()

set(CMAKE_EXPORT_COMPILE_COMMANDS "ON")
set(BUILD_DOXYGEN FALSE CACHE BOOL "Build doxygen documentation on every make")
set(BUILD_MONGO_DB_PLUGIN FALSE CACHE BOOL "Build mongo database plugin")

# add defaults for openssl
if ("${OPENSSL_ROOT_DIR}" STREQUAL "")
   if (NOT "$ENV{OPENSSL_ROOT_DIR}" STREQUAL "")
      set(OPENSSL_ROOT_DIR $ENV{OPENSSL_ROOT_DIR})
      set(OPENSSL_INCLUDE_DIR ${OPENSSL_ROOT_DIR}/include)
   elseif (APPLE)
      set(OPENSSL_ROOT_DIR "/usr/local/opt/openssl")
      set(OPENSSL_INCLUDE_DIR "/usr/local/opt/openssl/include")
   elseif(UNIX AND NOT APPLE)
      set(OPENSSL_ROOT_DIR "/usr/include/openssl")
      set(OPENSSL_INCLUDE_DIR "/usr/include/openssl/include")
   else()
      message(FATAL_ERROR "openssl not found and don't know where to look, please specify OPENSSL_ROOT_DIR")
   endif()
endif()

if(UNIX)
  if(APPLE)
    set(whole_archive_flag "-force_load")
    set(no_whole_archive_flag "")
  else()
    set(whole_archive_flag "--whole-archive")
    set(no_whole_archive_flag "--no-whole-archive")
  endif()
else()
  set(whole_archive_flag "--whole-archive")
  set(no_whole_archive_flag "--no-whole-archive")
endif()

SET( Boost_USE_STATIC_LIBS ON CACHE STRING "ON or OFF" )
IF( WIN32 )
  SET(BOOST_ROOT $ENV{BOOST_ROOT})
  set(Boost_USE_MULTITHREADED ON)
  set(BOOST_ALL_DYN_LINK OFF) # force dynamic linking for all libraries
ENDIF(WIN32)
FIND_PACKAGE(Boost 1.67 REQUIRED COMPONENTS
    thread
    date_time
    filesystem
    system
    program_options
    serialization
    chrono
    unit_test_framework
    context
    locale
    iostreams)

if( WIN32 )

    message( STATUS "Configuring EOSIO on WIN32")
    set( DB_VERSION 60 )
    set( BDB_STATIC_LIBS 1 )

    set( ZLIB_LIBRARIES "" )
    SET( DEFAULT_EXECUTABLE_INSTALL_DIR bin/ )

    set(CRYPTO_LIB)

    #looks like this flag can have different default on some machines.
    SET(CMAKE_SHARED_LINKER_FLAGS "${CMAKE_SHARED_LINKER_FLAGS} /SAFESEH:NO")
    SET(CMAKE_EXE_LINKER_FLAGS "${CMAKE_EXE_LINKER_FLAGS} /SAFESEH:NO")

    # Probably cmake has a bug and vcxproj generated for executable in Debug conf. has disabled debug info
    set(CMAKE_EXE_LINKER_FLAGS_DEBUG "${CMAKE_EXE_LINKER_FLAGS_DEBUG} /DEBUG")

    # On windows tcl should be installed to the directory pointed by setenv.bat script
    SET(TCL_INCLUDE_PATH $ENV{TCL_ROOT}/include)
    MESSAGE(STATUS "tcl INCLUDE PATH: ${TCL_INCLUDE_PATH}")

    FIND_PACKAGE(TCL)
    MESSAGE(STATUS "tcl_library: ${TCL_LIBRARY}")

    SET(TCL_LIBS "optimized;${TCL_LIBRARY};debug;")
    get_filename_component(TCL_LIB_PATH "${TCL_LIBRARY}" PATH)
    get_filename_component(TCL_LIB_NAME "${TCL_LIBRARY}" NAME_WE)
    get_filename_component(TCL_LIB_EXT "${TCL_LIBRARY}" EXT)

    SET(TCL_LIBS "${TCL_LIBS}${TCL_LIB_PATH}/${TCL_LIB_NAME}g${TCL_LIB_EXT}")
    SET(TCL_LIBRARY ${TCL_LIBS})

else( WIN32 ) # Apple AND Linux

    if( APPLE )
        # Apple Specific Options Here
        message( STATUS "Configuring EOSIO on OS X" )
        set( CMAKE_CXX_FLAGS "${CMAKE_C_FLAGS} -Wall -Wno-deprecated-declarations" )
    else( APPLE )
        # Linux Specific Options Here
        message( STATUS "Configuring EOSIO on Linux" )
        set( CMAKE_CXX_FLAGS "${CMAKE_C_FLAGS} -Wall" )
        if ( FULL_STATIC_BUILD )
          set( CMAKE_EXE_LINKER_FLAGS "${CMAKE_EXE_LINKER_FLAGS} -static-libstdc++ -static-libgcc")
        endif ( FULL_STATIC_BUILD )

        if( "${CMAKE_CXX_COMPILER_ID}" STREQUAL "Clang" )
            if( CMAKE_CXX_COMPILER_VERSION VERSION_EQUAL 4.0.0 OR CMAKE_CXX_COMPILER_VERSION VERSION_GREATER 4.0.0 )
                set( CMAKE_CXX_FLAGS "${CMAKE_CXX_FLAGS} -Wno-invalid-partial-specialization" )
            endif()
        endif()
    endif( APPLE )

    if( "${CMAKE_GENERATOR}" STREQUAL "Ninja" )
        if( "${CMAKE_CXX_COMPILER_ID}" STREQUAL "Clang" )
            set( CMAKE_CXX_FLAGS "${CMAKE_CXX_FLAGS} -fcolor-diagnostics" )
        endif()
    endif()

    # based on http://www.delorie.com/gnu/docs/gdb/gdb_70.html
    # uncomment this line to tell GDB about macros (slows compile times)
    # set( CMAKE_CXX_FLAGS_DEBUG "${CMAKE_CXX_FLAGS_DEBUG} -gdwarf-2 -g3" )

endif( WIN32 )

set(ENABLE_COVERAGE_TESTING FALSE CACHE BOOL "Build EOSIO for code coverage analysis")

if(ENABLE_COVERAGE_TESTING)
  SET(CMAKE_CXX_FLAGS "--coverage ${CMAKE_CXX_FLAGS}")
  find_program( LCOV_PATH  lcov )
  find_program( LLVMCOV_PATH  llvm-cov )
  find_program( GENHTML_PATH NAMES genhtml)
endif()

include(utils)

if ("${CORE_SYMBOL_NAME}" STREQUAL "")
  set( CORE_SYMBOL_NAME "SYS" )
endif()
string(TOUPPER ${CORE_SYMBOL_NAME} CORE_SYMBOL_NAME)

string(LENGTH ${CORE_SYMBOL_NAME} CORE_SYMBOL_NAME_LENGTH)
if (CORE_SYMBOL_NAME_LENGTH GREATER 7)
  message(FATAL_ERROR "CORE_SYMBOL_NAME length must be between 1 and 7 characters")
endif()

message( STATUS "Using '${CORE_SYMBOL_NAME}' as CORE symbol name" )

if ("${EOSIO_ROOT_KEY}" STREQUAL "")
   set(EOSIO_ROOT_KEY "EOS6MRyAjQq8ud7hVNYcfnVPJqcVpscN5So8BhtHuGYqET5GDW5CV")
endif()

message( STATUS "Using '${EOSIO_ROOT_KEY}' as public key for 'eosio' account" )

add_subdirectory( libraries )
add_subdirectory( plugins )
add_subdirectory( programs )
add_subdirectory( scripts )
add_subdirectory( unittests )
add_subdirectory( tests )
add_subdirectory( tools )
add_subdirectory( debian )

install_directory_permissions(DIRECTORY ${CMAKE_INSTALL_FULL_SYSCONFDIR}/eosio)

install(FILES testnet.template DESTINATION ${CMAKE_INSTALL_FULL_SYSCONFDIR}/eosio/launcher)
install_directory_permissions(DIRECTORY ${CMAKE_INSTALL_FULL_SYSCONFDIR}/eosio)
install_directory_permissions(DIRECTORY ${CMAKE_INSTALL_FULL_SYSCONFDIR}/eosio/launcher)
configure_file(${CMAKE_CURRENT_SOURCE_DIR}/testnet.template ${CMAKE_CURRENT_BINARY_DIR}/etc/eosio/launcher/testnet.template COPYONLY)

configure_file(${CMAKE_CURRENT_SOURCE_DIR}/eosio.version.in ${CMAKE_CURRENT_BINARY_DIR}/eosio.version.hpp)
install(FILES ${CMAKE_CURRENT_BINARY_DIR}/eosio.version.hpp DESTINATION ${CMAKE_INSTALL_FULL_INCLUDEDIR})

set(EOS_ROOT_DIR ${CMAKE_BINARY_DIR})
configure_file(${CMAKE_SOURCE_DIR}/CMakeModules/eosio-config.cmake.in ${CMAKE_BINARY_DIR}/lib/cmake/eosio/eosio-config.cmake @ONLY)
configure_file(${CMAKE_SOURCE_DIR}/CMakeModules/EosioTesterBuild.cmake.in ${CMAKE_BINARY_DIR}/lib/cmake/eosio/EosioTester.cmake @ONLY)

set(EOS_ROOT_DIR ${CMAKE_INSTALL_PREFIX})
configure_file(${CMAKE_SOURCE_DIR}/CMakeModules/eosio-config.cmake.in ${CMAKE_BINARY_DIR}/modules/eosio-config.cmake @ONLY)
install(FILES ${CMAKE_BINARY_DIR}/modules/eosio-config.cmake DESTINATION ${CMAKE_INSTALL_FULL_LIBDIR}/cmake/eosio)
configure_file(${CMAKE_SOURCE_DIR}/CMakeModules/EosioTester.cmake.in ${CMAKE_BINARY_DIR}/modules/EosioTester.cmake @ONLY)
install(FILES ${CMAKE_BINARY_DIR}/modules/EosioTester.cmake DESTINATION ${CMAKE_INSTALL_FULL_LIBDIR}/cmake/eosio)

configure_file(${CMAKE_SOURCE_DIR}/LICENSE
               ${CMAKE_BINARY_DIR}/licenses/eosio/LICENSE COPYONLY)
configure_file(${CMAKE_SOURCE_DIR}/libraries/wabt/LICENSE
               ${CMAKE_BINARY_DIR}/licenses/eosio/LICENSE.wabt COPYONLY)
configure_file(${CMAKE_SOURCE_DIR}/libraries/softfloat/COPYING.txt
               ${CMAKE_BINARY_DIR}/licenses/eosio/LICENSE.softfloat COPYONLY)
configure_file(${CMAKE_SOURCE_DIR}/libraries/wasm-jit/LICENSE
               ${CMAKE_BINARY_DIR}/licenses/eosio/LICENSE.wavm COPYONLY)
configure_file(${CMAKE_SOURCE_DIR}/libraries/fc/secp256k1/upstream/COPYING
               ${CMAKE_BINARY_DIR}/licenses/eosio/LICENSE.secp256k1 COPYONLY)
configure_file(${CMAKE_SOURCE_DIR}/libraries/fc/src/network/LICENSE.go
               ${CMAKE_BINARY_DIR}/licenses/eosio/LICENSE.go COPYONLY)
configure_file(${CMAKE_SOURCE_DIR}/libraries/yubihsm/LICENSE
               ${CMAKE_BINARY_DIR}/licenses/eosio/LICENSE.yubihsm COPYONLY)

install(FILES LICENSE DESTINATION ${CMAKE_INSTALL_FULL_DATAROOTDIR}/licenses/eosio/ COMPONENT base)
install(FILES libraries/wabt/LICENSE DESTINATION ${CMAKE_INSTALL_FULL_DATAROOTDIR}/licenses/eosio/ RENAME LICENSE.wabt COMPONENT base)
install(FILES libraries/softfloat/COPYING.txt DESTINATION ${CMAKE_INSTALL_FULL_DATAROOTDIR}/licenses/eosio/ RENAME LICENSE.softfloat COMPONENT base)
install(FILES libraries/wasm-jit/LICENSE DESTINATION ${CMAKE_INSTALL_FULL_DATAROOTDIR}/licenses/eosio/ RENAME LICENSE.wavm COMPONENT base)
install(FILES libraries/fc/secp256k1/upstream/COPYING DESTINATION ${CMAKE_INSTALL_FULL_DATAROOTDIR}/licenses/eosio/ RENAME LICENSE.secp256k1 COMPONENT base)
install(FILES libraries/fc/src/network/LICENSE.go DESTINATION ${CMAKE_INSTALL_FULL_DATAROOTDIR}/licenses/eosio/ COMPONENT base)
install(FILES libraries/yubihsm/LICENSE DESTINATION ${CMAKE_INSTALL_FULL_DATAROOTDIR}/licenses/eosio/ RENAME LICENSE.yubihsm COMPONENT base)

add_custom_target(base-install
  COMMAND "${CMAKE_COMMAND}" --build "${CMAKE_BINARY_DIR}"
  COMMAND "${CMAKE_COMMAND}" -DCMAKE_INSTALL_COMPONENT=base -P "${CMAKE_BINARY_DIR}/cmake_install.cmake"
  USES_TERMINAL
)

get_property(_CTEST_CUSTOM_TESTS_IGNORE GLOBAL PROPERTY CTEST_CUSTOM_TESTS_IGNORE)
file(WRITE "${CMAKE_BINARY_DIR}/CTestCustom.cmake" "SET(CTEST_CUSTOM_TESTS_IGNORE ${_CTEST_CUSTOM_TESTS_IGNORE})")

include(package)
include(doxygen)<|MERGE_RESOLUTION|>--- conflicted
+++ resolved
@@ -16,17 +16,11 @@
 
 if (UNIX)
    if (APPLE)
-<<<<<<< HEAD
-      if (LLVM_DIR STREQUAL "" OR NOT LLVM_DIR)
-         set(LLVM_DIR "/usr/local/opt/llvm@4/lib/cmake/llvm/")
-      endif()
-=======
       execute_process(COMMAND xcrun --show-sdk-path
                       OUTPUT_VARIABLE CMAKE_OSX_SYSROOT
                       OUTPUT_STRIP_TRAILING_WHITESPACE)
       list(APPEND CMAKE_PREFIX_PATH "/usr/local/opt/llvm@4")
       list(APPEND CMAKE_PREFIX_PATH "/usr/local/opt/gettext")
->>>>>>> 68451708
    endif()
 endif()
 
@@ -42,13 +36,8 @@
 set( CXX_STANDARD_REQUIRED ON)
 
 set(VERSION_MAJOR 1)
-<<<<<<< HEAD
-set(VERSION_MINOR 6)
-set(VERSION_PATCH 3)
-=======
 set(VERSION_MINOR 7)
 set(VERSION_PATCH 0)
->>>>>>> 68451708
 
 if(VERSION_SUFFIX)
     set(VERSION_FULL "${VERSION_MAJOR}.${VERSION_MINOR}.${VERSION_PATCH}-${VERSION_SUFFIX}")
