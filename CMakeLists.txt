cmake_minimum_required( VERSION 3.5 )

project( EOSIO )

enable_testing()

if (CMAKE_INSTALL_PREFIX_INITIALIZED_TO_DEFAULT)
   message(WARNING "CMAKE_INSTALL_PREFIX is set to default path of ${CMAKE_INSTALL_PREFIX}, resetting to ${CMAKE_INSTALL_PREFIX}/eosio")
   set(CMAKE_INSTALL_PREFIX "${CMAKE_INSTALL_PREFIX}/eosio")
elseif ("${CMAKE_INSTALL_PREFIX}" STREQUAL "/usr/local")
   message(WARNING "CMAKE_INSTALL_PREFIX is explicitly set to /usr/local. This is not recommended.")
endif()

list(APPEND CMAKE_MODULE_PATH "${CMAKE_CURRENT_SOURCE_DIR}/libraries/fc/CMakeModules")
list(APPEND CMAKE_MODULE_PATH "${CMAKE_CURRENT_SOURCE_DIR}/CMakeModules")

if (UNIX)
   if (APPLE)
      if (LLVM_DIR STREQUAL "" OR NOT LLVM_DIR)
         set(LLVM_DIR "/usr/local/Cellar/llvm@4/4.0.1/lib/cmake/llvm")
      endif()
   endif()
endif()

include( GNUInstallDirs )
include( VersionMacros )
include( SetupTargetMacros )
include( InstallDirectoryPermissions )
include( MASSigning )

set( BLOCKCHAIN_NAME "BOS" )
set( CMAKE_CXX_STANDARD 14 )
set( CMAKE_CXX_EXTENSIONS ON )
set( CXX_STANDARD_REQUIRED ON)

set(VERSION_MAJOR 2)
set(VERSION_MINOR 0)
<<<<<<< HEAD
set(VERSION_PATCH 3)
=======
set(VERSION_PATCH 1)

>>>>>>> 7020da9f

set( CLI_CLIENT_EXECUTABLE_NAME cleos )
set( NODE_EXECUTABLE_NAME nodeos )
set( KEY_STORE_EXECUTABLE_NAME keosd )
set( GUI_CLIENT_EXECUTABLE_NAME eosio )
set( CUSTOM_URL_SCHEME "gcs" )
set( INSTALLER_APP_ID "68ad7005-8eee-49c9-95ce-9eed97e5b347" )

# http://stackoverflow.com/a/18369825
if("${CMAKE_CXX_COMPILER_ID}" STREQUAL "GNU")
    if (CMAKE_CXX_COMPILER_VERSION VERSION_LESS 6.0)
        message(FATAL_ERROR "GCC version must be at least 6.0!")
    endif()
    if ("${CMAKE_GENERATOR}" STREQUAL "Ninja")
       add_compile_options(-fdiagnostics-color=always)
    endif()
elseif ("${CMAKE_CXX_COMPILER_ID}" STREQUAL "Clang" OR "${CMAKE_CXX_COMPILER_ID}" STREQUAL "AppleClang")
    if (CMAKE_CXX_COMPILER_VERSION VERSION_LESS 4.0)
        message(FATAL_ERROR "Clang version must be at least 4.0!")
    endif()
    if ("${CMAKE_GENERATOR}" STREQUAL "Ninja")
       add_compile_options(-fcolor-diagnostics)
    endif()
endif()

set(CMAKE_EXPORT_COMPILE_COMMANDS "ON")
set(BUILD_DOXYGEN FALSE CACHE BOOL "Build doxygen documentation on every make")
set(BUILD_MONGO_DB_PLUGIN FALSE CACHE BOOL "Build mongo database plugin")

#set (USE_PCH 1)

if (USE_PCH)
  include (cotire)
endif(USE_PCH)

# add defaults for openssl
if ("${OPENSSL_ROOT_DIR}" STREQUAL "")
   if (NOT "$ENV{OPENSSL_ROOT_DIR}" STREQUAL "")
      set(OPENSSL_ROOT_DIR $ENV{OPENSSL_ROOT_DIR})
      set(OPENSSL_INCLUDE_DIR ${OPENSSL_ROOT_DIR}/include)
   elseif (APPLE)
      set(OPENSSL_ROOT_DIR "/usr/local/opt/openssl")
      set(OPENSSL_INCLUDE_DIR "/usr/local/opt/openssl/include")
   elseif(UNIX AND NOT APPLE)
      set(OPENSSL_ROOT_DIR "/usr/include/openssl")
      set(OPENSSL_INCLUDE_DIR "/usr/include/openssl/include")
   else()
      message(FATAL_ERROR "openssl not found and don't know where to look, please specify OPENSSL_ROOT_DIR")
   endif()
endif()

if(UNIX)
  if(APPLE)
    set(whole_archive_flag "-force_load")
    set(no_whole_archive_flag "")
  else()
    set(whole_archive_flag "--whole-archive")
    set(no_whole_archive_flag "--no-whole-archive")
  endif()
else()
  set(whole_archive_flag "--whole-archive")
  set(no_whole_archive_flag "--no-whole-archive")
endif()

SET( Boost_USE_STATIC_LIBS ON CACHE STRING "ON or OFF" )
IF( WIN32 )
  SET(BOOST_ROOT $ENV{BOOST_ROOT})
  set(Boost_USE_MULTITHREADED ON)
  set(BOOST_ALL_DYN_LINK OFF) # force dynamic linking for all libraries
ENDIF(WIN32)
FIND_PACKAGE(Boost 1.67 REQUIRED COMPONENTS
    thread
    date_time
    filesystem
    system
    program_options
    signals
    serialization
    chrono
    unit_test_framework
    context
    locale
    iostreams)

if( WIN32 )

    message( STATUS "Configuring EOSIO on WIN32")
    set( DB_VERSION 60 )
    set( BDB_STATIC_LIBS 1 )

    set( ZLIB_LIBRARIES "" )
    SET( DEFAULT_EXECUTABLE_INSTALL_DIR bin/ )

    set(CRYPTO_LIB)

    #looks like this flag can have different default on some machines.
    SET(CMAKE_SHARED_LINKER_FLAGS "${CMAKE_SHARED_LINKER_FLAGS} /SAFESEH:NO")
    SET(CMAKE_EXE_LINKER_FLAGS "${CMAKE_EXE_LINKER_FLAGS} /SAFESEH:NO")

    # Probably cmake has a bug and vcxproj generated for executable in Debug conf. has disabled debug info
    set(CMAKE_EXE_LINKER_FLAGS_DEBUG "${CMAKE_EXE_LINKER_FLAGS_DEBUG} /DEBUG")

    # On windows tcl should be installed to the directory pointed by setenv.bat script
    SET(TCL_INCLUDE_PATH $ENV{TCL_ROOT}/include)
    MESSAGE(STATUS "tcl INCLUDE PATH: ${TCL_INCLUDE_PATH}")

    FIND_PACKAGE(TCL)
    MESSAGE(STATUS "tcl_library: ${TCL_LIBRARY}")

    SET(TCL_LIBS "optimized;${TCL_LIBRARY};debug;")
    get_filename_component(TCL_LIB_PATH "${TCL_LIBRARY}" PATH)
    get_filename_component(TCL_LIB_NAME "${TCL_LIBRARY}" NAME_WE)
    get_filename_component(TCL_LIB_EXT "${TCL_LIBRARY}" EXT)

    SET(TCL_LIBS "${TCL_LIBS}${TCL_LIB_PATH}/${TCL_LIB_NAME}g${TCL_LIB_EXT}")
    SET(TCL_LIBRARY ${TCL_LIBS})

else( WIN32 ) # Apple AND Linux

    if( APPLE )
        # Apple Specific Options Here
        message( STATUS "Configuring EOSIO on OS X" )
        set( CMAKE_CXX_FLAGS "${CMAKE_C_FLAGS} -Wall -Wno-deprecated-declarations" )
    else( APPLE )
        # Linux Specific Options Here
        message( STATUS "Configuring EOSIO on Linux" )
        set( CMAKE_CXX_FLAGS "${CMAKE_C_FLAGS} -Wall" )
        if ( FULL_STATIC_BUILD )
          set( CMAKE_EXE_LINKER_FLAGS "${CMAKE_EXE_LINKER_FLAGS} -static-libstdc++ -static-libgcc")
        endif ( FULL_STATIC_BUILD )

        if( "${CMAKE_CXX_COMPILER_ID}" STREQUAL "Clang" )
            if( CMAKE_CXX_COMPILER_VERSION VERSION_EQUAL 4.0.0 OR CMAKE_CXX_COMPILER_VERSION VERSION_GREATER 4.0.0 )
                set( CMAKE_CXX_FLAGS "${CMAKE_CXX_FLAGS} -Wno-invalid-partial-specialization" )
            endif()
        endif()
    endif( APPLE )

    if( "${CMAKE_CXX_COMPILER_ID}" STREQUAL "GNU" )
        set( CMAKE_CXX_FLAGS "${CMAKE_CXX_FLAGS} -fno-builtin-memcmp" )
    endif()

    if( "${CMAKE_GENERATOR}" STREQUAL "Ninja" )
        if( "${CMAKE_CXX_COMPILER_ID}" STREQUAL "Clang" )
            set( CMAKE_CXX_FLAGS "${CMAKE_CXX_FLAGS} -fcolor-diagnostics" )
        endif()
    endif()

    # based on http://www.delorie.com/gnu/docs/gdb/gdb_70.html
    # uncomment this line to tell GDB about macros (slows compile times)
    # set( CMAKE_CXX_FLAGS_DEBUG "${CMAKE_CXX_FLAGS_DEBUG} -gdwarf-2 -g3" )

endif( WIN32 )

set(ENABLE_COVERAGE_TESTING FALSE CACHE BOOL "Build EOSIO for code coverage analysis")

if(ENABLE_COVERAGE_TESTING)
  SET(CMAKE_CXX_FLAGS "--coverage ${CMAKE_CXX_FLAGS}")
  find_program( LCOV_PATH  lcov )
  find_program( LLVMCOV_PATH  llvm-cov )
  find_program( GENHTML_PATH NAMES genhtml)
endif()

include(utils)
add_subdirectory( externals )

if ("${CORE_SYMBOL_NAME}" STREQUAL "")
  set( CORE_SYMBOL_NAME "SYS" )
endif()
string(TOUPPER ${CORE_SYMBOL_NAME} CORE_SYMBOL_NAME)

string(LENGTH ${CORE_SYMBOL_NAME} CORE_SYMBOL_NAME_LENGTH)
if (CORE_SYMBOL_NAME_LENGTH GREATER 7)
  message(FATAL_ERROR "CORE_SYMBOL_NAME length must be between 1 and 7 characters")
endif()

message( STATUS "Using '${CORE_SYMBOL_NAME}' as CORE symbol name" )

if ("${EOSIO_ROOT_KEY}" STREQUAL "")
   set(EOSIO_ROOT_KEY "EOS6MRyAjQq8ud7hVNYcfnVPJqcVpscN5So8BhtHuGYqET5GDW5CV")
endif()

message( STATUS "Using '${EOSIO_ROOT_KEY}' as public key for 'eosio' account" )

include(wasm)
add_subdirectory( libraries )
add_subdirectory( contracts )
add_subdirectory( plugins )
add_subdirectory( programs )
add_subdirectory( scripts )
add_subdirectory( unittests )
add_subdirectory( tests )
add_subdirectory( tools )
add_subdirectory( debian )

install_directory_permissions(DIRECTORY ${CMAKE_INSTALL_FULL_SYSCONFDIR}/eosio)

install(FILES testnet.template DESTINATION ${CMAKE_INSTALL_FULL_SYSCONFDIR}/eosio/launcher)
install_directory_permissions(DIRECTORY ${CMAKE_INSTALL_FULL_SYSCONFDIR}/eosio)
install_directory_permissions(DIRECTORY ${CMAKE_INSTALL_FULL_SYSCONFDIR}/eosio/launcher)
configure_file(${CMAKE_CURRENT_SOURCE_DIR}/testnet.template ${CMAKE_CURRENT_BINARY_DIR}/etc/eosio/launcher/testnet.template COPYONLY)

configure_file(${CMAKE_CURRENT_SOURCE_DIR}/eosio.version.in ${CMAKE_CURRENT_BINARY_DIR}/eosio.version.hpp)
install(FILES ${CMAKE_CURRENT_BINARY_DIR}/eosio.version.hpp DESTINATION ${CMAKE_INSTALL_FULL_INCLUDEDIR})

set(EOS_ROOT_DIR ${CMAKE_BINARY_DIR})
configure_file(${CMAKE_SOURCE_DIR}/CMakeModules/eosio-config.cmake.in ${CMAKE_BINARY_DIR}/lib/cmake/eosio/eosio-config.cmake @ONLY)
configure_file(${CMAKE_SOURCE_DIR}/CMakeModules/EosioTesterBuild.cmake.in ${CMAKE_BINARY_DIR}/lib/cmake/eosio/EosioTester.cmake @ONLY)

set(EOS_ROOT_DIR ${CMAKE_INSTALL_PREFIX})
configure_file(${CMAKE_SOURCE_DIR}/CMakeModules/eosio-config.cmake.in ${CMAKE_BINARY_DIR}/modules/eosio-config.cmake @ONLY)
install(FILES ${CMAKE_BINARY_DIR}/modules/eosio-config.cmake DESTINATION ${CMAKE_INSTALL_FULL_LIBDIR}/cmake/eosio)
configure_file(${CMAKE_SOURCE_DIR}/CMakeModules/EosioTester.cmake.in ${CMAKE_BINARY_DIR}/modules/EosioTester.cmake @ONLY)
install(FILES ${CMAKE_BINARY_DIR}/modules/EosioTester.cmake DESTINATION ${CMAKE_INSTALL_FULL_LIBDIR}/cmake/eosio)

configure_file(${CMAKE_SOURCE_DIR}/LICENSE 
               ${CMAKE_BINARY_DIR}/licenses/eosio/LICENSE COPYONLY)
configure_file(${CMAKE_SOURCE_DIR}/libraries/wabt/LICENSE 
               ${CMAKE_BINARY_DIR}/licenses/eosio/LICENSE.wabt COPYONLY)
configure_file(${CMAKE_SOURCE_DIR}/libraries/softfloat/COPYING.txt 
               ${CMAKE_BINARY_DIR}/licenses/eosio/LICENSE.softfloat COPYONLY)
configure_file(${CMAKE_SOURCE_DIR}/libraries/wasm-jit/LICENSE 
               ${CMAKE_BINARY_DIR}/licenses/eosio/LICENSE.wavm COPYONLY)
configure_file(${CMAKE_SOURCE_DIR}/libraries/fc/secp256k1/upstream/COPYING 
               ${CMAKE_BINARY_DIR}/licenses/eosio/LICENSE.secp256k1 COPYONLY)
configure_file(${CMAKE_SOURCE_DIR}/libraries/fc/src/network/LICENSE.go 
               ${CMAKE_BINARY_DIR}/licenses/eosio/LICENSE.go COPYONLY)
configure_file(${CMAKE_SOURCE_DIR}/externals/binaryen/LICENSE 
               ${CMAKE_BINARY_DIR}/licenses/eosio/LICENSE.binaryen COPYONLY)

install(FILES LICENSE DESTINATION ${CMAKE_INSTALL_FULL_DATAROOTDIR}/licenses/eosio/)
install(FILES libraries/wabt/LICENSE DESTINATION ${CMAKE_INSTALL_FULL_DATAROOTDIR}/licenses/eosio/ RENAME LICENSE.wabt)
install(FILES libraries/softfloat/COPYING.txt DESTINATION ${CMAKE_INSTALL_FULL_DATAROOTDIR}/licenses/eosio/ RENAME LICENSE.softfloat)
install(FILES libraries/wasm-jit/LICENSE DESTINATION ${CMAKE_INSTALL_FULL_DATAROOTDIR}/licenses/eosio/ RENAME LICENSE.wavm)
install(FILES libraries/fc/secp256k1/upstream/COPYING DESTINATION ${CMAKE_INSTALL_FULL_DATAROOTDIR}/licenses/eosio/ RENAME LICENSE.secp256k1)
install(FILES externals/binaryen/LICENSE DESTINATION ${CMAKE_INSTALL_FULL_DATAROOTDIR}/licenses/eosio/ RENAME LICENSE.binaryen)
install(FILES libraries/fc/src/network/LICENSE.go DESTINATION ${CMAKE_INSTALL_FULL_DATAROOTDIR}/licenses/eosio/ )

include(package)
include(doxygen)<|MERGE_RESOLUTION|>--- conflicted
+++ resolved
@@ -33,14 +33,10 @@
 set( CMAKE_CXX_EXTENSIONS ON )
 set( CXX_STANDARD_REQUIRED ON)
 
-set(VERSION_MAJOR 2)
+set(VERSION_MAJOR 1)
 set(VERSION_MINOR 0)
-<<<<<<< HEAD
-set(VERSION_PATCH 3)
-=======
-set(VERSION_PATCH 1)
-
->>>>>>> 7020da9f
+set(VERSION_PATCH 6)
+
 
 set( CLI_CLIENT_EXECUTABLE_NAME cleos )
 set( NODE_EXECUTABLE_NAME nodeos )
