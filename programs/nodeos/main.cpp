--- conflicted
+++ resolved
@@ -89,11 +89,7 @@
       auto root = fc::app_path();
       app().set_default_data_dir(root / "eosio/nodeos/data" );
       app().set_default_config_dir(root / "eosio/nodeos/config" );
-<<<<<<< HEAD
-      if(!app().initialize<chain_plugin, http_plugin, validator_plugin>(argc, argv))
-=======
-      if(!app().initialize<chain_plugin, http_plugin, producer_plugin, net_plugin>(argc, argv))
->>>>>>> 4e13c9d5
+      if(!app().initialize<chain_plugin, http_plugin, validator_plugin, net_plugin>(argc, argv))
          return -1;
       initialize_logging();
       ilog("nodeos version ${ver}", ("ver", eosio::utilities::common::itoh(static_cast<uint32_t>(app().version()))));
