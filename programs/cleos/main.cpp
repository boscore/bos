--- conflicted
+++ resolved
@@ -713,7 +713,6 @@
          EOSC_ASSERT( (add_code ^ remove_code) || !authority_json_or_file.empty(), "ERROR: authority should be specified unless add or remove code permission" );
 
          authority auth;
-<<<<<<< HEAD
 
          bool need_parent = parent.empty() && (permission != name("owner"));
          bool need_auth = add_code || remove_code;
@@ -723,17 +722,6 @@
             return;
          }
 
-=======
-
-         bool need_parent = parent.empty() && (permission != name("owner"));
-         bool need_auth = add_code || remove_code;
-
-         if ( !need_auth && boost::iequals(authority_json_or_file, "null") ) {
-            send_actions( { create_deleteauth(account, permission) } );
-            return;
-         }
-
->>>>>>> 56f84e54
          if ( need_parent || need_auth ) {
             fc::variant json = call(get_account_func, fc::mutable_variant_object("account_name", account.to_string()));
             auto res = json.as<eosio::chain_apis::read_only::get_account_results>();
@@ -1441,10 +1429,6 @@
                                // Less than ideal upper_bound usage preserved so cleos can still work with old buggy nodeos versions
                                // Change to newname.value when cleos no longer needs to support nodeos versions older than 1.5.0
                                ("limit", 1));
-<<<<<<< HEAD
-=======
-
->>>>>>> 56f84e54
          if ( print_json ) {
             std::cout << fc::json::to_pretty_string(rawResult) << std::endl;
             return;
