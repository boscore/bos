#include <memory>

#include <eosio/pbft_plugin/pbft_plugin.hpp>
#include <boost/asio/steady_timer.hpp>
#include <eosio/chain/pbft.hpp>
#include <eosio/chain_plugin/chain_plugin.hpp>
#include <eosio/net_plugin/net_plugin.hpp>

namespace eosio {
    static appbase::abstract_plugin &_pbft_plugin = app().register_plugin<pbft_plugin>();
    using namespace std;
    using namespace eosio::chain;

    class pbft_plugin_impl {
    public:
        unique_ptr<boost::asio::steady_timer> prepare_timer;
        unique_ptr<boost::asio::steady_timer> commit_timer;
        unique_ptr<boost::asio::steady_timer> view_change_timer;
        unique_ptr<boost::asio::steady_timer> checkpoint_timer;

        boost::asio::steady_timer::duration prepare_timeout{std::chrono::milliseconds{1000}};
        boost::asio::steady_timer::duration commit_timeout{std::chrono::milliseconds{1000}};
        boost::asio::steady_timer::duration view_change_timeout{std::chrono::seconds{10}};
        boost::asio::steady_timer::duration checkpoint_timeout{std::chrono::seconds{50}};

        void prepare_timer_tick();

        void commit_timer_tick();

        void view_change_timer_tick();

        void checkpoint_timer_tick();

    private:
<<<<<<< HEAD
        bool is_syncing();
=======
>>>>>>> 088bf07c
        bool is_replaying();
    };

    pbft_plugin::pbft_plugin() : my(new pbft_plugin_impl()) {}

    pbft_plugin::~pbft_plugin() = default;

    void pbft_plugin::set_program_options(options_description &, options_description &cfg) {
    }

    void pbft_plugin::plugin_initialize(const variables_map &options) {
        ilog("Initialize pbft plugin");
        my->prepare_timer = std::make_unique<boost::asio::steady_timer>(app().get_io_service());
        my->commit_timer = std::make_unique<boost::asio::steady_timer>(app().get_io_service());
        my->view_change_timer = std::make_unique<boost::asio::steady_timer>(app().get_io_service());
        my->checkpoint_timer = std::make_unique<boost::asio::steady_timer>(app().get_io_service());
    }

    void pbft_plugin::plugin_startup() {
        my->prepare_timer_tick();
        my->commit_timer_tick();
        my->view_change_timer_tick();
        my->checkpoint_timer_tick();
    }

    void pbft_plugin::plugin_shutdown() {
    }

    void pbft_plugin_impl::prepare_timer_tick() {
        chain::pbft_controller &pbft_ctrl = app().get_plugin<chain_plugin>().pbft_ctrl();
        prepare_timer->expires_from_now(prepare_timeout);
        prepare_timer->async_wait([&](boost::system::error_code ec) {
            prepare_timer_tick();
            if (ec) {
                wlog ("pbft plugin prepare timer tick error: ${m}", ("m", ec.message()));
            } else {
                if (!is_replaying()) pbft_ctrl.maybe_pbft_prepare();
            }
        });
    }

    void pbft_plugin_impl::commit_timer_tick() {
        chain::pbft_controller &pbft_ctrl = app().get_plugin<chain_plugin>().pbft_ctrl();
        commit_timer->expires_from_now(commit_timeout);
        commit_timer->async_wait([&](boost::system::error_code ec) {
            commit_timer_tick();
            if (ec) {
                wlog ("pbft plugin commit timer tick error: ${m}", ("m", ec.message()));
            } else {
                if (!is_replaying()) pbft_ctrl.maybe_pbft_commit();
            }
        });
    }

    void pbft_plugin_impl::view_change_timer_tick() {
        chain::pbft_controller &pbft_ctrl = app().get_plugin<chain_plugin>().pbft_ctrl();
        try {
            view_change_timer->cancel();
        } catch (boost::system::system_error &e) {
            elog("view change timer cancel error: ${e}", ("e", e.what()));
        }
        view_change_timer->expires_from_now(view_change_timeout);
        view_change_timer->async_wait([&](boost::system::error_code ec) {
            view_change_timer_tick();
            if (ec) {
                wlog ("pbft plugin view change timer tick error: ${m}", ("m", ec.message()));
            } else {
                if (!is_replaying()) pbft_ctrl.maybe_pbft_view_change();
            }
        });
    }

    void pbft_plugin_impl::checkpoint_timer_tick() {
        chain::pbft_controller &pbft_ctrl = app().get_plugin<chain_plugin>().pbft_ctrl();
        checkpoint_timer->expires_from_now(checkpoint_timeout);
        checkpoint_timer->async_wait([&](boost::system::error_code ec) {
            checkpoint_timer_tick();
            if (ec) {
                wlog ("pbft plugin checkpoint timer tick error: ${m}", ("m", ec.message()));
            } else {
                if (!is_replaying()) pbft_ctrl.send_pbft_checkpoint();
            }
        });
    }

    bool pbft_plugin_impl::is_replaying() {
        return app().get_plugin<chain_plugin>().chain().is_replaying();
    }
}<|MERGE_RESOLUTION|>--- conflicted
+++ resolved
@@ -32,10 +32,6 @@
         void checkpoint_timer_tick();
 
     private:
-<<<<<<< HEAD
-        bool is_syncing();
-=======
->>>>>>> 088bf07c
         bool is_replaying();
     };
 
