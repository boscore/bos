--- conflicted
+++ resolved
@@ -213,6 +213,7 @@
       void handle_message(const connection_ptr& c, const handshake_message& msg);
       void handle_message(const connection_ptr& c, const chain_size_message& msg);
       void handle_message(const connection_ptr& c, const go_away_message& msg );
+
       /** \name Peer Timestamps
        *  Time message handling
        *  @{
@@ -2123,11 +2124,8 @@
       auto current_endpoint = *endpoint_itr;
       ++endpoint_itr;
       c->connecting = true;
-<<<<<<< HEAD
       c->pending_message_buffer.reset();
-=======
       c->connecting_deadline = fc::time_point::now()+fc::seconds(c->connecting_timeout_in_seconds);
->>>>>>> b6382fcd
       connection_wptr weak_conn = c;
       c->socket->async_connect( current_endpoint, [weak_conn, endpoint_itr, this] ( const boost::system::error_code& err ) {
             auto c = weak_conn.lock();
@@ -2185,6 +2183,7 @@
    }
 
    bool net_plugin_impl::start_session(const connection_ptr& con) {
+
       boost::asio::ip::tcp::no_delay nodelay( true );
       boost::system::error_code ec;
       con->socket->set_option( nodelay, ec );
@@ -2518,6 +2517,7 @@
 
 
    void net_plugin_impl::handle_message(const connection_ptr& c, const handshake_message& msg) {
+
       peer_ilog(c, "received handshake_message");
       if (!is_valid(msg)) {
          peer_elog( c, "bad handshake message");
