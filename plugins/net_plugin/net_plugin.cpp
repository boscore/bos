--- conflicted
+++ resolved
@@ -115,11 +115,7 @@
    private:
       std::vector<char> compress_pbft(const std::shared_ptr<std::vector<char>>& m)const;
       std::vector<char> decompress_pbft(const std::shared_ptr<std::vector<char>>& m)const;
-<<<<<<< HEAD
       std::shared_ptr<std::vector<char>> encode_pbft_message(const net_message &msg, bool compress = false)const;
-=======
-      std::shared_ptr<std::vector<char>> encode_pbft_message(const net_message &msg)const;
->>>>>>> 1cc5e17a
    public:
       net_plugin_impl();
 
@@ -274,11 +270,7 @@
       void handle_message( connection_ptr c, const pbft_checkpoint &msg);
       void handle_message( connection_ptr c, const pbft_stable_checkpoint &msg);
       void handle_message( connection_ptr c, const checkpoint_request_message &msg);
-<<<<<<< HEAD
       void handle_message( connection_ptr c, const compressed_pbft_message &msg);
-=======
-      void handle_message( connection_ptr c, const compressed_pbft_new_view &msg);
->>>>>>> 1cc5e17a
 
       void start_conn_timer(boost::asio::steady_timer::duration du, std::weak_ptr<connection> from_connection);
       void start_txn_timer();
@@ -1171,7 +1163,7 @@
                 break;
             }
         }
-        if (drop_pbft_count) wlog("dropped ${n} outdated pbft messages", ("n",drop_pbft_count));
+
         //drop timeout messages in mem, init send buffer only when actual send happens
         //copied from a previous version of  connection::enqueue
         connection_wptr weak_this = shared_from_this();
@@ -2096,11 +2088,7 @@
       }
    }
 
-<<<<<<< HEAD
    std::shared_ptr<std::vector<char>> net_plugin_impl::encode_pbft_message(const net_message &msg, bool compress) const {
-=======
-   std::shared_ptr<std::vector<char>> net_plugin_impl::encode_pbft_message(const net_message &msg) const {
->>>>>>> 1cc5e17a
 
        uint32_t payload_size = fc::raw::pack_size( msg );
 
@@ -2114,15 +2102,10 @@
        fc::raw::pack( ds, msg );
        auto out_buffer = send_buffer;
 
-<<<<<<< HEAD
        if (compress) {
            auto compressed_msg = std::make_shared<vector<char>>(compress_pbft(send_buffer));
            auto cpnv = compressed_pbft_message{compressed_msg};
            payload_size = fc::raw::pack_size( cpnv );
-=======
-       if (msg.contains<pbft_new_view>()) {
-           payload_size = fc::raw::pack_size( msg );
->>>>>>> 1cc5e17a
 
            header = reinterpret_cast<char*>(&payload_size);
            header_size = sizeof(payload_size);
@@ -2131,12 +2114,6 @@
            auto compressed_buffer = std::make_shared<vector<char>>(buffer_size);
            fc::datastream<char*> ds( compressed_buffer->data(), buffer_size);
            ds.write( header, header_size );
-<<<<<<< HEAD
-=======
-
-           auto compressed_msg = std::make_shared<vector<char>>(compress_pbft(send_buffer));
-           auto cpnv = compressed_pbft_new_view{compressed_msg};
->>>>>>> 1cc5e17a
            fc::raw::pack( ds, &cpnv );
            out_buffer = compressed_buffer;
        }
@@ -2994,11 +2971,7 @@
 
     template<typename M>
     bool net_plugin_impl::is_pbft_msg_outdated(M const & msg) {
-        if (time_point_sec(time_point::now()) > time_point_sec(msg.timestamp) + pbft_message_TTL) {
-            wlog("received a outdated pbft message ${m}", ("m", msg));
-            return true;
-        }
-        return false;
+        return (time_point_sec(time_point::now()) > time_point_sec(msg.timestamp) + pbft_message_TTL);
     }
 
     template<typename M>
@@ -3173,7 +3146,6 @@
        pbft_incoming_new_view_channel.publish(msg);
     }
 
-<<<<<<< HEAD
     void net_plugin_impl::handle_message( connection_ptr c, const compressed_pbft_message &msg) {
 
         auto decompressed_msg = decompress_pbft(msg.content);
@@ -3188,17 +3160,6 @@
         } catch(  const fc::exception& e ) {
             edump((e.to_detail_string() ));
         }
-=======
-    void net_plugin_impl::handle_message( connection_ptr c, const compressed_pbft_new_view &msg) {
-
-        auto decompressed_new_view = decompress_pbft(msg.content);
-
-        pbft_new_view nv;
-        fc::datastream<const char *> ds(decompressed_new_view.data(), decompressed_new_view.size());
-        fc::raw::unpack(ds, nv);
-
-        handle_message(c, nv);
->>>>>>> 1cc5e17a
     }
 
     void net_plugin_impl::handle_message( connection_ptr c, const pbft_checkpoint &msg) {
@@ -3223,11 +3184,7 @@
        pbft_controller &pcc = my_impl->chain_plug->pbft_ctrl();
 
        if (pcc.pbft_db.is_valid_stable_checkpoint(msg)) {
-<<<<<<< HEAD
            fc_ilog(logger, "received stable checkpoint at ${n}, from ${v}", ("n", msg.block.block_num)("v", c->peer_name()));
-=======
-           fc_ilog(logger, "received stable checkpoint at ${n}, from ${v}", ("n", msg.block_num)("v", c->peer_name()));
->>>>>>> 1cc5e17a
            for (auto cp: msg.messages) {
                pbft_incoming_checkpoint_channel.publish(cp);
            }
