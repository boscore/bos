--- conflicted
+++ resolved
@@ -1550,22 +1550,12 @@
       // ilog( "recv trx ${n}", ("n", id) );
       if( p->expiration() < fc::time_point::now() ) return;
 
-<<<<<<< HEAD
-      const auto& id = p->id();
-=======
-      // get id via get_uncached_id() as packed_transaction.id() mutates internal transaction state
-      const auto& id = p->get_uncached_id();
->>>>>>> 62d701e3
 
       if( mark_transaction_known_by_peer( id ) )
         return;
 
-<<<<<<< HEAD
       auto ptr = std::make_shared<transaction_metadata>(p);
 
       app().get_channel<incoming::channels::transaction>().publish(ptr);
-=======
-      app().get_channel<incoming::channels::transaction>().publish(p);
->>>>>>> 62d701e3
    }
 } /// namespace eosio