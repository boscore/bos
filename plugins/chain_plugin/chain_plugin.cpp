--- conflicted
+++ resolved
@@ -678,21 +678,12 @@
          bfs::path genesis_file;
          bool genesis_timestamp_specified = false;
          fc::optional<genesis_state> existing_genesis;
-<<<<<<< HEAD
 
          if( fc::exists( my->blocks_dir / "blocks.log" ) ) {
             my->chain_config->genesis = block_log::extract_genesis_state( my->blocks_dir );
             existing_genesis = my->chain_config->genesis;
          }
 
-=======
-
-         if( fc::exists( my->blocks_dir / "blocks.log" ) ) {
-            my->chain_config->genesis = block_log::extract_genesis_state( my->blocks_dir );
-            existing_genesis = my->chain_config->genesis;
-         }
-
->>>>>>> 56f84e54
          if( options.count( "genesis-json" )) {
             genesis_file = options.at( "genesis-json" ).as<bfs::path>();
             if( genesis_file.is_relative()) {
