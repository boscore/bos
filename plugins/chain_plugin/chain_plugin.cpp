--- conflicted
+++ resolved
@@ -844,20 +844,12 @@
 }
 
 void chain_plugin_impl::on_pbft_incoming_view_change(pbft_view_change vc){
-<<<<<<< HEAD
-   ilog("received incoming pbft_view_change version: ${v}, from ${k}",("v",vc.view)("k", vc.public_key));
-=======
    ilog("received incoming pbft_view_change: ${v}", ("v",vc));
->>>>>>> 4fc0b6ad
    pbft_ctrl->on_pbft_view_change(vc);
 }
 
 void chain_plugin_impl::on_pbft_incoming_new_view(pbft_new_view nv){
-<<<<<<< HEAD
-   ilog("received incoming pbft_new_view: ${v}, from ${k}",("v",nv)("k", nv.public_key));
-=======
     ilog("received incoming pbft_new_view: ${v}",("v",nv));
->>>>>>> 4fc0b6ad
    pbft_ctrl->on_pbft_new_view(nv);
 }
 
