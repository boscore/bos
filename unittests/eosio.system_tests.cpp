#include <boost/test/unit_test.hpp>
#include <eosio/chain/contract_table_objects.hpp>
#include <eosio/chain/global_property_object.hpp>
#include <eosio/chain/resource_limits.hpp>
#include <eosio/chain/wast_to_wasm.hpp>

#include <Runtime/Runtime.h>

#include "eosio_system_tester.hpp"

using namespace eosio_system;

struct eosio_parameters : eosio::chain::chain_config {
   uint64_t  max_ram_size;
};

FC_REFLECT_DERIVED(eosio_parameters, (eosio::chain::chain_config), (max_ram_size));

BOOST_AUTO_TEST_SUITE(eosio_system_tests)

BOOST_FIXTURE_TEST_CASE( buysell, eosio_system_tester ) try {

   BOOST_REQUIRE_EQUAL( core_from_string("1000000000.0000"), get_balance( "eosio" ) + get_balance( "eosio.ramfee" ) + get_balance( "eosio.stake" ) );
   BOOST_REQUIRE_EQUAL( core_from_string("0.0000"), get_balance( "alice1111111" ) );

   transfer( "eosio", "alice1111111", core_from_string("1000.0000"), "eosio" );
   BOOST_REQUIRE_EQUAL( success(), stake( "eosio", "alice1111111", core_from_string("200.0000"), core_from_string("100.0000") ) );

   auto total = get_total_stake( "alice1111111" );
   auto init_bytes =  total["ram_bytes"].as_uint64();

   BOOST_REQUIRE_EQUAL( success(), buyram( "alice1111111", "alice1111111", core_from_string("200.0000") ) );
   BOOST_REQUIRE_EQUAL( core_from_string("800.0000"), get_balance( "alice1111111" ) );

   total = get_total_stake( "alice1111111" );
   auto bytes = total["ram_bytes"].as_uint64();
   auto bought_bytes = bytes - init_bytes;
   wdump((init_bytes)(bought_bytes)(bytes) );

   BOOST_REQUIRE_EQUAL( true, 0 < bought_bytes );

   BOOST_REQUIRE_EQUAL( success(), sellram( "alice1111111", bought_bytes ) );
   BOOST_REQUIRE_EQUAL( core_from_string("998.0050"), get_balance( "alice1111111" ) );
   total = get_total_stake( "alice1111111" );
   BOOST_REQUIRE_EQUAL( true, total["ram_bytes"].as_uint64() == init_bytes );

   transfer( "eosio", "alice1111111", core_from_string("100000000.0000"), "eosio" );
   BOOST_REQUIRE_EQUAL( core_from_string("100000998.0050"), get_balance( "alice1111111" ) );
   // alice buys ram for 10000000.0000, 0.5% = 50000.0000 go to ramfee
   // after fee 9950000.0000 go to bought bytes
   // when selling back bought bytes, pay 0.5% fee and get back 99.5% of 9950000.0000 = 9900250.0000
   // expected account after that is 90000998.0050 + 9900250.0000 = 99901248.0050 with a difference
   // of order 0.0001 due to rounding errors
   BOOST_REQUIRE_EQUAL( success(), buyram( "alice1111111", "alice1111111", core_from_string("10000000.0000") ) );
   BOOST_REQUIRE_EQUAL( core_from_string("90000998.0050"), get_balance( "alice1111111" ) );

   total = get_total_stake( "alice1111111" );
   bytes = total["ram_bytes"].as_uint64();
   bought_bytes = bytes - init_bytes;
   wdump((init_bytes)(bought_bytes)(bytes) );

   BOOST_REQUIRE_EQUAL( success(), sellram( "alice1111111", bought_bytes ) );
   total = get_total_stake( "alice1111111" );

   bytes = total["ram_bytes"].as_uint64();
   bought_bytes = bytes - init_bytes;
   wdump((init_bytes)(bought_bytes)(bytes) );

   BOOST_REQUIRE_EQUAL( true, total["ram_bytes"].as_uint64() == init_bytes );
   BOOST_REQUIRE_EQUAL( core_from_string("99901248.0044"), get_balance( "alice1111111" ) );


   BOOST_REQUIRE_EQUAL( success(), buyram( "alice1111111", "alice1111111", core_from_string("100.0000") ) );
   BOOST_REQUIRE_EQUAL( success(), buyram( "alice1111111", "alice1111111", core_from_string("100.0000") ) );
   BOOST_REQUIRE_EQUAL( success(), buyram( "alice1111111", "alice1111111", core_from_string("100.0000") ) );
   BOOST_REQUIRE_EQUAL( success(), buyram( "alice1111111", "alice1111111", core_from_string("100.0000") ) );
   BOOST_REQUIRE_EQUAL( success(), buyram( "alice1111111", "alice1111111", core_from_string("100.0000") ) );
   BOOST_REQUIRE_EQUAL( success(), buyram( "alice1111111", "alice1111111", core_from_string("10.0000") ) );
   BOOST_REQUIRE_EQUAL( success(), buyram( "alice1111111", "alice1111111", core_from_string("10.0000") ) );
   BOOST_REQUIRE_EQUAL( success(), buyram( "alice1111111", "alice1111111", core_from_string("10.0000") ) );
   BOOST_REQUIRE_EQUAL( success(), buyram( "alice1111111", "alice1111111", core_from_string("30.0000") ) );
   BOOST_REQUIRE_EQUAL( core_from_string("99900688.0044"), get_balance( "alice1111111" ) );

   auto newtotal = get_total_stake( "alice1111111" );

   auto newbytes = newtotal["ram_bytes"].as_uint64();
   bought_bytes = newbytes - bytes;
   wdump((newbytes)(bytes)(bought_bytes) );

   BOOST_REQUIRE_EQUAL( success(), sellram( "alice1111111", bought_bytes ) );
   BOOST_REQUIRE_EQUAL( core_from_string("99901242.4183"), get_balance( "alice1111111" ) );


   newtotal = get_total_stake( "alice1111111" );
   auto startbytes = newtotal["ram_bytes"].as_uint64();

   BOOST_REQUIRE_EQUAL( success(), buyram( "alice1111111", "alice1111111", core_from_string("10000000.0000") ) );
   BOOST_REQUIRE_EQUAL( success(), buyram( "alice1111111", "alice1111111", core_from_string("10000000.0000") ) );
   BOOST_REQUIRE_EQUAL( success(), buyram( "alice1111111", "alice1111111", core_from_string("10000000.0000") ) );
   BOOST_REQUIRE_EQUAL( success(), buyram( "alice1111111", "alice1111111", core_from_string("10000000.0000") ) );
   BOOST_REQUIRE_EQUAL( success(), buyram( "alice1111111", "alice1111111", core_from_string("10000000.0000") ) );
   BOOST_REQUIRE_EQUAL( success(), buyram( "alice1111111", "alice1111111", core_from_string("100000.0000") ) );
   BOOST_REQUIRE_EQUAL( success(), buyram( "alice1111111", "alice1111111", core_from_string("100000.0000") ) );
   BOOST_REQUIRE_EQUAL( success(), buyram( "alice1111111", "alice1111111", core_from_string("100000.0000") ) );
   BOOST_REQUIRE_EQUAL( success(), buyram( "alice1111111", "alice1111111", core_from_string("300000.0000") ) );
   BOOST_REQUIRE_EQUAL( core_from_string("49301242.4183"), get_balance( "alice1111111" ) );

   auto finaltotal = get_total_stake( "alice1111111" );
   auto endbytes = finaltotal["ram_bytes"].as_uint64();

   bought_bytes = endbytes - startbytes;
   wdump((startbytes)(endbytes)(bought_bytes) );

   BOOST_REQUIRE_EQUAL( success(), sellram( "alice1111111", bought_bytes ) );

   BOOST_REQUIRE_EQUAL( core_from_string("99396507.4147"), get_balance( "alice1111111" ) );

} FC_LOG_AND_RETHROW()

BOOST_FIXTURE_TEST_CASE( stake_unstake, eosio_system_tester ) try {

   BOOST_REQUIRE_EQUAL( core_from_string("1000000000.0000"), get_balance( "eosio" ) + get_balance( "eosio.ramfee" ) + get_balance( "eosio.stake" ) );
   BOOST_REQUIRE_EQUAL( core_from_string("0.0000"), get_balance( "alice1111111" ) );
   transfer( "eosio", "alice1111111", core_from_string("1000.0000"), "eosio" );

   BOOST_REQUIRE_EQUAL( core_from_string("1000.0000"), get_balance( "alice1111111" ) );
   BOOST_REQUIRE_EQUAL( success(), stake( "eosio", "alice1111111", core_from_string("200.0000"), core_from_string("100.0000") ) );

   auto total = get_total_stake("alice1111111");
   BOOST_REQUIRE_EQUAL( core_from_string("210.0000"), total["net_weight"].as<asset>());
   BOOST_REQUIRE_EQUAL( core_from_string("110.0000"), total["cpu_weight"].as<asset>());

   BOOST_REQUIRE_EQUAL( success(), stake( "alice1111111", "alice1111111", core_from_string("200.0000"), core_from_string("100.0000") ) );
   BOOST_REQUIRE_EQUAL( core_from_string("700.0000"), get_balance( "alice1111111" ) );
   BOOST_REQUIRE_EQUAL( success(), unstake( "alice1111111", "alice1111111", core_from_string("200.0000"), core_from_string("100.0000") ) );
   BOOST_REQUIRE_EQUAL( core_from_string("700.0000"), get_balance( "alice1111111" ) );

   produce_block( fc::hours(3*24-1) );
   produce_blocks(1);
   BOOST_REQUIRE_EQUAL( core_from_string("700.0000"), get_balance( "alice1111111" ) );
   //after 3 days funds should be released
   produce_block( fc::hours(1) );
   produce_blocks(1);
   BOOST_REQUIRE_EQUAL( core_from_string("1000.0000"), get_balance( "alice1111111" ) );

   BOOST_REQUIRE_EQUAL( success(), stake( "alice1111111", "bob111111111", core_from_string("200.0000"), core_from_string("100.0000") ) );
   BOOST_REQUIRE_EQUAL( core_from_string("700.0000"), get_balance( "alice1111111" ) );
   total = get_total_stake("bob111111111");
   BOOST_REQUIRE_EQUAL( core_from_string("210.0000"), total["net_weight"].as<asset>());
   BOOST_REQUIRE_EQUAL( core_from_string("110.0000"), total["cpu_weight"].as<asset>());

   total = get_total_stake( "alice1111111" );
   BOOST_REQUIRE_EQUAL( core_from_string("210.0000").get_amount(), total["net_weight"].as<asset>().get_amount() );
   BOOST_REQUIRE_EQUAL( core_from_string("110.0000").get_amount(), total["cpu_weight"].as<asset>().get_amount() );

   REQUIRE_MATCHING_OBJECT( voter( "alice1111111", core_from_string("300.0000")), get_voter_info( "alice1111111" ) );

   auto bytes = total["ram_bytes"].as_uint64();
   BOOST_REQUIRE_EQUAL( true, 0 < bytes );

   //unstake from bob111111111
   BOOST_REQUIRE_EQUAL( success(), unstake( "alice1111111", "bob111111111", core_from_string("200.0000"), core_from_string("100.0000") ) );
   total = get_total_stake("bob111111111");
   BOOST_REQUIRE_EQUAL( core_from_string("10.0000"), total["net_weight"].as<asset>());
   BOOST_REQUIRE_EQUAL( core_from_string("10.0000"), total["cpu_weight"].as<asset>());
   produce_block( fc::hours(3*24-1) );
   produce_blocks(1);
   BOOST_REQUIRE_EQUAL( core_from_string("700.0000"), get_balance( "alice1111111" ) );
   //after 3 days funds should be released
   produce_block( fc::hours(1) );
   produce_blocks(1);

   REQUIRE_MATCHING_OBJECT( voter( "alice1111111", core_from_string("0.0000") ), get_voter_info( "alice1111111" ) );
   produce_blocks(1);
   BOOST_REQUIRE_EQUAL( core_from_string("1000.0000"), get_balance( "alice1111111" ) );
} FC_LOG_AND_RETHROW()

BOOST_FIXTURE_TEST_CASE( stake_unstake_with_transfer, eosio_system_tester ) try {
   issue( "eosio", core_from_string("1000.0000"), config::system_account_name );
   issue( "eosio.stake", core_from_string("1000.0000"), config::system_account_name );
   BOOST_REQUIRE_EQUAL( core_from_string("0.0000"), get_balance( "alice1111111" ) );

   //eosio stakes for alice with transfer flag

   transfer( "eosio", "bob111111111", core_from_string("1000.0000"), "eosio" );
   BOOST_REQUIRE_EQUAL( success(), stake_with_transfer( "bob111111111", "alice1111111", core_from_string("200.0000"), core_from_string("100.0000") ) );

   //check that alice has both bandwidth and voting power
   auto total = get_total_stake("alice1111111");
   BOOST_REQUIRE_EQUAL( core_from_string("210.0000"), total["net_weight"].as<asset>());
   BOOST_REQUIRE_EQUAL( core_from_string("110.0000"), total["cpu_weight"].as<asset>());
   REQUIRE_MATCHING_OBJECT( voter( "alice1111111", core_from_string("300.0000")), get_voter_info( "alice1111111" ) );

   BOOST_REQUIRE_EQUAL( core_from_string("0.0000"), get_balance( "alice1111111" ) );

   //alice stakes for herself
   transfer( "eosio", "alice1111111", core_from_string("1000.0000"), "eosio" );
   BOOST_REQUIRE_EQUAL( success(), stake( "alice1111111", "alice1111111", core_from_string("200.0000"), core_from_string("100.0000") ) );
   //now alice's stake should be equal to transfered from eosio + own stake
   total = get_total_stake("alice1111111");
   BOOST_REQUIRE_EQUAL( core_from_string("700.0000"), get_balance( "alice1111111" ) );
   BOOST_REQUIRE_EQUAL( core_from_string("410.0000"), total["net_weight"].as<asset>());
   BOOST_REQUIRE_EQUAL( core_from_string("210.0000"), total["cpu_weight"].as<asset>());
   REQUIRE_MATCHING_OBJECT( voter( "alice1111111", core_from_string("600.0000")), get_voter_info( "alice1111111" ) );

   //alice can unstake everything (including what was transfered)
   BOOST_REQUIRE_EQUAL( success(), unstake( "alice1111111", "alice1111111", core_from_string("400.0000"), core_from_string("200.0000") ) );
   BOOST_REQUIRE_EQUAL( core_from_string("700.0000"), get_balance( "alice1111111" ) );

   edump((get_balance( "eosio.stake" )));

   produce_block( fc::hours(3*24-1) );
   produce_blocks(1);
   BOOST_REQUIRE_EQUAL( core_from_string("700.0000"), get_balance( "alice1111111" ) );
   //after 3 days funds should be released

   produce_block( fc::hours(1) );
   produce_blocks(1);

   BOOST_REQUIRE_EQUAL( core_from_string("1300.0000"), get_balance( "alice1111111" ) );

   //stake should be equal to what was staked in constructor, votring power should be 0
   total = get_total_stake("alice1111111");
   BOOST_REQUIRE_EQUAL( core_from_string("10.0000"), total["net_weight"].as<asset>());
   BOOST_REQUIRE_EQUAL( core_from_string("10.0000"), total["cpu_weight"].as<asset>());
   REQUIRE_MATCHING_OBJECT( voter( "alice1111111", core_from_string("0.0000")), get_voter_info( "alice1111111" ) );

   // Now alice stakes to bob with transfer flag
   BOOST_REQUIRE_EQUAL( success(), stake_with_transfer( "alice1111111", "bob111111111", core_from_string("100.0000"), core_from_string("100.0000") ) );

} FC_LOG_AND_RETHROW()

BOOST_FIXTURE_TEST_CASE( fail_without_auth, eosio_system_tester ) try {
   issue( "alice1111111", core_from_string("1000.0000"),  config::system_account_name );

   BOOST_REQUIRE_EQUAL( success(), stake( "eosio", "alice1111111", core_from_string("2000.0000"), core_from_string("1000.0000") ) );
   BOOST_REQUIRE_EQUAL( success(), stake( "alice1111111", "bob111111111", core_from_string("10.0000"), core_from_string("10.0000") ) );

   BOOST_REQUIRE_EQUAL( error("missing authority of alice1111111"),
                        push_action( N(alice1111111), N(delegatebw), mvo()
                                    ("from",     "alice1111111")
                                    ("receiver", "bob111111111")
                                    ("stake_net_quantity", core_from_string("10.0000"))
                                    ("stake_cpu_quantity", core_from_string("10.0000"))
                                    ("transfer", 0 )
                                    ,false
                        )
   );

   BOOST_REQUIRE_EQUAL( error("missing authority of alice1111111"),
                        push_action(N(alice1111111), N(undelegatebw), mvo()
                                    ("from",     "alice1111111")
                                    ("receiver", "bob111111111")
                                    ("unstake_net_quantity", core_from_string("200.0000"))
                                    ("unstake_cpu_quantity", core_from_string("100.0000"))
                                    ("transfer", 0 )
                                    ,false
                        )
   );
   //REQUIRE_MATCHING_OBJECT( , get_voter_info( "alice1111111" ) );
} FC_LOG_AND_RETHROW()


BOOST_FIXTURE_TEST_CASE( stake_negative, eosio_system_tester ) try {
   issue( "alice1111111", core_from_string("1000.0000"),  config::system_account_name );

   BOOST_REQUIRE_EQUAL( wasm_assert_msg("must stake a positive amount"),
                        stake( "alice1111111", core_from_string("-0.0001"), core_from_string("0.0000") )
   );

   BOOST_REQUIRE_EQUAL( wasm_assert_msg("must stake a positive amount"),
                        stake( "alice1111111", core_from_string("0.0000"), core_from_string("-0.0001") )
   );

   BOOST_REQUIRE_EQUAL( wasm_assert_msg("must stake a positive amount"),
                        stake( "alice1111111", core_from_string("00.0000"), core_from_string("00.0000") )
   );

   BOOST_REQUIRE_EQUAL( wasm_assert_msg("must stake a positive amount"),
                        stake( "alice1111111", core_from_string("0.0000"), core_from_string("00.0000") )

   );

   BOOST_REQUIRE_EQUAL( true, get_voter_info( "alice1111111" ).is_null() );
} FC_LOG_AND_RETHROW()


BOOST_FIXTURE_TEST_CASE( unstake_negative, eosio_system_tester ) try {
   issue( "alice1111111", core_from_string("1000.0000"),  config::system_account_name );

   BOOST_REQUIRE_EQUAL( success(), stake( "alice1111111", "bob111111111", core_from_string("200.0001"), core_from_string("100.0001") ) );

   auto total = get_total_stake( "bob111111111" );
   BOOST_REQUIRE_EQUAL( core_from_string("210.0001"), total["net_weight"].as<asset>());
   auto vinfo = get_voter_info("alice1111111" );
   wdump((vinfo));
   REQUIRE_MATCHING_OBJECT( voter( "alice1111111", core_from_string("300.0002") ), get_voter_info( "alice1111111" ) );


   BOOST_REQUIRE_EQUAL( wasm_assert_msg("must unstake a positive amount"),
                        unstake( "alice1111111", "bob111111111", core_from_string("-1.0000"), core_from_string("0.0000") )
   );

   BOOST_REQUIRE_EQUAL( wasm_assert_msg("must unstake a positive amount"),
                        unstake( "alice1111111", "bob111111111", core_from_string("0.0000"), core_from_string("-1.0000") )
   );

   //unstake all zeros
   BOOST_REQUIRE_EQUAL( wasm_assert_msg("must unstake a positive amount"),
                        unstake( "alice1111111", "bob111111111", core_from_string("0.0000"), core_from_string("0.0000") )

   );

} FC_LOG_AND_RETHROW()


BOOST_FIXTURE_TEST_CASE( unstake_more_than_at_stake, eosio_system_tester ) try {
   issue( "alice1111111", core_from_string("1000.0000"),  config::system_account_name );
   BOOST_REQUIRE_EQUAL( success(), stake( "alice1111111", core_from_string("200.0000"), core_from_string("100.0000") ) );

   auto total = get_total_stake( "alice1111111" );
   BOOST_REQUIRE_EQUAL( core_from_string("210.0000"), total["net_weight"].as<asset>());
   BOOST_REQUIRE_EQUAL( core_from_string("110.0000"), total["cpu_weight"].as<asset>());

   BOOST_REQUIRE_EQUAL( core_from_string("700.0000"), get_balance( "alice1111111" ) );

   //trying to unstake more net bandwith than at stake

   BOOST_REQUIRE_EQUAL( wasm_assert_msg("insufficient staked net bandwidth"),
                        unstake( "alice1111111", core_from_string("200.0001"), core_from_string("0.0000") )
   );

   //trying to unstake more cpu bandwith than at stake
   BOOST_REQUIRE_EQUAL( wasm_assert_msg("insufficient staked cpu bandwidth"),
                        unstake( "alice1111111", core_from_string("0.0000"), core_from_string("100.0001") )

   );

   //check that nothing has changed
   total = get_total_stake( "alice1111111" );
   BOOST_REQUIRE_EQUAL( core_from_string("210.0000"), total["net_weight"].as<asset>());
   BOOST_REQUIRE_EQUAL( core_from_string("110.0000"), total["cpu_weight"].as<asset>());
   BOOST_REQUIRE_EQUAL( core_from_string("700.0000"), get_balance( "alice1111111" ) );
} FC_LOG_AND_RETHROW()


BOOST_FIXTURE_TEST_CASE( delegate_to_another_user, eosio_system_tester ) try {
   issue( "alice1111111", core_from_string("1000.0000"),  config::system_account_name );

   BOOST_REQUIRE_EQUAL( success(), stake ( "alice1111111", "bob111111111", core_from_string("200.0000"), core_from_string("100.0000") ) );

   auto total = get_total_stake( "bob111111111" );
   BOOST_REQUIRE_EQUAL( core_from_string("210.0000"), total["net_weight"].as<asset>());
   BOOST_REQUIRE_EQUAL( core_from_string("110.0000"), total["cpu_weight"].as<asset>());
   BOOST_REQUIRE_EQUAL( core_from_string("700.0000"), get_balance( "alice1111111" ) );
   //all voting power goes to alice1111111
   REQUIRE_MATCHING_OBJECT( voter( "alice1111111", core_from_string("300.0000") ), get_voter_info( "alice1111111" ) );
   //but not to bob111111111
   BOOST_REQUIRE_EQUAL( true, get_voter_info( "bob111111111" ).is_null() );

   //bob111111111 should not be able to unstake what was staked by alice1111111
   BOOST_REQUIRE_EQUAL( wasm_assert_msg("insufficient staked cpu bandwidth"),
                        unstake( "bob111111111", core_from_string("0.0000"), core_from_string("10.0000") )

   );
   BOOST_REQUIRE_EQUAL( wasm_assert_msg("insufficient staked net bandwidth"),
                        unstake( "bob111111111", core_from_string("10.0000"),  core_from_string("0.0000") )
   );

   issue( "carol1111111", core_from_string("1000.0000"),  config::system_account_name );
   BOOST_REQUIRE_EQUAL( success(), stake( "carol1111111", "bob111111111", core_from_string("20.0000"), core_from_string("10.0000") ) );
   total = get_total_stake( "bob111111111" );
   BOOST_REQUIRE_EQUAL( core_from_string("230.0000"), total["net_weight"].as<asset>());
   BOOST_REQUIRE_EQUAL( core_from_string("120.0000"), total["cpu_weight"].as<asset>());
   BOOST_REQUIRE_EQUAL( core_from_string("970.0000"), get_balance( "carol1111111" ) );
   REQUIRE_MATCHING_OBJECT( voter( "carol1111111", core_from_string("30.0000") ), get_voter_info( "carol1111111" ) );

   //alice1111111 should not be able to unstake money staked by carol1111111

   BOOST_REQUIRE_EQUAL( wasm_assert_msg("insufficient staked net bandwidth"),
                        unstake( "alice1111111", "bob111111111", core_from_string("2001.0000"), core_from_string("1.0000") )
   );

   BOOST_REQUIRE_EQUAL( wasm_assert_msg("insufficient staked cpu bandwidth"),
                        unstake( "alice1111111", "bob111111111", core_from_string("1.0000"), core_from_string("101.0000") )

   );

   total = get_total_stake( "bob111111111" );
   BOOST_REQUIRE_EQUAL( core_from_string("230.0000"), total["net_weight"].as<asset>());
   BOOST_REQUIRE_EQUAL( core_from_string("120.0000"), total["cpu_weight"].as<asset>());
   //balance should not change after unsuccessfull attempts to unstake
   BOOST_REQUIRE_EQUAL( core_from_string("700.0000"), get_balance( "alice1111111" ) );
   //voting power too
   REQUIRE_MATCHING_OBJECT( voter( "alice1111111", core_from_string("300.0000") ), get_voter_info( "alice1111111" ) );
   REQUIRE_MATCHING_OBJECT( voter( "carol1111111", core_from_string("30.0000") ), get_voter_info( "carol1111111" ) );
   BOOST_REQUIRE_EQUAL( true, get_voter_info( "bob111111111" ).is_null() );
} FC_LOG_AND_RETHROW()


BOOST_FIXTURE_TEST_CASE( stake_unstake_separate, eosio_system_tester ) try {
   issue( "alice1111111", core_from_string("1000.0000"),  config::system_account_name );
   BOOST_REQUIRE_EQUAL( core_from_string("1000.0000"), get_balance( "alice1111111" ) );

   //everything at once
   BOOST_REQUIRE_EQUAL( success(), stake( "alice1111111", core_from_string("10.0000"), core_from_string("20.0000") ) );
   auto total = get_total_stake( "alice1111111" );
   BOOST_REQUIRE_EQUAL( core_from_string("20.0000"), total["net_weight"].as<asset>());
   BOOST_REQUIRE_EQUAL( core_from_string("30.0000"), total["cpu_weight"].as<asset>());

   //cpu
   BOOST_REQUIRE_EQUAL( success(), stake( "alice1111111", core_from_string("100.0000"), core_from_string("0.0000") ) );
   total = get_total_stake( "alice1111111" );
   BOOST_REQUIRE_EQUAL( core_from_string("120.0000"), total["net_weight"].as<asset>());
   BOOST_REQUIRE_EQUAL( core_from_string("30.0000"), total["cpu_weight"].as<asset>());

   //net
   BOOST_REQUIRE_EQUAL( success(), stake( "alice1111111", core_from_string("0.0000"), core_from_string("200.0000") ) );
   total = get_total_stake( "alice1111111" );
   BOOST_REQUIRE_EQUAL( core_from_string("120.0000"), total["net_weight"].as<asset>());
   BOOST_REQUIRE_EQUAL( core_from_string("230.0000"), total["cpu_weight"].as<asset>());

   //unstake cpu
   BOOST_REQUIRE_EQUAL( success(), unstake( "alice1111111", core_from_string("100.0000"), core_from_string("0.0000") ) );
   total = get_total_stake( "alice1111111" );
   BOOST_REQUIRE_EQUAL( core_from_string("20.0000"), total["net_weight"].as<asset>());
   BOOST_REQUIRE_EQUAL( core_from_string("230.0000"), total["cpu_weight"].as<asset>());

   //unstake net
   BOOST_REQUIRE_EQUAL( success(), unstake( "alice1111111", core_from_string("0.0000"), core_from_string("200.0000") ) );
   total = get_total_stake( "alice1111111" );
   BOOST_REQUIRE_EQUAL( core_from_string("20.0000"), total["net_weight"].as<asset>());
   BOOST_REQUIRE_EQUAL( core_from_string("30.0000"), total["cpu_weight"].as<asset>());
} FC_LOG_AND_RETHROW()


BOOST_FIXTURE_TEST_CASE( adding_stake_partial_unstake, eosio_system_tester ) try {
   issue( "alice1111111", core_from_string("1000.0000"),  config::system_account_name );
   BOOST_REQUIRE_EQUAL( success(), stake( "alice1111111", "bob111111111", core_from_string("200.0000"), core_from_string("100.0000") ) );

   REQUIRE_MATCHING_OBJECT( voter( "alice1111111", core_from_string("300.0000") ), get_voter_info( "alice1111111" ) );

   BOOST_REQUIRE_EQUAL( success(), stake( "alice1111111", "bob111111111", core_from_string("100.0000"), core_from_string("50.0000") ) );

   auto total = get_total_stake( "bob111111111" );
   BOOST_REQUIRE_EQUAL( core_from_string("310.0000"), total["net_weight"].as<asset>());
   BOOST_REQUIRE_EQUAL( core_from_string("160.0000"), total["cpu_weight"].as<asset>());
   REQUIRE_MATCHING_OBJECT( voter( "alice1111111", core_from_string("450.0000") ), get_voter_info( "alice1111111" ) );
   BOOST_REQUIRE_EQUAL( core_from_string("550.0000"), get_balance( "alice1111111" ) );

   //unstake a share
   BOOST_REQUIRE_EQUAL( success(), unstake( "alice1111111", "bob111111111", core_from_string("150.0000"), core_from_string("75.0000") ) );

   total = get_total_stake( "bob111111111" );
   BOOST_REQUIRE_EQUAL( core_from_string("160.0000"), total["net_weight"].as<asset>());
   BOOST_REQUIRE_EQUAL( core_from_string("85.0000"), total["cpu_weight"].as<asset>());
   REQUIRE_MATCHING_OBJECT( voter( "alice1111111", core_from_string("225.0000") ), get_voter_info( "alice1111111" ) );

   //unstake more
   BOOST_REQUIRE_EQUAL( success(), unstake( "alice1111111", "bob111111111", core_from_string("50.0000"), core_from_string("25.0000") ) );
   total = get_total_stake( "bob111111111" );
   BOOST_REQUIRE_EQUAL( core_from_string("110.0000"), total["net_weight"].as<asset>());
   BOOST_REQUIRE_EQUAL( core_from_string("60.0000"), total["cpu_weight"].as<asset>());
   REQUIRE_MATCHING_OBJECT( voter( "alice1111111", core_from_string("150.0000") ), get_voter_info( "alice1111111" ) );

   //combined amount should be available only in 3 days
   produce_block( fc::days(2) );
   produce_blocks(1);
   BOOST_REQUIRE_EQUAL( core_from_string("550.0000"), get_balance( "alice1111111" ) );
   produce_block( fc::days(1) );
   produce_blocks(1);
   BOOST_REQUIRE_EQUAL( core_from_string("850.0000"), get_balance( "alice1111111" ) );

} FC_LOG_AND_RETHROW()

BOOST_FIXTURE_TEST_CASE( stake_from_refund, eosio_system_tester ) try {
   issue( "alice1111111", core_from_string("1000.0000"),  config::system_account_name );
   BOOST_REQUIRE_EQUAL( success(), stake( "alice1111111", "bob111111111", core_from_string("200.0000"), core_from_string("100.0000") ) );

   auto total = get_total_stake( "bob111111111" );
   BOOST_REQUIRE_EQUAL( core_from_string("210.0000"), total["net_weight"].as<asset>());
   BOOST_REQUIRE_EQUAL( core_from_string("110.0000"), total["cpu_weight"].as<asset>());

   REQUIRE_MATCHING_OBJECT( voter( "alice1111111", core_from_string("300.0000") ), get_voter_info( "alice1111111" ) );
   BOOST_REQUIRE_EQUAL( core_from_string("700.0000"), get_balance( "alice1111111" ) );

   //unstake a share
   BOOST_REQUIRE_EQUAL( success(), unstake( "alice1111111", "bob111111111", core_from_string("100.0000"), core_from_string("50.0000") ) );
   total = get_total_stake( "bob111111111" );
   BOOST_REQUIRE_EQUAL( core_from_string("110.0000"), total["net_weight"].as<asset>());
   BOOST_REQUIRE_EQUAL( core_from_string("60.0000"), total["cpu_weight"].as<asset>());
   REQUIRE_MATCHING_OBJECT( voter( "alice1111111", core_from_string("150.0000") ), get_voter_info( "alice1111111" ) );
   BOOST_REQUIRE_EQUAL( core_from_string("700.0000"), get_balance( "alice1111111" ) );
   auto refund = get_refund_request( "alice1111111" );
   BOOST_REQUIRE_EQUAL( core_from_string("100.0000"), refund["net_amount"].as<asset>() );
   BOOST_REQUIRE_EQUAL( core_from_string( "50.0000"), refund["cpu_amount"].as<asset>() );
   //XXX auto request_time = refund["request_time"].as_int64();

   //stake less than pending refund, entire amount should be traken from refund
   BOOST_REQUIRE_EQUAL( success(), stake( "alice1111111", "bob111111111", core_from_string("50.0000"), core_from_string("25.0000") ) );
   total = get_total_stake( "bob111111111" );
   BOOST_REQUIRE_EQUAL( core_from_string("160.0000"), total["net_weight"].as<asset>());
   BOOST_REQUIRE_EQUAL( core_from_string("85.0000"), total["cpu_weight"].as<asset>());
   refund = get_refund_request( "alice1111111" );
   BOOST_REQUIRE_EQUAL( core_from_string("50.0000"), refund["net_amount"].as<asset>() );
   BOOST_REQUIRE_EQUAL( core_from_string("25.0000"), refund["cpu_amount"].as<asset>() );
   //request time should stay the same
   //BOOST_REQUIRE_EQUAL( request_time, refund["request_time"].as_int64() );
   //balance shoud stay the same
   BOOST_REQUIRE_EQUAL( core_from_string("700.0000"), get_balance( "alice1111111" ) );

   //stake exactly pending refund amount
   BOOST_REQUIRE_EQUAL( success(), stake( "alice1111111", "bob111111111", core_from_string("50.0000"), core_from_string("25.0000") ) );
   total = get_total_stake( "bob111111111" );
   BOOST_REQUIRE_EQUAL( core_from_string("210.0000"), total["net_weight"].as<asset>());
   BOOST_REQUIRE_EQUAL( core_from_string("110.0000"), total["cpu_weight"].as<asset>());
   //pending refund should be removed
   refund = get_refund_request( "alice1111111" );
   BOOST_TEST_REQUIRE( refund.is_null() );
   //balance shoud stay the same
   BOOST_REQUIRE_EQUAL( core_from_string("700.0000"), get_balance( "alice1111111" ) );

   //create pending refund again
   BOOST_REQUIRE_EQUAL( success(), unstake( "alice1111111", "bob111111111", core_from_string("200.0000"), core_from_string("100.0000") ) );
   total = get_total_stake( "bob111111111" );
   BOOST_REQUIRE_EQUAL( core_from_string("10.0000"), total["net_weight"].as<asset>());
   BOOST_REQUIRE_EQUAL( core_from_string("10.0000"), total["cpu_weight"].as<asset>());
   BOOST_REQUIRE_EQUAL( core_from_string("700.0000"), get_balance( "alice1111111" ) );
   refund = get_refund_request( "alice1111111" );
   BOOST_REQUIRE_EQUAL( core_from_string("200.0000"), refund["net_amount"].as<asset>() );
   BOOST_REQUIRE_EQUAL( core_from_string("100.0000"), refund["cpu_amount"].as<asset>() );

   //stake more than pending refund
   BOOST_REQUIRE_EQUAL( success(), stake( "alice1111111", "bob111111111", core_from_string("300.0000"), core_from_string("200.0000") ) );
   total = get_total_stake( "bob111111111" );
   BOOST_REQUIRE_EQUAL( core_from_string("310.0000"), total["net_weight"].as<asset>());
   BOOST_REQUIRE_EQUAL( core_from_string("210.0000"), total["cpu_weight"].as<asset>());
   refund = get_refund_request( "alice1111111" );
   BOOST_TEST_REQUIRE( refund.is_null() );
   //200 EOS should be taken from alice's account
   BOOST_REQUIRE_EQUAL( core_from_string("500.0000"), get_balance( "alice1111111" ) );

} FC_LOG_AND_RETHROW()


// Tests for voting
BOOST_FIXTURE_TEST_CASE( producer_register_unregister, eosio_system_tester ) try {
   issue( "alice1111111", core_from_string("1000.0000"),  config::system_account_name );

   fc::variant params = producer_parameters_example(1);
   auto key =  fc::crypto::public_key( std::string("EOS6MRyAjQq8ud7hVNYcfnVPJqcVpscN5So8BhtHuGYqET5GDW5CV") );
   BOOST_REQUIRE_EQUAL( success(), push_action(N(alice1111111), N(regproducer), mvo()
                                               ("producer",  "alice1111111")
                                               ("producer_key", key )
                                               ("url", "http://block.one")
                                               ("location", "0")
                        )
   );

   auto info = get_producer_info( "alice1111111" );
   BOOST_REQUIRE_EQUAL( "alice1111111", info["owner"].as_string() );
   BOOST_REQUIRE_EQUAL( 0, info["total_votes"].as_double() );
   BOOST_REQUIRE_EQUAL( "http://block.one", info["url"].as_string() );

   //call regproducer again to change parameters
   fc::variant params2 = producer_parameters_example(2);

   info = get_producer_info( "alice1111111" );
   BOOST_REQUIRE_EQUAL( "alice1111111", info["owner"].as_string() );
   BOOST_REQUIRE_EQUAL( 0, info["total_votes"].as_double() );
   BOOST_REQUIRE_EQUAL( "http://block.one", info["url"].as_string() );

   //unregister producer
   BOOST_REQUIRE_EQUAL( success(), push_action(N(alice1111111), N(unregprod), mvo()
                                               ("producer",  "alice1111111")
                        )
   );
   info = get_producer_info( "alice1111111" );
   //key should be empty
   wdump((info));
   BOOST_REQUIRE_EQUAL( fc::crypto::public_key(), fc::crypto::public_key(info["producer_key"].as_string()) );
   //everything else should stay the same
   BOOST_REQUIRE_EQUAL( "alice1111111", info["owner"].as_string() );
   BOOST_REQUIRE_EQUAL( 0, info["total_votes"].as_double() );
   BOOST_REQUIRE_EQUAL( "http://block.one", info["url"].as_string() );

   //unregister bob111111111 who is not a producer
   BOOST_REQUIRE_EQUAL( wasm_assert_msg( "producer not found" ),
                        push_action( N(bob111111111), N(unregprod), mvo()
                                     ("producer",  "bob111111111")
                        )
   );

} FC_LOG_AND_RETHROW()


BOOST_FIXTURE_TEST_CASE( vote_for_producer, eosio_system_tester, * boost::unit_test::tolerance(1e+5) ) try {
   issue( "alice1111111", core_from_string("1000.0000"),  config::system_account_name );
   fc::variant params = producer_parameters_example(1);
   BOOST_REQUIRE_EQUAL( success(), push_action( N(alice1111111), N(regproducer), mvo()
                                               ("producer",  "alice1111111")
                                               ("producer_key", get_public_key( N(alice1111111), "active") )
                                               ("url", "http://block.one")
                                               ("location", 0 )
                        )
   );
   auto prod = get_producer_info( "alice1111111" );
   BOOST_REQUIRE_EQUAL( "alice1111111", prod["owner"].as_string() );
   BOOST_REQUIRE_EQUAL( 0, prod["total_votes"].as_double() );
   BOOST_REQUIRE_EQUAL( "http://block.one", prod["url"].as_string() );

   issue( "bob111111111", core_from_string("2000.0000"),  config::system_account_name );
   issue( "carol1111111", core_from_string("3000.0000"),  config::system_account_name );

   //bob111111111 makes stake
   BOOST_REQUIRE_EQUAL( success(), stake( "bob111111111", core_from_string("11.0000"), core_from_string("0.1111") ) );
   BOOST_REQUIRE_EQUAL( core_from_string("1988.8889"), get_balance( "bob111111111" ) );
   REQUIRE_MATCHING_OBJECT( voter( "bob111111111", core_from_string("11.1111") ), get_voter_info( "bob111111111" ) );

   //bob111111111 votes for alice1111111
   BOOST_REQUIRE_EQUAL( success(), push_action(N(bob111111111), N(voteproducer), mvo()
                                               ("voter",  "bob111111111")
                                               ("proxy", name(0).to_string() )
                                               ("producers", vector<account_name>{ N(alice1111111) } )
                        )
   );

   //check that producer parameters stay the same after voting
   prod = get_producer_info( "alice1111111" );
   BOOST_TEST_REQUIRE( stake2votes(core_from_string("11.1111")) == prod["total_votes"].as_double() );
   BOOST_REQUIRE_EQUAL( "alice1111111", prod["owner"].as_string() );
   BOOST_REQUIRE_EQUAL( "http://block.one", prod["url"].as_string() );

   //carol1111111 makes stake
   BOOST_REQUIRE_EQUAL( success(), stake( "carol1111111", core_from_string("22.0000"), core_from_string("0.2222") ) );
   REQUIRE_MATCHING_OBJECT( voter( "carol1111111", core_from_string("22.2222") ), get_voter_info( "carol1111111" ) );
   BOOST_REQUIRE_EQUAL( core_from_string("2977.7778"), get_balance( "carol1111111" ) );
   //carol1111111 votes for alice1111111
   BOOST_REQUIRE_EQUAL( success(), push_action(N(carol1111111), N(voteproducer), mvo()
                                               ("voter",  "carol1111111")
                                               ("proxy", name(0).to_string() )
                                               ("producers", vector<account_name>{ N(alice1111111) } )
                        )
   );
   //new stake votes be added to alice1111111's total_votes
   prod = get_producer_info( "alice1111111" );
   BOOST_TEST_REQUIRE( stake2votes(core_from_string("33.3333")) == prod["total_votes"].as_double() );

   //bob111111111 increases his stake
   BOOST_REQUIRE_EQUAL( success(), stake( "bob111111111", core_from_string("55.0000"), core_from_string("0.5555") ) );
   //should increase alice1111111's total_votes
   prod = get_producer_info( "alice1111111" );
   BOOST_TEST_REQUIRE( stake2votes(core_from_string("88.8888")) == prod["total_votes"].as_double() );

   //carol1111111 unstakes part of the stake
   BOOST_REQUIRE_EQUAL( success(), unstake( "carol1111111", core_from_string("2.0000"), core_from_string("0.0002")/*"2.0000 EOS", "0.0002 EOS"*/ ) );

   //should decrease alice1111111's total_votes
   prod = get_producer_info( "alice1111111" );
   wdump((prod));
   BOOST_TEST_REQUIRE( stake2votes(core_from_string("86.8886")) == prod["total_votes"].as_double() );

   //bob111111111 revokes his vote
   BOOST_REQUIRE_EQUAL( success(), push_action( N(bob111111111), N(voteproducer), mvo()
                                               ("voter",  "bob111111111")
                                               ("proxy", name(0).to_string() )
                                               ("producers", vector<account_name>() )
                        )
   );
   //should decrease alice1111111's total_votes
   prod = get_producer_info( "alice1111111" );
   BOOST_TEST_REQUIRE( stake2votes(core_from_string("20.2220")) == prod["total_votes"].as_double() );
   //but eos should still be at stake
   BOOST_REQUIRE_EQUAL( core_from_string("1933.3334"), get_balance( "bob111111111" ) );

   //carol1111111 unstakes rest of eos
   BOOST_REQUIRE_EQUAL( success(), unstake( "carol1111111", core_from_string("20.0000"), core_from_string("0.2220") ) );
   //should decrease alice1111111's total_votes to zero
   prod = get_producer_info( "alice1111111" );
   BOOST_TEST_REQUIRE( 0.0 == prod["total_votes"].as_double() );

   //carol1111111 should receive funds in 3 days
   produce_block( fc::days(3) );
   produce_block();
   BOOST_REQUIRE_EQUAL( core_from_string("3000.0000"), get_balance( "carol1111111" ) );

} FC_LOG_AND_RETHROW()


BOOST_FIXTURE_TEST_CASE( unregistered_producer_voting, eosio_system_tester, * boost::unit_test::tolerance(1e+5) ) try {
   issue( "bob111111111", core_from_string("2000.0000"),  config::system_account_name );
   BOOST_REQUIRE_EQUAL( success(), stake( "bob111111111", core_from_string("13.0000"), core_from_string("0.5791") ) );
   REQUIRE_MATCHING_OBJECT( voter( "bob111111111", core_from_string("13.5791") ), get_voter_info( "bob111111111" ) );

   //bob111111111 should not be able to vote for alice1111111 who is not a producer
   BOOST_REQUIRE_EQUAL( wasm_assert_msg( "producer is not registered" ),
                        push_action( N(bob111111111), N(voteproducer), mvo()
                                    ("voter",  "bob111111111")
                                    ("proxy", name(0).to_string() )
                                    ("producers", vector<account_name>{ N(alice1111111) } )
                        )
   );

   //alice1111111 registers as a producer
   issue( "alice1111111", core_from_string("1000.0000"),  config::system_account_name );
   fc::variant params = producer_parameters_example(1);
   BOOST_REQUIRE_EQUAL( success(), push_action( N(alice1111111), N(regproducer), mvo()
                                               ("producer",  "alice1111111")
                                               ("producer_key", get_public_key( N(alice1111111), "active") )
                                               ("url", "")
                                               ("location", 0)
                        )
   );
   //and then unregisters
   BOOST_REQUIRE_EQUAL( success(), push_action( N(alice1111111), N(unregprod), mvo()
                                               ("producer",  "alice1111111")
                        )
   );
   //key should be empty
   auto prod = get_producer_info( "alice1111111" );
   BOOST_REQUIRE_EQUAL( fc::crypto::public_key(), fc::crypto::public_key(prod["producer_key"].as_string()) );

   //bob111111111 should not be able to vote for alice1111111 who is an unregistered producer
   BOOST_REQUIRE_EQUAL( wasm_assert_msg( "producer is not currently registered" ),
                        push_action( N(bob111111111), N(voteproducer), mvo()
                                    ("voter",  "bob111111111")
                                    ("proxy", name(0).to_string() )
                                    ("producers", vector<account_name>{ N(alice1111111) } )
                        )
   );

} FC_LOG_AND_RETHROW()


BOOST_FIXTURE_TEST_CASE( more_than_30_producer_voting, eosio_system_tester ) try {
   issue( "bob111111111", core_from_string("2000.0000"),  config::system_account_name );
   BOOST_REQUIRE_EQUAL( success(), stake( "bob111111111", core_from_string("13.0000"), core_from_string("0.5791") ) );
   REQUIRE_MATCHING_OBJECT( voter( "bob111111111", core_from_string("13.5791") ), get_voter_info( "bob111111111" ) );

   //bob111111111 should not be able to vote for alice1111111 who is not a producer
   BOOST_REQUIRE_EQUAL( wasm_assert_msg( "attempt to vote for too many producers" ),
                        push_action( N(bob111111111), N(voteproducer), mvo()
                                     ("voter",  "bob111111111")
                                     ("proxy", name(0).to_string() )
                                     ("producers", vector<account_name>(31, N(alice1111111)) )
                        )
   );

} FC_LOG_AND_RETHROW()


BOOST_FIXTURE_TEST_CASE( vote_same_producer_30_times, eosio_system_tester ) try {
   issue( "bob111111111", core_from_string("2000.0000"),  config::system_account_name );
   BOOST_REQUIRE_EQUAL( success(), stake( "bob111111111", core_from_string("50.0000"), core_from_string("50.0000") ) );
   REQUIRE_MATCHING_OBJECT( voter( "bob111111111", core_from_string("100.0000") ), get_voter_info( "bob111111111" ) );

   //alice1111111 becomes a producer
   issue( "alice1111111", core_from_string("1000.0000"),  config::system_account_name );
   fc::variant params = producer_parameters_example(1);
   BOOST_REQUIRE_EQUAL( success(), push_action( N(alice1111111), N(regproducer), mvo()
                                               ("producer",  "alice1111111")
                                               ("producer_key", get_public_key(N(alice1111111), "active") )
                                               ("url", "")
                                               ("location", 0)
                        )
   );

   //bob111111111 should not be able to vote for alice1111111 who is not a producer
   BOOST_REQUIRE_EQUAL( wasm_assert_msg( "producer votes must be unique and sorted" ),
                        push_action( N(bob111111111), N(voteproducer), mvo()
                                     ("voter",  "bob111111111")
                                     ("proxy", name(0).to_string() )
                                     ("producers", vector<account_name>(30, N(alice1111111)) )
                        )
   );

   auto prod = get_producer_info( "alice1111111" );
   BOOST_TEST_REQUIRE( 0 == prod["total_votes"].as_double() );

} FC_LOG_AND_RETHROW()


BOOST_FIXTURE_TEST_CASE( producer_keep_votes, eosio_system_tester, * boost::unit_test::tolerance(1e+5) ) try {
   issue( "alice1111111", core_from_string("1000.0000"),  config::system_account_name );
   fc::variant params = producer_parameters_example(1);
   vector<char> key = fc::raw::pack( get_public_key( N(alice1111111), "active" ) );
   BOOST_REQUIRE_EQUAL( success(), push_action( N(alice1111111), N(regproducer), mvo()
                                               ("producer",  "alice1111111")
                                               ("producer_key", get_public_key( N(alice1111111), "active") )
                                               ("url", "")
                                               ("location", 0)
                        )
   );

   //bob111111111 makes stake
   issue( "bob111111111", core_from_string("2000.0000"),  config::system_account_name );
   BOOST_REQUIRE_EQUAL( success(), stake( "bob111111111", core_from_string("13.0000"), core_from_string("0.5791") ) );
   REQUIRE_MATCHING_OBJECT( voter( "bob111111111", core_from_string("13.5791") ), get_voter_info( "bob111111111" ) );

   //bob111111111 votes for alice1111111
   BOOST_REQUIRE_EQUAL( success(), push_action(N(bob111111111), N(voteproducer), mvo()
                                               ("voter",  "bob111111111")
                                               ("proxy", name(0).to_string() )
                                               ("producers", vector<account_name>{ N(alice1111111) } )
                        )
   );

   auto prod = get_producer_info( "alice1111111" );
   BOOST_TEST_REQUIRE( stake2votes(core_from_string("13.5791")) == prod["total_votes"].as_double() );

   //unregister producer
   BOOST_REQUIRE_EQUAL( success(), push_action(N(alice1111111), N(unregprod), mvo()
                                               ("producer",  "alice1111111")
                        )
   );
   prod = get_producer_info( "alice1111111" );
   //key should be empty
   BOOST_REQUIRE_EQUAL( fc::crypto::public_key(), fc::crypto::public_key(prod["producer_key"].as_string()) );
   //check parameters just in case
   //REQUIRE_MATCHING_OBJECT( params, prod["prefs"]);
   //votes should stay the same
   BOOST_TEST_REQUIRE( stake2votes(core_from_string("13.5791")), prod["total_votes"].as_double() );

   //regtister the same producer again
   params = producer_parameters_example(2);
   BOOST_REQUIRE_EQUAL( success(), push_action( N(alice1111111), N(regproducer), mvo()
                                               ("producer",  "alice1111111")
                                               ("producer_key", get_public_key( N(alice1111111), "active") )
                                               ("url", "")
                                               ("location", 0)
                        )
   );
   prod = get_producer_info( "alice1111111" );
   //votes should stay the same
   BOOST_TEST_REQUIRE( stake2votes(core_from_string("13.5791")), prod["total_votes"].as_double() );

   //change parameters
   params = producer_parameters_example(3);
   BOOST_REQUIRE_EQUAL( success(), push_action( N(alice1111111), N(regproducer), mvo()
                                               ("producer",  "alice1111111")
                                               ("producer_key", get_public_key( N(alice1111111), "active") )
                                               ("url","")
                                               ("location", 0)
                        )
   );
   prod = get_producer_info( "alice1111111" );
   //votes should stay the same
   BOOST_TEST_REQUIRE( stake2votes(core_from_string("13.5791")), prod["total_votes"].as_double() );
   //check parameters just in case
   //REQUIRE_MATCHING_OBJECT( params, prod["prefs"]);

} FC_LOG_AND_RETHROW()


BOOST_FIXTURE_TEST_CASE( vote_for_two_producers, eosio_system_tester, * boost::unit_test::tolerance(1e+5) ) try {
   //alice1111111 becomes a producer
   fc::variant params = producer_parameters_example(1);
   auto key = get_public_key( N(alice1111111), "active" );
   BOOST_REQUIRE_EQUAL( success(), push_action( N(alice1111111), N(regproducer), mvo()
                                               ("producer",  "alice1111111")
                                               ("producer_key", get_public_key( N(alice1111111), "active") )
                                               ("url","")
                                               ("location", 0)
                        )
   );
   //bob111111111 becomes a producer
   params = producer_parameters_example(2);
   key = get_public_key( N(bob111111111), "active" );
   BOOST_REQUIRE_EQUAL( success(), push_action( N(bob111111111), N(regproducer), mvo()
                                               ("producer",  "bob111111111")
                                               ("producer_key", get_public_key( N(alice1111111), "active") )
                                               ("url","")
                                               ("location", 0)
                        )
   );

   //carol1111111 votes for alice1111111 and bob111111111
   issue( "carol1111111", core_from_string("1000.0000"),  config::system_account_name );
   BOOST_REQUIRE_EQUAL( success(), stake( "carol1111111", core_from_string("15.0005"), core_from_string("5.0000") ) );
   BOOST_REQUIRE_EQUAL( success(), push_action(N(carol1111111), N(voteproducer), mvo()
                                               ("voter",  "carol1111111")
                                               ("proxy", name(0).to_string() )
                                               ("producers", vector<account_name>{ N(alice1111111), N(bob111111111) } )
                        )
   );

   auto alice_info = get_producer_info( "alice1111111" );
   BOOST_TEST_REQUIRE( stake2votes(core_from_string("20.0005")) == alice_info["total_votes"].as_double() );
   auto bob_info = get_producer_info( "bob111111111" );
   BOOST_TEST_REQUIRE( stake2votes(core_from_string("20.0005")) == bob_info["total_votes"].as_double() );

   //carol1111111 votes for alice1111111 (but revokes vote for bob111111111)
   BOOST_REQUIRE_EQUAL( success(), push_action(N(carol1111111), N(voteproducer), mvo()
                                               ("voter",  "carol1111111")
                                               ("proxy", name(0).to_string() )
                                               ("producers", vector<account_name>{ N(alice1111111) } )
                        )
   );

   alice_info = get_producer_info( "alice1111111" );
   BOOST_TEST_REQUIRE( stake2votes(core_from_string("20.0005")) == alice_info["total_votes"].as_double() );
   bob_info = get_producer_info( "bob111111111" );
   BOOST_TEST_REQUIRE( 0 == bob_info["total_votes"].as_double() );

   //alice1111111 votes for herself and bob111111111
   issue( "alice1111111", core_from_string("2.0000"),  config::system_account_name );
   BOOST_REQUIRE_EQUAL( success(), stake( "alice1111111", core_from_string("1.0000"), core_from_string("1.0000") ) );
   BOOST_REQUIRE_EQUAL( success(), push_action(N(alice1111111), N(voteproducer), mvo()
                                               ("voter",  "alice1111111")
                                               ("proxy", name(0).to_string() )
                                               ("producers", vector<account_name>{ N(alice1111111), N(bob111111111) } )
                        )
   );

   alice_info = get_producer_info( "alice1111111" );
   BOOST_TEST_REQUIRE( stake2votes(core_from_string("22.0005")) == alice_info["total_votes"].as_double() );

   bob_info = get_producer_info( "bob111111111" );
   BOOST_TEST_REQUIRE( stake2votes(core_from_string("2.0000")) == bob_info["total_votes"].as_double() );

} FC_LOG_AND_RETHROW()


BOOST_FIXTURE_TEST_CASE( proxy_register_unregister_keeps_stake, eosio_system_tester ) try {
   //register proxy by first action for this user ever
   BOOST_REQUIRE_EQUAL( success(), push_action(N(alice1111111), N(regproxy), mvo()
                                               ("proxy",  "alice1111111")
                                               ("isproxy", true )
                        )
   );
   REQUIRE_MATCHING_OBJECT( proxy( "alice1111111" ), get_voter_info( "alice1111111" ) );

   //unregister proxy
   BOOST_REQUIRE_EQUAL( success(), push_action(N(alice1111111), N(regproxy), mvo()
                                               ("proxy",  "alice1111111")
                                               ("isproxy", false)
                        )
   );
   REQUIRE_MATCHING_OBJECT( voter( "alice1111111" ), get_voter_info( "alice1111111" ) );

   //stake and then register as a proxy
   issue( "bob111111111", core_from_string("1000.0000"),  config::system_account_name );
   BOOST_REQUIRE_EQUAL( success(), stake( "bob111111111", core_from_string("200.0002"), core_from_string("100.0001") ) );
   BOOST_REQUIRE_EQUAL( success(), push_action( N(bob111111111), N(regproxy), mvo()
                                               ("proxy",  "bob111111111")
                                               ("isproxy", true)
                        )
   );
   REQUIRE_MATCHING_OBJECT( proxy( "bob111111111" )( "staked", 3000003 ), get_voter_info( "bob111111111" ) );
   //unrgister and check that stake is still in place
   BOOST_REQUIRE_EQUAL( success(), push_action( N(bob111111111), N(regproxy), mvo()
                                               ("proxy",  "bob111111111")
                                               ("isproxy", false)
                        )
   );
   REQUIRE_MATCHING_OBJECT( voter( "bob111111111", core_from_string("300.0003") ), get_voter_info( "bob111111111" ) );

   //register as a proxy and then stake
   BOOST_REQUIRE_EQUAL( success(), push_action( N(carol1111111), N(regproxy), mvo()
                                               ("proxy",  "carol1111111")
                                               ("isproxy", true)
                        )
   );
   issue( "carol1111111", core_from_string("1000.0000"),  config::system_account_name );
   BOOST_REQUIRE_EQUAL( success(), stake( "carol1111111", core_from_string("246.0002"), core_from_string("531.0001") ) );
   //check that both proxy flag and stake a correct
   REQUIRE_MATCHING_OBJECT( proxy( "carol1111111" )( "staked", 7770003 ), get_voter_info( "carol1111111" ) );

   //unregister
   BOOST_REQUIRE_EQUAL( success(), push_action( N(carol1111111), N(regproxy), mvo()
                                                ("proxy",  "carol1111111")
                                                ("isproxy", false)
                        )
   );
   REQUIRE_MATCHING_OBJECT( voter( "carol1111111", core_from_string("777.0003") ), get_voter_info( "carol1111111" ) );

} FC_LOG_AND_RETHROW()


BOOST_FIXTURE_TEST_CASE( proxy_stake_unstake_keeps_proxy_flag, eosio_system_tester ) try {
   BOOST_REQUIRE_EQUAL( success(), push_action( N(alice1111111), N(regproxy), mvo()
                                               ("proxy",  "alice1111111")
                                               ("isproxy", true)
                        )
   );
   issue( "alice1111111", core_from_string("1000.0000"),  config::system_account_name );
   REQUIRE_MATCHING_OBJECT( proxy( "alice1111111" ), get_voter_info( "alice1111111" ) );

   //stake
   BOOST_REQUIRE_EQUAL( success(), stake( "alice1111111", core_from_string("100.0000"), core_from_string("50.0000") ) );
   //check that account is still a proxy
   REQUIRE_MATCHING_OBJECT( proxy( "alice1111111" )( "staked", 1500000 ), get_voter_info( "alice1111111" ) );

   //stake more
   BOOST_REQUIRE_EQUAL( success(), stake( "alice1111111", core_from_string("30.0000"), core_from_string("20.0000") ) );
   //check that account is still a proxy
   REQUIRE_MATCHING_OBJECT( proxy( "alice1111111" )("staked", 2000000 ), get_voter_info( "alice1111111" ) );

   //unstake more
   BOOST_REQUIRE_EQUAL( success(), unstake( "alice1111111", core_from_string("65.0000"), core_from_string("35.0000") ) );
   REQUIRE_MATCHING_OBJECT( proxy( "alice1111111" )("staked", 1000000 ), get_voter_info( "alice1111111" ) );

   //unstake the rest
   BOOST_REQUIRE_EQUAL( success(), unstake( "alice1111111", core_from_string("65.0000"), core_from_string("35.0000") ) );
   REQUIRE_MATCHING_OBJECT( proxy( "alice1111111" )( "staked", 0 ), get_voter_info( "alice1111111" ) );

} FC_LOG_AND_RETHROW()


BOOST_FIXTURE_TEST_CASE( proxy_actions_affect_producers, eosio_system_tester, * boost::unit_test::tolerance(1e+5) ) try {
   create_accounts_with_resources( {  N(defproducer1), N(defproducer2), N(defproducer3) } );
   BOOST_REQUIRE_EQUAL( success(), regproducer( "defproducer1", 1) );
   BOOST_REQUIRE_EQUAL( success(), regproducer( "defproducer2", 2) );
   BOOST_REQUIRE_EQUAL( success(), regproducer( "defproducer3", 3) );

   //register as a proxy
   BOOST_REQUIRE_EQUAL( success(), push_action( N(alice1111111), N(regproxy), mvo()
                                                ("proxy",  "alice1111111")
                                                ("isproxy", true)
                        )
   );

   //accumulate proxied votes
   issue( "bob111111111", core_from_string("1000.0000"),  config::system_account_name );
   BOOST_REQUIRE_EQUAL( success(), stake( "bob111111111", core_from_string("100.0002"), core_from_string("50.0001") ) );
   BOOST_REQUIRE_EQUAL( success(), push_action(N(bob111111111), N(voteproducer), mvo()
                                               ("voter",  "bob111111111")
                                               ("proxy", "alice1111111" )
                                               ("producers", vector<account_name>() )
                        )
   );
   REQUIRE_MATCHING_OBJECT( proxy( "alice1111111" )( "proxied_vote_weight", stake2votes(core_from_string("150.0003")) ), get_voter_info( "alice1111111" ) );

   //vote for producers
   BOOST_REQUIRE_EQUAL( success(), push_action(N(alice1111111), N(voteproducer), mvo()
                                               ("voter",  "alice1111111")
                                               ("proxy", name(0).to_string() )
                                               ("producers", vector<account_name>{ N(defproducer1), N(defproducer2) } )
                        )
   );
   BOOST_TEST_REQUIRE( stake2votes(core_from_string("150.0003")) == get_producer_info( "defproducer1" )["total_votes"].as_double() );
   BOOST_TEST_REQUIRE( stake2votes(core_from_string("150.0003")) == get_producer_info( "defproducer2" )["total_votes"].as_double() );
   BOOST_TEST_REQUIRE( 0 == get_producer_info( "defproducer3" )["total_votes"].as_double() );

   //vote for another producers
   BOOST_REQUIRE_EQUAL( success(), push_action(N(alice1111111), N(voteproducer), mvo()
                                               ("voter",  "alice1111111")
                                               ("proxy", name(0).to_string() )
                                               ("producers", vector<account_name>{ N(defproducer1), N(defproducer3) } )
                        )
   );
   BOOST_TEST_REQUIRE( stake2votes(core_from_string("150.0003")) == get_producer_info( "defproducer1" )["total_votes"].as_double() );
   BOOST_REQUIRE_EQUAL( 0, get_producer_info( "defproducer2" )["total_votes"].as_double() );
   BOOST_TEST_REQUIRE( stake2votes(core_from_string("150.0003")) == get_producer_info( "defproducer3" )["total_votes"].as_double() );

   //unregister proxy
   BOOST_REQUIRE_EQUAL( success(), push_action( N(alice1111111), N(regproxy), mvo()
                                                ("proxy",  "alice1111111")
                                                ("isproxy", false)
                        )
   );
   //REQUIRE_MATCHING_OBJECT( voter( "alice1111111" )( "proxied_vote_weight", stake2votes(core_from_string("150.0003")) ), get_voter_info( "alice1111111" ) );
   BOOST_REQUIRE_EQUAL( 0, get_producer_info( "defproducer1" )["total_votes"].as_double() );
   BOOST_REQUIRE_EQUAL( 0, get_producer_info( "defproducer2" )["total_votes"].as_double() );
   BOOST_REQUIRE_EQUAL( 0, get_producer_info( "defproducer3" )["total_votes"].as_double() );

   //register proxy again
   BOOST_REQUIRE_EQUAL( success(), push_action( N(alice1111111), N(regproxy), mvo()
                                                ("proxy",  "alice1111111")
                                                ("isproxy", true)
                        )
   );
   BOOST_TEST_REQUIRE( stake2votes(core_from_string("150.0003")) == get_producer_info( "defproducer1" )["total_votes"].as_double() );
   BOOST_REQUIRE_EQUAL( 0, get_producer_info( "defproducer2" )["total_votes"].as_double() );
   BOOST_TEST_REQUIRE( stake2votes(core_from_string("150.0003")) == get_producer_info( "defproducer3" )["total_votes"].as_double() );

   //stake increase by proxy itself affects producers
   issue( "alice1111111", core_from_string("1000.0000"),  config::system_account_name );
   BOOST_REQUIRE_EQUAL( success(), stake( "alice1111111", core_from_string("30.0001"), core_from_string("20.0001") ) );
   BOOST_REQUIRE_EQUAL( stake2votes(core_from_string("200.0005")), get_producer_info( "defproducer1" )["total_votes"].as_double() );
   BOOST_REQUIRE_EQUAL( 0, get_producer_info( "defproducer2" )["total_votes"].as_double() );
   BOOST_REQUIRE_EQUAL( stake2votes(core_from_string("200.0005")), get_producer_info( "defproducer3" )["total_votes"].as_double() );

   //stake decrease by proxy itself affects producers
   BOOST_REQUIRE_EQUAL( success(), unstake( "alice1111111", core_from_string("10.0001"), core_from_string("10.0001") ) );
   BOOST_TEST_REQUIRE( stake2votes(core_from_string("180.0003")) == get_producer_info( "defproducer1" )["total_votes"].as_double() );
   BOOST_REQUIRE_EQUAL( 0, get_producer_info( "defproducer2" )["total_votes"].as_double() );
   BOOST_TEST_REQUIRE( stake2votes(core_from_string("180.0003")) == get_producer_info( "defproducer3" )["total_votes"].as_double() );

} FC_LOG_AND_RETHROW()

BOOST_FIXTURE_TEST_CASE(producer_pay, eosio_system_tester, * boost::unit_test::tolerance(1e-10)) try {

   const double continuous_rate = 4.879 / 100.;
   const double usecs_per_year  = 52 * 7 * 24 * 3600 * 1000000ll;
   const double secs_per_year   = 52 * 7 * 24 * 3600;


   const asset large_asset = core_from_string("80.0000");
   create_account_with_resources( N(defproducera), config::system_account_name, core_from_string("1.0000"), false, large_asset, large_asset );
   create_account_with_resources( N(defproducerb), config::system_account_name, core_from_string("1.0000"), false, large_asset, large_asset );
   create_account_with_resources( N(defproducerc), config::system_account_name, core_from_string("1.0000"), false, large_asset, large_asset );

   create_account_with_resources( N(producvotera), config::system_account_name, core_from_string("1.0000"), false, large_asset, large_asset );
   create_account_with_resources( N(producvoterb), config::system_account_name, core_from_string("1.0000"), false, large_asset, large_asset );

   BOOST_REQUIRE_EQUAL(success(), regproducer(N(defproducera)));
   auto prod = get_producer_info( N(defproducera) );
   BOOST_REQUIRE_EQUAL("defproducera", prod["owner"].as_string());
   BOOST_REQUIRE_EQUAL(0, prod["total_votes"].as_double());

   transfer( config::system_account_name, "producvotera", core_from_string("400000000.0000"), config::system_account_name);
   BOOST_REQUIRE_EQUAL(success(), stake("producvotera", core_from_string("100000000.0000"), core_from_string("100000000.0000")));

   BOOST_REQUIRE_EQUAL(success(), push_action(N(producvotera), N(voteproducer), mvo()
                                              ("voter",  "producvotera")
                                              ("proxy", name(0).to_string())
                                              ("producers", vector<account_name>{ N(defproducera) })
                                              )
                       );

   // defproducera is the only active producer
   // produce enough blocks so new schedule kicks in and defproducera produces some blocks
   {
      produce_blocks(50);

      const auto     initial_global_state      = get_global_state();
      const uint64_t initial_claim_time        = initial_global_state["last_pervote_bucket_fill"].as_uint64();
      const int64_t  initial_pervote_bucket    = initial_global_state["pervote_bucket"].as<int64_t>();
      const int64_t  initial_perblock_bucket   = initial_global_state["perblock_bucket"].as<int64_t>();
      const int64_t  initial_savings           = initial_global_state["savings"].as<int64_t>();
      const uint32_t initial_tot_unpaid_blocks = initial_global_state["total_unpaid_blocks"].as<uint32_t>();

      prod = get_producer_info("defproducera");
      const uint32_t unpaid_blocks = prod["unpaid_blocks"].as<uint32_t>();
      BOOST_REQUIRE(1 < unpaid_blocks);
      BOOST_REQUIRE_EQUAL(0, prod["last_claim_time"].as<uint64_t>());

      BOOST_REQUIRE_EQUAL(initial_tot_unpaid_blocks, unpaid_blocks);

      const asset initial_supply  = get_token_supply();
      const asset initial_balance = get_balance(N(defproducera));

      BOOST_REQUIRE_EQUAL(success(), push_action(N(defproducera), N(claimrewards), mvo()("owner", "defproducera")));

      const auto global_state          = get_global_state();
      const uint64_t claim_time        = global_state["last_pervote_bucket_fill"].as_uint64();
      const int64_t  pervote_bucket    = global_state["pervote_bucket"].as<int64_t>();
      const int64_t  perblock_bucket   = global_state["perblock_bucket"].as<int64_t>();
      const int64_t  savings           = global_state["savings"].as<int64_t>();
      const uint32_t tot_unpaid_blocks = global_state["total_unpaid_blocks"].as<uint32_t>();


      prod = get_producer_info("defproducera");
      BOOST_REQUIRE_EQUAL(1, prod["unpaid_blocks"].as<uint32_t>());
      BOOST_REQUIRE_EQUAL(1, tot_unpaid_blocks);
      const asset supply  = get_token_supply();
      const asset balance = get_balance(N(defproducera));

      BOOST_REQUIRE_EQUAL(claim_time, prod["last_claim_time"].as<uint64_t>());

      auto usecs_between_fills = claim_time - initial_claim_time;
      int32_t secs_between_fills = usecs_between_fills/1000000;

      BOOST_REQUIRE_EQUAL(0, initial_savings);
      BOOST_REQUIRE_EQUAL(0, initial_perblock_bucket);
      BOOST_REQUIRE_EQUAL(0, initial_pervote_bucket);

      BOOST_REQUIRE_EQUAL(int64_t( ( initial_supply.get_amount() * double(secs_between_fills) * continuous_rate ) / secs_per_year ),
                          supply.get_amount() - initial_supply.get_amount());
      BOOST_REQUIRE_EQUAL(int64_t( ( initial_supply.get_amount() * double(secs_between_fills) * (4.   * continuous_rate/ 5.) / secs_per_year ) ),
                          savings - initial_savings);
      BOOST_REQUIRE_EQUAL(int64_t( ( initial_supply.get_amount() * double(secs_between_fills) * (0.25 * continuous_rate/ 5.) / secs_per_year ) ),
                          balance.get_amount() - initial_balance.get_amount());

      int64_t from_perblock_bucket = int64_t( initial_supply.get_amount() * double(secs_between_fills) * (0.25 * continuous_rate/ 5.) / secs_per_year ) ;
      int64_t from_pervote_bucket  = int64_t( initial_supply.get_amount() * double(secs_between_fills) * (0.75 * continuous_rate/ 5.) / secs_per_year ) ;


      if (from_pervote_bucket >= 100 * 10000) {
         BOOST_REQUIRE_EQUAL(from_perblock_bucket + from_pervote_bucket, balance.get_amount() - initial_balance.get_amount());
         BOOST_REQUIRE_EQUAL(0, pervote_bucket);
      } else {
         BOOST_REQUIRE_EQUAL(from_perblock_bucket, balance.get_amount() - initial_balance.get_amount());
         BOOST_REQUIRE_EQUAL(from_pervote_bucket, pervote_bucket);
      }
   }

   {
      BOOST_REQUIRE_EQUAL(wasm_assert_msg("already claimed rewards within past day"),
                          push_action(N(defproducera), N(claimrewards), mvo()("owner", "defproducera")));
   }

   // defproducera waits for 23 hours and 55 minutes, can't claim rewards yet
   {
      produce_block(fc::seconds(23 * 3600 + 55 * 60));
      BOOST_REQUIRE_EQUAL(wasm_assert_msg("already claimed rewards within past day"),
                          push_action(N(defproducera), N(claimrewards), mvo()("owner", "defproducera")));
   }

   // wait 5 more minutes, defproducera can now claim rewards again
   {
      produce_block(fc::seconds(5 * 60));

      const auto     initial_global_state      = get_global_state();
      const uint64_t initial_claim_time        = initial_global_state["last_pervote_bucket_fill"].as_uint64();
      const int64_t  initial_pervote_bucket    = initial_global_state["pervote_bucket"].as<int64_t>();
      const int64_t  initial_perblock_bucket   = initial_global_state["perblock_bucket"].as<int64_t>();
      const int64_t  initial_savings           = initial_global_state["savings"].as<int64_t>();
      const uint32_t initial_tot_unpaid_blocks = initial_global_state["total_unpaid_blocks"].as<uint32_t>();
      const double   initial_tot_vote_weight   = initial_global_state["total_producer_vote_weight"].as<double>();

      prod = get_producer_info("defproducera");
      const uint32_t unpaid_blocks = prod["unpaid_blocks"].as<uint32_t>();
      BOOST_REQUIRE(1 < unpaid_blocks);
      BOOST_REQUIRE_EQUAL(initial_tot_unpaid_blocks, unpaid_blocks);
      BOOST_REQUIRE(0 < prod["total_votes"].as<double>());
      BOOST_TEST(initial_tot_vote_weight, prod["total_votes"].as<double>());
      BOOST_REQUIRE(0 < prod["last_claim_time"].as<uint64_t>());

      BOOST_REQUIRE_EQUAL(initial_tot_unpaid_blocks, unpaid_blocks);

      const asset initial_supply  = get_token_supply();
      const asset initial_balance = get_balance(N(defproducera));


      BOOST_REQUIRE_EQUAL(success(), push_action(N(defproducera), N(claimrewards), mvo()("owner", "defproducera")));

      const auto global_state          = get_global_state();
      const uint64_t claim_time        = global_state["last_pervote_bucket_fill"].as_uint64();
      const int64_t  pervote_bucket    = global_state["pervote_bucket"].as<int64_t>();
      const int64_t  perblock_bucket   = global_state["perblock_bucket"].as<int64_t>();
      const int64_t  savings           = global_state["savings"].as<int64_t>();
      const uint32_t tot_unpaid_blocks = global_state["total_unpaid_blocks"].as<uint32_t>();


      prod = get_producer_info("defproducera");
      BOOST_REQUIRE_EQUAL(1, prod["unpaid_blocks"].as<uint32_t>());
      BOOST_REQUIRE_EQUAL(1, tot_unpaid_blocks);
      const asset supply  = get_token_supply();
      const asset balance = get_balance(N(defproducera));

      BOOST_REQUIRE_EQUAL(claim_time, prod["last_claim_time"].as<uint64_t>());
      auto usecs_between_fills = claim_time - initial_claim_time;

      BOOST_REQUIRE_EQUAL(int64_t( ( double(initial_supply.get_amount()) * double(usecs_between_fills) * continuous_rate / usecs_per_year ) ),
                          supply.get_amount() - initial_supply.get_amount());
      BOOST_REQUIRE_EQUAL( (supply.get_amount() - initial_supply.get_amount()) - (supply.get_amount() - initial_supply.get_amount()) / 5,
                          savings - initial_savings);

      int64_t to_producer        = int64_t( (double(initial_supply.get_amount()) * double(usecs_between_fills) * continuous_rate) / usecs_per_year ) / 5;
      int64_t to_perblock_bucket = to_producer / 4;
      int64_t to_pervote_bucket  = to_producer - to_perblock_bucket;

      if (to_pervote_bucket + initial_pervote_bucket >= 100 * 10000) {
         BOOST_REQUIRE_EQUAL(to_perblock_bucket + to_pervote_bucket + initial_pervote_bucket, balance.get_amount() - initial_balance.get_amount());
         BOOST_REQUIRE_EQUAL(0, pervote_bucket);
      } else {
         BOOST_REQUIRE_EQUAL(to_perblock_bucket, balance.get_amount() - initial_balance.get_amount());
         BOOST_REQUIRE_EQUAL(to_pervote_bucket + initial_pervote_bucket, pervote_bucket);
      }
   }

   // defproducerb tries to claim rewards but he's not on the list
   {
      BOOST_REQUIRE_EQUAL(wasm_assert_msg("unable to find key"),
                          push_action(N(defproducerb), N(claimrewards), mvo()("owner", "defproducerb")));
   }

   // test stability over a year
   {
      regproducer(N(defproducerb));
      regproducer(N(defproducerc));
      const asset   initial_supply  = get_token_supply();
      const int64_t initial_savings = get_global_state()["savings"].as<int64_t>();
      for (uint32_t i = 0; i < 7 * 52; ++i) {
         produce_block(fc::seconds(8 * 3600));
         BOOST_REQUIRE_EQUAL(success(), push_action(N(defproducerc), N(claimrewards), mvo()("owner", "defproducerc")));
         produce_block(fc::seconds(8 * 3600));
         BOOST_REQUIRE_EQUAL(success(), push_action(N(defproducerb), N(claimrewards), mvo()("owner", "defproducerb")));
         produce_block(fc::seconds(8 * 3600));
         BOOST_REQUIRE_EQUAL(success(), push_action(N(defproducera), N(claimrewards), mvo()("owner", "defproducera")));
      }
      const asset   supply  = get_token_supply();
      const int64_t savings = get_global_state()["savings"].as<int64_t>();
      // Amount issued per year is very close to the 5% inflation target. Small difference (500 tokens out of 50'000'000 issued)
      // is due to compounding every 8 hours in this test as opposed to theoretical continuous compounding
      BOOST_REQUIRE(500 * 10000 > int64_t(double(initial_supply.get_amount()) * double(0.05)) - (supply.get_amount() - initial_supply.get_amount()));
      BOOST_REQUIRE(500 * 10000 > int64_t(double(initial_supply.get_amount()) * double(0.04)) - (savings - initial_savings));
   }
} FC_LOG_AND_RETHROW()



BOOST_FIXTURE_TEST_CASE(multiple_producer_pay, eosio_system_tester, * boost::unit_test::tolerance(1e-10)) try {

   const int64_t secs_per_year  = 52 * 7 * 24 * 3600;
   const double  usecs_per_year = secs_per_year * 1000000;
   const double  cont_rate      = 4.879/100.;

   const asset net = core_from_string("80.0000");
   const asset cpu = core_from_string("80.0000");
   create_account_with_resources( N(producvotera), config::system_account_name, core_from_string("1.0000"), false, net, cpu );
   create_account_with_resources( N(producvoterb), config::system_account_name, core_from_string("1.0000"), false, net, cpu );
   create_account_with_resources( N(producvoterc), config::system_account_name, core_from_string("1.0000"), false, net, cpu );

   // create accounts {defproducera, defproducerb, ..., defproducerz} and register as producers
   std::vector<account_name> producer_names;
   {
      producer_names.reserve('z' - 'a' + 1);
      const std::string root("defproducer");
      for ( char c = 'a'; c <= 'z'; ++c ) {
         producer_names.emplace_back(root + std::string(1, c));
      }
      setup_producer_accounts(producer_names);
      for (const auto& p: producer_names) {
         BOOST_REQUIRE_EQUAL( success(), regproducer(p) );
         produce_blocks(1);
         ilog( "------ get pro----------" );
         wdump((p));
         BOOST_TEST(0 == get_producer_info(p)["total_votes"].as<double>());
      }
   }

   {
      transfer( config::system_account_name, "producvotera", core_from_string("100000000.0000"), config::system_account_name );
      BOOST_REQUIRE_EQUAL(success(), stake("producvotera", core_from_string("30000000.0000"), core_from_string("30000000.0000")) );
      transfer( config::system_account_name, "producvoterb", core_from_string("100000000.0000"), config::system_account_name);
      BOOST_REQUIRE_EQUAL(success(), stake("producvoterb", core_from_string("30000000.0000"), core_from_string("30000000.0000")) );
      transfer( config::system_account_name, "producvoterc", core_from_string("100000000.0000"), config::system_account_name);
      BOOST_REQUIRE_EQUAL(success(), stake("producvoterc", core_from_string("30000000.0000"), core_from_string("30000000.0000")) );
   }

   // producvotera votes for defproducera ... defproducerj
   // producvoterb votes for defproducera ... defproduceru
   // producvoterc votes for defproducera ... defproducerz
   {
      BOOST_REQUIRE_EQUAL(success(), push_action(N(producvotera), N(voteproducer), mvo()
                                                 ("voter",  "producvotera")
                                                 ("proxy", name(0).to_string())
                                                 ("producers", vector<account_name>(producer_names.begin(), producer_names.begin()+10))
                                                 )
                          );

      BOOST_REQUIRE_EQUAL(success(), push_action(N(producvoterb), N(voteproducer), mvo()
                                                 ("voter",  "producvoterb")
                                                 ("proxy", name(0).to_string())
                                                 ("producers", vector<account_name>(producer_names.begin(), producer_names.begin()+21))
                                                 )
                          );

      BOOST_REQUIRE_EQUAL(success(), push_action(N(producvoterc), N(voteproducer), mvo()
                                                 ("voter",  "producvoterc")
                                                 ("proxy", name(0).to_string())
                                                 ("producers", vector<account_name>(producer_names.begin(), producer_names.end()))
                                                 )
                          );

   }

   {
      auto proda = get_producer_info( N(defproducera) );
      auto prodj = get_producer_info( N(defproducerj) );
      auto prodk = get_producer_info( N(defproducerk) );
      auto produ = get_producer_info( N(defproduceru) );
      auto prodv = get_producer_info( N(defproducerv) );
      auto prodz = get_producer_info( N(defproducerz) );

      BOOST_REQUIRE (0 == proda["unpaid_blocks"].as<uint32_t>() && 0 == prodz["unpaid_blocks"].as<uint32_t>());
      BOOST_REQUIRE (0 == proda["last_claim_time"].as<uint64_t>() && 0 == prodz["last_claim_time"].as<uint64_t>());

      // check vote ratios
      BOOST_REQUIRE ( 0 < proda["total_votes"].as<double>() && 0 < prodz["total_votes"].as<double>() );
      BOOST_TEST( proda["total_votes"].as<double>() == prodj["total_votes"].as<double>() );
      BOOST_TEST( prodk["total_votes"].as<double>() == produ["total_votes"].as<double>() );
      BOOST_TEST( prodv["total_votes"].as<double>() == prodz["total_votes"].as<double>() );
      BOOST_TEST( 2 * proda["total_votes"].as<double>() == 3 * produ["total_votes"].as<double>() );
      BOOST_TEST( proda["total_votes"].as<double>() ==  3 * prodz["total_votes"].as<double>() );
   }

   // give a chance for everyone to produce blocks
   {
      produce_blocks(23 * 12 + 20);
      bool all_21_produced = true;
      for (uint32_t i = 0; i < 21; ++i) {
         if (0 == get_producer_info(producer_names[i])["unpaid_blocks"].as<uint32_t>()) {
            all_21_produced = false;
         }
      }
      bool rest_didnt_produce = true;
      for (uint32_t i = 21; i < producer_names.size(); ++i) {
         if (0 < get_producer_info(producer_names[i])["unpaid_blocks"].as<uint32_t>()) {
            rest_didnt_produce = false;
         }
      }
      BOOST_REQUIRE(all_21_produced && rest_didnt_produce);
   }

   std::vector<double> vote_shares(producer_names.size());
   {
      double total_votes = 0;
      for (uint32_t i = 0; i < producer_names.size(); ++i) {
         vote_shares[i] = get_producer_info(producer_names[i])["total_votes"].as<double>();
         total_votes += vote_shares[i];
      }
      BOOST_TEST(total_votes == get_global_state()["total_producer_vote_weight"].as<double>());
      std::for_each(vote_shares.begin(), vote_shares.end(), [total_votes](double& x) { x /= total_votes; });

      BOOST_TEST(double(1) == std::accumulate(vote_shares.begin(), vote_shares.end(), double(0)));
      BOOST_TEST(double(3./57.) == vote_shares.front());
      BOOST_TEST(double(1./57.) == vote_shares.back());
   }

   {
      const uint32_t prod_index = 2;
      const auto prod_name = producer_names[prod_index];

      const auto     initial_global_state      = get_global_state();
      const uint64_t initial_claim_time        = initial_global_state["last_pervote_bucket_fill"].as_uint64();
      const int64_t  initial_pervote_bucket    = initial_global_state["pervote_bucket"].as<int64_t>();
      const int64_t  initial_perblock_bucket   = initial_global_state["perblock_bucket"].as<int64_t>();
      const int64_t  initial_savings           = initial_global_state["savings"].as<int64_t>();
      const uint32_t initial_tot_unpaid_blocks = initial_global_state["total_unpaid_blocks"].as<uint32_t>();
      const asset    initial_supply            = get_token_supply();
      const asset    initial_balance           = get_balance(prod_name);
      const uint32_t initial_unpaid_blocks     = get_producer_info(prod_name)["unpaid_blocks"].as<uint32_t>();

      BOOST_REQUIRE_EQUAL(success(), push_action(prod_name, N(claimrewards), mvo()("owner", prod_name)));

      const auto     global_state      = get_global_state();
      const uint64_t claim_time        = global_state["last_pervote_bucket_fill"].as_uint64();
      const int64_t  pervote_bucket    = global_state["pervote_bucket"].as<int64_t>();
      const int64_t  perblock_bucket   = initial_global_state["perblock_bucket"].as<int64_t>();
      const int64_t  savings           = global_state["savings"].as<int64_t>();
      const uint32_t tot_unpaid_blocks = global_state["total_unpaid_blocks"].as<uint32_t>();
      const asset    supply            = get_token_supply();
      const asset    balance           = get_balance(prod_name);
      const uint32_t unpaid_blocks     = get_producer_info(prod_name)["unpaid_blocks"].as<uint32_t>();

      const uint64_t usecs_between_fills = claim_time - initial_claim_time;
      const int32_t secs_between_fills = static_cast<int32_t>(usecs_between_fills / 1000000);

      const double expected_supply_growth = initial_supply.get_amount() * double(usecs_between_fills) * cont_rate / usecs_per_year;
      BOOST_REQUIRE_EQUAL( int64_t(expected_supply_growth), supply.get_amount() - initial_supply.get_amount() );

      BOOST_REQUIRE_EQUAL( int64_t(expected_supply_growth) - int64_t(expected_supply_growth)/5, savings - initial_savings );

      const int64_t expected_perblock_bucket = int64_t( initial_supply.get_amount() * secs_between_fills * (0.25 * cont_rate/ 5.) / secs_per_year ) ;
      const int64_t expected_pervote_bucket  = int64_t( initial_supply.get_amount() * secs_between_fills * (0.75 * cont_rate/ 5.) / secs_per_year ) ;

      const int64_t from_perblock_bucket = initial_unpaid_blocks * expected_perblock_bucket / initial_tot_unpaid_blocks ;
      const int64_t from_pervote_bucket  = int64_t( vote_shares[prod_index] * expected_pervote_bucket);

      BOOST_REQUIRE( 1 >= abs(int32_t(initial_tot_unpaid_blocks - tot_unpaid_blocks) - int32_t(initial_unpaid_blocks - unpaid_blocks)) );

      if (from_pervote_bucket >= 100 * 10000) {
         BOOST_REQUIRE_EQUAL(from_perblock_bucket + from_pervote_bucket, balance.get_amount() - initial_balance.get_amount());
         BOOST_REQUIRE_EQUAL(expected_pervote_bucket - from_pervote_bucket, pervote_bucket);
      } else {
         BOOST_REQUIRE_EQUAL(from_perblock_bucket, balance.get_amount() - initial_balance.get_amount());
         BOOST_REQUIRE_EQUAL(expected_pervote_bucket, pervote_bucket);
      }

      produce_blocks(5);

      BOOST_REQUIRE_EQUAL(wasm_assert_msg("already claimed rewards within past day"),
                          push_action(prod_name, N(claimrewards), mvo()("owner", prod_name)));
   }

   {
      const uint32_t prod_index = 23;
      const auto prod_name = producer_names[prod_index];
      BOOST_REQUIRE_EQUAL(success(),
                          push_action(prod_name, N(claimrewards), mvo()("owner", prod_name)));
      BOOST_REQUIRE_EQUAL(0, get_balance(prod_name).get_amount());
      BOOST_REQUIRE_EQUAL(wasm_assert_msg("already claimed rewards within past day"),
                          push_action(prod_name, N(claimrewards), mvo()("owner", prod_name)));
   }

   // wait for 23 hours which is not enough for producers to get deactivated
   // payment calculations don't change. By now, pervote_bucket has grown enough
   // that a producer's share is more than 100 tokens
   produce_block(fc::seconds(23 * 3600));

   {
      const uint32_t prod_index = 15;
      const auto prod_name = producer_names[prod_index];

      const auto     initial_global_state      = get_global_state();
      const uint64_t initial_claim_time        = initial_global_state["last_pervote_bucket_fill"].as_uint64();
      const int64_t  initial_pervote_bucket    = initial_global_state["pervote_bucket"].as<int64_t>();
      const int64_t  initial_perblock_bucket   = initial_global_state["perblock_bucket"].as<int64_t>();
      const int64_t  initial_savings           = initial_global_state["savings"].as<int64_t>();
      const uint32_t initial_tot_unpaid_blocks = initial_global_state["total_unpaid_blocks"].as<uint32_t>();
      const asset    initial_supply            = get_token_supply();
      const asset    initial_balance           = get_balance(prod_name);
      const uint32_t initial_unpaid_blocks     = get_producer_info(prod_name)["unpaid_blocks"].as<uint32_t>();

      BOOST_REQUIRE_EQUAL(success(), push_action(prod_name, N(claimrewards), mvo()("owner", prod_name)));

      const auto     global_state      = get_global_state();
      const uint64_t claim_time        = global_state["last_pervote_bucket_fill"].as_uint64();
      const int64_t  pervote_bucket    = global_state["pervote_bucket"].as<int64_t>();
      const int64_t  perblock_bucket   = initial_global_state["perblock_bucket"].as<int64_t>();
      const int64_t  savings           = global_state["savings"].as<int64_t>();
      const uint32_t tot_unpaid_blocks = global_state["total_unpaid_blocks"].as<uint32_t>();
      const asset    supply            = get_token_supply();
      const asset    balance           = get_balance(prod_name);
      const uint32_t unpaid_blocks     = get_producer_info(prod_name)["unpaid_blocks"].as<uint32_t>();

      const uint64_t usecs_between_fills = claim_time - initial_claim_time;

      const double expected_supply_growth = initial_supply.get_amount() * double(usecs_between_fills) * cont_rate / usecs_per_year;
      BOOST_REQUIRE_EQUAL( int64_t(expected_supply_growth), supply.get_amount() - initial_supply.get_amount() );
      BOOST_REQUIRE_EQUAL( int64_t(expected_supply_growth) - int64_t(expected_supply_growth)/5, savings - initial_savings );

      const int64_t expected_perblock_bucket = int64_t( initial_supply.get_amount() * double(usecs_between_fills) * (0.25 * cont_rate/ 5.) / usecs_per_year )
                                               + initial_perblock_bucket;
      const int64_t expected_pervote_bucket  = int64_t( initial_supply.get_amount() * double(usecs_between_fills) * (0.75 * cont_rate/ 5.) / usecs_per_year )
                                               + initial_pervote_bucket;
      const int64_t from_perblock_bucket = initial_unpaid_blocks * expected_perblock_bucket / initial_tot_unpaid_blocks ;
      const int64_t from_pervote_bucket  = int64_t( vote_shares[prod_index] * expected_pervote_bucket);

      BOOST_REQUIRE( 1 >= abs(int32_t(initial_tot_unpaid_blocks - tot_unpaid_blocks) - int32_t(initial_unpaid_blocks - unpaid_blocks)) );
      if (from_pervote_bucket >= 100 * 10000) {
         BOOST_REQUIRE_EQUAL(from_perblock_bucket + from_pervote_bucket, balance.get_amount() - initial_balance.get_amount());
         BOOST_REQUIRE_EQUAL(expected_pervote_bucket - from_pervote_bucket, pervote_bucket);
      } else {
         BOOST_REQUIRE_EQUAL(from_perblock_bucket, balance.get_amount() - initial_balance.get_amount());
         BOOST_REQUIRE_EQUAL(expected_pervote_bucket, pervote_bucket);
      }

      produce_blocks(5);

      BOOST_REQUIRE_EQUAL(wasm_assert_msg("already claimed rewards within past day"),
                          push_action(prod_name, N(claimrewards), mvo()("owner", prod_name)));
   }

   {
      const uint32_t prod_index = 24;
      const auto prod_name = producer_names[prod_index];
      BOOST_REQUIRE_EQUAL(success(),
                          push_action(prod_name, N(claimrewards), mvo()("owner", prod_name)));
      BOOST_REQUIRE(100 * 10000 <= get_balance(prod_name).get_amount());
      BOOST_REQUIRE_EQUAL(wasm_assert_msg("already claimed rewards within past day"),
                          push_action(prod_name, N(claimrewards), mvo()("owner", prod_name)));
   }

   // wait two more hours, now most producers haven't produced in a day and will
   // be deactivated
   BOOST_REQUIRE_EQUAL(success(), push_action(N(producvotera), N(voteproducer), mvo()
                                              ("voter",  "producvotera")
                                              ("proxy", name(0).to_string())
                                              ("producers", vector<account_name>(producer_names.begin(), producer_names.begin()+21))
                                              )
                       );
   
   produce_block(fc::hours(9));
   produce_blocks(8 * 21 * 12);

   {
      bool all_newly_elected_produced = true;
      for (uint32_t i = 21; i < producer_names.size(); ++i) {
         if (0 == get_producer_info(producer_names[i])["unpaid_blocks"].as<uint32_t>()) {
            all_newly_elected_produced = false;
         }
      }
      BOOST_REQUIRE(all_newly_elected_produced);
   }

   {
      uint32_t survived_active_producers = 0;
      uint32_t one_inactive_index = 0;
      for (uint32_t i = 0; i < 21; ++i) {
         if (fc::crypto::public_key() != fc::crypto::public_key(get_producer_info(producer_names[i])["producer_key"].as_string())) {
            ++survived_active_producers;
         } else {
            one_inactive_index = i;
         }
      }

      BOOST_REQUIRE(3 >= survived_active_producers);

      auto inactive_prod_info = get_producer_info(producer_names[one_inactive_index]);
      BOOST_REQUIRE_EQUAL(0, inactive_prod_info["time_became_active"].as<uint32_t>());
      BOOST_REQUIRE_EQUAL(wasm_assert_msg("producer does not have an active key"),
                          push_action(producer_names[one_inactive_index], N(claimrewards), mvo()("owner", producer_names[one_inactive_index])));
      // re-register deactivated producer and let him produce blocks again
      const uint32_t initial_unpaid_blocks = inactive_prod_info["unpaid_blocks"].as<uint32_t>();
      regproducer(producer_names[one_inactive_index]);
      produce_blocks(21 * 12 * 100);
      auto reactivated_prod_info   = get_producer_info(producer_names[one_inactive_index]);
      const uint32_t unpaid_blocks = reactivated_prod_info["unpaid_blocks"].as<uint32_t>();
      BOOST_REQUIRE(initial_unpaid_blocks + 12 <= unpaid_blocks);
      BOOST_REQUIRE_EQUAL(success(),
                          push_action(producer_names[one_inactive_index], N(claimrewards), mvo()("owner", producer_names[one_inactive_index])));
   }

} FC_LOG_AND_RETHROW()

BOOST_FIXTURE_TEST_CASE(producers_upgrade_system_contract, eosio_system_tester) try {
   //install multisig contract
   abi_serializer msig_abi_ser = initialize_multisig();
   auto producer_names = active_and_vote_producers();

   //helper function
   auto push_action_msig = [&]( const account_name& signer, const action_name &name, const variant_object &data, bool auth = true ) -> action_result {
         string action_type_name = msig_abi_ser.get_action_type(name);

         action act;
         act.account = N(eosio.msig);
         act.name = name;
         act.data = msig_abi_ser.variant_to_binary( action_type_name, data );

         return base_tester::push_action( std::move(act), auth ? uint64_t(signer) : signer == N(bob111111111) ? N(alice1111111) : N(bob111111111) );
   };
   // test begins
   vector<permission_level> prod_perms;
   for ( auto& x : producer_names ) {
      prod_perms.push_back( { name(x), config::active_name } );
   }
   //prepare system contract with different hash (contract differs in one byte)
   string eosio_system_wast2 = eosio_system_wast;
   string msg = "producer votes must be unique and sorted";
   auto pos = eosio_system_wast2.find(msg);
   BOOST_REQUIRE( pos != std::string::npos );
   msg[0] = 'P';
   eosio_system_wast2.replace( pos, msg.size(), msg );

   transaction trx;
   {
      auto code = wast_to_wasm( eosio_system_wast2 );
      variant pretty_trx = fc::mutable_variant_object()
         ("expiration", "2020-01-01T00:30")
         ("ref_block_num", 2)
         ("ref_block_prefix", 3)
         ("max_net_usage_words", 0)
         ("max_cpu_usage_ms", 0)
         ("delay_sec", 0)
         ("actions", fc::variants({
               fc::mutable_variant_object()
                  ("account", name(config::system_account_name))
                  ("name", "setcode")
                  ("authorization", vector<permission_level>{ { config::system_account_name, config::active_name } })
                  ("data", fc::mutable_variant_object() ("account", name(config::system_account_name))
                   ("vmtype", 0)
                   ("vmversion", "0")
                   ("code", bytes( code.begin(), code.end() ))
                  )
                  })
         );
      abi_serializer::from_variant(pretty_trx, trx, get_resolver());
   }

   BOOST_REQUIRE_EQUAL(success(), push_action_msig( N(alice1111111), N(propose), mvo()
                                                    ("proposer",      "alice1111111")
                                                    ("proposal_name", "upgrade1")
                                                    ("trx",           trx)
                                                    ("requested", prod_perms)
                       )
   );

   // get 15 approvals
   for ( size_t i = 0; i < 14; ++i ) {
      BOOST_REQUIRE_EQUAL(success(), push_action_msig( name(producer_names[i]), N(approve), mvo()
                                                       ("proposer",      "alice1111111")
                                                       ("proposal_name", "upgrade1")
                                                       ("level",         permission_level{ name(producer_names[i]), config::active_name })
                          )
      );
   }

   //should fail
   BOOST_REQUIRE_EQUAL(wasm_assert_msg("transaction authorization failed"),
                       push_action_msig( N(alice1111111), N(exec), mvo()
                                         ("proposer",      "alice1111111")
                                         ("proposal_name", "upgrade1")
                                         ("executer",      "alice1111111")
                       )
   );

   // one more approval
   BOOST_REQUIRE_EQUAL(success(), push_action_msig( name(producer_names[14]), N(approve), mvo()
                                                    ("proposer",      "alice1111111")
                                                    ("proposal_name", "upgrade1")
                                                    ("level",         permission_level{ name(producer_names[14]), config::active_name })
                          )
   );

   transaction_trace_ptr trace;
   control->applied_transaction.connect([&]( const transaction_trace_ptr& t) { if (t->scheduled) { trace = t; } } );
   BOOST_REQUIRE_EQUAL(success(), push_action_msig( N(alice1111111), N(exec), mvo()
                                                    ("proposer",      "alice1111111")
                                                    ("proposal_name", "upgrade1")
                                                    ("executer",      "alice1111111")
                       )
   );

   BOOST_REQUIRE( bool(trace) );
   BOOST_REQUIRE_EQUAL( 1, trace->action_traces.size() );
   BOOST_REQUIRE_EQUAL( transaction_receipt::executed, trace->receipt->status );

   produce_blocks( 250 );

} FC_LOG_AND_RETHROW()


BOOST_FIXTURE_TEST_CASE(producer_onblock_check, eosio_system_tester) try {

   const asset large_asset = core_from_string("80.0000");
   create_account_with_resources( N(producvotera), config::system_account_name, core_from_string("1.0000"), false, large_asset, large_asset );
   create_account_with_resources( N(producvoterb), config::system_account_name, core_from_string("1.0000"), false, large_asset, large_asset );
   create_account_with_resources( N(producvoterc), config::system_account_name, core_from_string("1.0000"), false, large_asset, large_asset );

   // create accounts {defproducera, defproducerb, ..., defproducerz} and register as producers
   std::vector<account_name> producer_names;
   producer_names.reserve('z' - 'a' + 1);
   const std::string root("defproducer");
   for ( char c = 'a'; c <= 'z'; ++c ) {
      producer_names.emplace_back(root + std::string(1, c));
   }
   setup_producer_accounts(producer_names);

   for (auto a:producer_names)
      regproducer(a);

   BOOST_REQUIRE_EQUAL(0, get_producer_info( producer_names.front() )["total_votes"].as<double>());
   BOOST_REQUIRE_EQUAL(0, get_producer_info( producer_names.back() )["total_votes"].as<double>());


   transfer(config::system_account_name, "producvotera", core_from_string("200000000.0000"), config::system_account_name);

   BOOST_REQUIRE_EQUAL(success(), stake("producvotera", core_from_string("70000000.0000"), core_from_string("70000000.0000") ));

   BOOST_REQUIRE_EQUAL(success(), push_action(N(producvotera), N(voteproducer), mvo()
                                                ("voter",  "producvotera")
                                                ("proxy", name(0).to_string())
                                                ("producers", vector<account_name>(producer_names.begin(), producer_names.begin()+10))
                                                ));

   // give a chance for everyone to produce blocks
   {
      produce_blocks(21 * 12);
      bool all_21_produced = true;
      for (uint32_t i = 0; i < 21; ++i) {
         if (0 == get_producer_info(producer_names[i])["unpaid_blocks"].as<uint32_t>()) {
            all_21_produced= false;
         }
      }
      bool rest_didnt_produce = true;
      for (uint32_t i = 21; i < producer_names.size(); ++i) {
         if (0 < get_producer_info(producer_names[i])["unpaid_blocks"].as<uint32_t>()) {
            rest_didnt_produce = false;
         }
      }
      BOOST_REQUIRE_EQUAL(false, all_21_produced);
      BOOST_REQUIRE_EQUAL(true, rest_didnt_produce);
   }

   {
      BOOST_CHECK_EQUAL(0, get_global_state()["total_unpaid_blocks"].as<uint32_t>());
      BOOST_REQUIRE_EQUAL(wasm_assert_msg("not enough has been staked for producers to claim rewards"),
                          push_action(producer_names.front(), N(claimrewards), mvo()("owner", producer_names.front())));
      BOOST_REQUIRE_EQUAL(0, get_balance(producer_names.front()).get_amount());
      BOOST_REQUIRE_EQUAL(wasm_assert_msg("not enough has been staked for producers to claim rewards"),
                          push_action(producer_names.back(), N(claimrewards), mvo()("owner", producer_names.back())));
      BOOST_REQUIRE_EQUAL(0, get_balance(producer_names.back()).get_amount());
   }

   // stake across 15% boundary
   transfer(config::system_account_name, "producvoterb", core_from_string("100000000.0000"), config::system_account_name);
   BOOST_REQUIRE_EQUAL(success(), stake("producvoterb", core_from_string("4000000.0000"), core_from_string("4000000.0000")));
   transfer(config::system_account_name, "producvoterc", core_from_string("100000000.0000"), config::system_account_name);
   BOOST_REQUIRE_EQUAL(success(), stake("producvoterc", core_from_string("2000000.0000"), core_from_string("2000000.0000")));

   BOOST_REQUIRE_EQUAL(success(), push_action(N(producvoterb), N(voteproducer), mvo()
                                                ("voter",  "producvoterb")
                                                ("proxy", name(0).to_string())
                                                ("producers", vector<account_name>(producer_names.begin(), producer_names.begin()+21))
                                                )
                        );

   BOOST_REQUIRE_EQUAL(success(), push_action(N(producvoterc), N(voteproducer), mvo()
                                                ("voter",  "producvoterc")
                                                ("proxy", name(0).to_string())
                                                ("producers", vector<account_name>(producer_names.begin(), producer_names.end()))
                                                )
                        );

   // give a chance for everyone to produce blocks
   {
      produce_blocks(21 * 12);
      bool all_21_produced = true;
      for (uint32_t i = 0; i < 21; ++i) {
         if (0 == get_producer_info(producer_names[i])["unpaid_blocks"].as<uint32_t>()) {
            all_21_produced= false;
         }
      }
      bool rest_didnt_produce = true;
      for (uint32_t i = 21; i < producer_names.size(); ++i) {
         if (0 < get_producer_info(producer_names[i])["unpaid_blocks"].as<uint32_t>()) {
            rest_didnt_produce = false;
         }
      }
      BOOST_REQUIRE_EQUAL(true, all_21_produced);
      BOOST_REQUIRE_EQUAL(true, rest_didnt_produce);
      BOOST_REQUIRE_EQUAL(success(),
                          push_action(producer_names.front(), N(claimrewards), mvo()("owner", producer_names.front())));
      BOOST_REQUIRE(0 < get_balance(producer_names.front()).get_amount());
   }

} FC_LOG_AND_RETHROW()

BOOST_FIXTURE_TEST_CASE( voters_actions_affect_proxy_and_producers, eosio_system_tester, * boost::unit_test::tolerance(1e+6) ) try {
   create_accounts_with_resources( { N(donald111111), N(defproducer1), N(defproducer2), N(defproducer3) } );
   BOOST_REQUIRE_EQUAL( success(), regproducer( "defproducer1", 1) );
   BOOST_REQUIRE_EQUAL( success(), regproducer( "defproducer2", 2) );
   BOOST_REQUIRE_EQUAL( success(), regproducer( "defproducer3", 3) );

   //alice1111111 becomes a producer
   BOOST_REQUIRE_EQUAL( success(), push_action( N(alice1111111), N(regproxy), mvo()
                                                ("proxy",  "alice1111111")
                                                ("isproxy", true)
                        )
   );
   REQUIRE_MATCHING_OBJECT( proxy( "alice1111111" ), get_voter_info( "alice1111111" ) );

   //alice1111111 makes stake and votes
   issue( "alice1111111", core_from_string("1000.0000"),  config::system_account_name );
   BOOST_REQUIRE_EQUAL( success(), stake( "alice1111111", core_from_string("30.0001"), core_from_string("20.0001") ) );
   BOOST_REQUIRE_EQUAL( success(), push_action(N(alice1111111), N(voteproducer), mvo()
                                               ("voter",  "alice1111111")
                                               ("proxy", name(0).to_string() )
                                               ("producers", vector<account_name>{ N(defproducer1), N(defproducer2) } )
                        )
   );
   BOOST_TEST_REQUIRE( stake2votes(core_from_string("50.0002")) == get_producer_info( "defproducer1" )["total_votes"].as_double() );
   BOOST_TEST_REQUIRE( stake2votes(core_from_string("50.0002")) == get_producer_info( "defproducer2" )["total_votes"].as_double() );
   BOOST_REQUIRE_EQUAL( 0, get_producer_info( "defproducer3" )["total_votes"].as_double() );

   BOOST_REQUIRE_EQUAL( success(), push_action( N(donald111111), N(regproxy), mvo()
                                                ("proxy",  "donald111111")
                                                ("isproxy", true)
                        )
   );
   REQUIRE_MATCHING_OBJECT( proxy( "donald111111" ), get_voter_info( "donald111111" ) );

   //bob111111111 chooses alice1111111 as a proxy
   issue( "bob111111111", core_from_string("1000.0000"),  config::system_account_name );
   BOOST_REQUIRE_EQUAL( success(), stake( "bob111111111", core_from_string("100.0002"), core_from_string("50.0001") ) );
   BOOST_REQUIRE_EQUAL( success(), push_action( N(bob111111111), N(voteproducer), mvo()
                                                ("voter",  "bob111111111")
                                                ("proxy", "alice1111111" )
                                                ("producers", vector<account_name>() )
                        )
   );
   BOOST_TEST_REQUIRE( stake2votes(core_from_string("150.0003")) == get_voter_info( "alice1111111" )["proxied_vote_weight"].as_double() );
   BOOST_TEST_REQUIRE( stake2votes(core_from_string("200.0005")) == get_producer_info( "defproducer1" )["total_votes"].as_double() );
   BOOST_TEST_REQUIRE( stake2votes(core_from_string("200.0005")) == get_producer_info( "defproducer2" )["total_votes"].as_double() );
   BOOST_REQUIRE_EQUAL( 0, get_producer_info( "defproducer3" )["total_votes"].as_double() );

   //carol1111111 chooses alice1111111 as a proxy
   issue( "carol1111111", core_from_string("1000.0000"),  config::system_account_name );
   BOOST_REQUIRE_EQUAL( success(), stake( "carol1111111", core_from_string("30.0001"), core_from_string("20.0001") ) );
   BOOST_REQUIRE_EQUAL( success(), push_action( N(carol1111111), N(voteproducer), mvo()
                                                ("voter",  "carol1111111")
                                                ("proxy", "alice1111111" )
                                                ("producers", vector<account_name>() )
                        )
   );
   BOOST_TEST_REQUIRE( stake2votes(core_from_string("200.0005")) == get_voter_info( "alice1111111" )["proxied_vote_weight"].as_double() );
   BOOST_TEST_REQUIRE( stake2votes(core_from_string("250.0007")) == get_producer_info( "defproducer1" )["total_votes"].as_double() );
   BOOST_TEST_REQUIRE( stake2votes(core_from_string("250.0007")) == get_producer_info( "defproducer2" )["total_votes"].as_double() );
   BOOST_REQUIRE_EQUAL( 0, get_producer_info( "defproducer3" )["total_votes"].as_double() );


   //proxied voter carol1111111 increases stake
   BOOST_REQUIRE_EQUAL( success(), stake( "carol1111111", core_from_string("50.0000"), core_from_string("70.0000") ) );
   BOOST_TEST_REQUIRE( stake2votes(core_from_string("320.0005")) == get_voter_info( "alice1111111" )["proxied_vote_weight"].as_double() );
   BOOST_TEST_REQUIRE( stake2votes(core_from_string("370.0007")) == get_producer_info( "defproducer1" )["total_votes"].as_double() );
   BOOST_TEST_REQUIRE( stake2votes(core_from_string("370.0007")) == get_producer_info( "defproducer2" )["total_votes"].as_double() );
   BOOST_REQUIRE_EQUAL( 0, get_producer_info( "defproducer3" )["total_votes"].as_double() );

   //proxied voter bob111111111 decreases stake
   BOOST_REQUIRE_EQUAL( success(), unstake( "bob111111111", core_from_string("50.0001"), core_from_string("50.0001") ) );
   BOOST_TEST_REQUIRE( stake2votes(core_from_string("220.0003")) == get_voter_info( "alice1111111" )["proxied_vote_weight"].as_double() );
   BOOST_TEST_REQUIRE( stake2votes(core_from_string("270.0005")) == get_producer_info( "defproducer1" )["total_votes"].as_double() );
   BOOST_TEST_REQUIRE( stake2votes(core_from_string("270.0005")) == get_producer_info( "defproducer2" )["total_votes"].as_double() );
   BOOST_REQUIRE_EQUAL( 0, get_producer_info( "defproducer3" )["total_votes"].as_double() );

   //proxied voter carol1111111 chooses another proxy
   BOOST_REQUIRE_EQUAL( success(), push_action( N(carol1111111), N(voteproducer), mvo()
                                                ("voter",  "carol1111111")
                                                ("proxy", "donald111111" )
                                                ("producers", vector<account_name>() )
                        )
   );
   BOOST_TEST_REQUIRE( stake2votes(core_from_string("50.0001")), get_voter_info( "alice1111111" )["proxied_vote_weight"].as_double() );
   BOOST_TEST_REQUIRE( stake2votes(core_from_string("170.0002")), get_voter_info( "donald111111" )["proxied_vote_weight"].as_double() );
   BOOST_TEST_REQUIRE( stake2votes(core_from_string("100.0003")), get_producer_info( "defproducer1" )["total_votes"].as_double() );
   BOOST_TEST_REQUIRE( stake2votes(core_from_string("100.0003")), get_producer_info( "defproducer2" )["total_votes"].as_double() );
   BOOST_REQUIRE_EQUAL( 0, get_producer_info( "defproducer3" )["total_votes"].as_double() );

   //bob111111111 switches to direct voting and votes for one of the same producers, but not for another one
   BOOST_REQUIRE_EQUAL( success(), push_action( N(bob111111111), N(voteproducer), mvo()
                                                ("voter",  "bob111111111")
                                                ("proxy", "")
                                                ("producers", vector<account_name>{ N(defproducer2) } )
                        )
   );
   BOOST_TEST_REQUIRE( 0.0 == get_voter_info( "alice1111111" )["proxied_vote_weight"].as_double() );
   BOOST_TEST_REQUIRE(  stake2votes(core_from_string("50.0002")), get_producer_info( "defproducer1" )["total_votes"].as_double() );
   BOOST_TEST_REQUIRE( stake2votes(core_from_string("100.0003")), get_producer_info( "defproducer2" )["total_votes"].as_double() );
   BOOST_TEST_REQUIRE( 0.0 == get_producer_info( "defproducer3" )["total_votes"].as_double() );

} FC_LOG_AND_RETHROW()


BOOST_FIXTURE_TEST_CASE( vote_both_proxy_and_producers, eosio_system_tester ) try {
   //alice1111111 becomes a proxy
   BOOST_REQUIRE_EQUAL( success(), push_action( N(alice1111111), N(regproxy), mvo()
                                                ("proxy",  "alice1111111")
                                                ("isproxy", true)
                        )
   );
   REQUIRE_MATCHING_OBJECT( proxy( "alice1111111" ), get_voter_info( "alice1111111" ) );

   //carol1111111 becomes a producer
   BOOST_REQUIRE_EQUAL( success(), regproducer( "carol1111111", 1) );

   //bob111111111 chooses alice1111111 as a proxy

   issue( "bob111111111", core_from_string("1000.0000"),  config::system_account_name );
   BOOST_REQUIRE_EQUAL( success(), stake( "bob111111111", core_from_string("100.0002"), core_from_string("50.0001") ) );
   BOOST_REQUIRE_EQUAL( wasm_assert_msg("cannot vote for producers and proxy at same time"),

                        push_action( N(bob111111111), N(voteproducer), mvo()
                                     ("voter",  "bob111111111")
                                     ("proxy", "alice1111111" )
                                     ("producers", vector<account_name>{ N(carol1111111) } )
                        )
   );

} FC_LOG_AND_RETHROW()


BOOST_FIXTURE_TEST_CASE( select_invalid_proxy, eosio_system_tester ) try {
   //accumulate proxied votes
   issue( "bob111111111", core_from_string("1000.0000"),  config::system_account_name );
   BOOST_REQUIRE_EQUAL( success(), stake( "bob111111111", core_from_string("100.0002"), core_from_string("50.0001") ) );

   //selecting account not registered as a proxy
   BOOST_REQUIRE_EQUAL( wasm_assert_msg( "invalid proxy specified" ),
                        push_action(N(bob111111111), N(voteproducer), mvo()
                                    ("voter",  "bob111111111")
                                    ("proxy", "alice1111111" )
                                    ("producers", vector<account_name>() )
                        )
   );

   //selecting not existing account as a proxy
   BOOST_REQUIRE_EQUAL( wasm_assert_msg( "invalid proxy specified" ),
                        push_action(N(bob111111111), N(voteproducer), mvo()
                                    ("voter",  "bob111111111")
                                    ("proxy", "notexist" )
                                    ("producers", vector<account_name>() )
                        )
   );

} FC_LOG_AND_RETHROW()


BOOST_FIXTURE_TEST_CASE( double_register_unregister_proxy_keeps_votes, eosio_system_tester ) try {
   //alice1111111 becomes a proxy
   BOOST_REQUIRE_EQUAL( success(), push_action( N(alice1111111), N(regproxy), mvo()
                                                ("proxy",  "alice1111111")
                                                ("isproxy",  1)
                        )
   );
   issue( "alice1111111", core_from_string("1000.0000"),  config::system_account_name );
   BOOST_REQUIRE_EQUAL( success(), stake( "alice1111111", core_from_string("5.0000"), core_from_string("5.0000") ) );
   edump((get_voter_info("alice1111111")));
   REQUIRE_MATCHING_OBJECT( proxy( "alice1111111" )( "staked", 100000 ), get_voter_info( "alice1111111" ) );

   //bob111111111 stakes and selects alice1111111 as a proxy
   issue( "bob111111111", core_from_string("1000.0000"),  config::system_account_name );
   BOOST_REQUIRE_EQUAL( success(), stake( "bob111111111", core_from_string("100.0002"), core_from_string("50.0001") ) );
   BOOST_REQUIRE_EQUAL( success(), push_action( N(bob111111111), N(voteproducer), mvo()
                                                ("voter",  "bob111111111")
                                                ("proxy", "alice1111111" )
                                                ("producers", vector<account_name>() )
                        )
   );
   REQUIRE_MATCHING_OBJECT( proxy( "alice1111111" )( "proxied_vote_weight", stake2votes( core_from_string("150.0003") ))( "staked", 100000 ), get_voter_info( "alice1111111" ) );

   //double regestering should fail without affecting total votes and stake
   BOOST_REQUIRE_EQUAL( wasm_assert_msg( "action has no effect" ),
                        push_action( N(alice1111111), N(regproxy), mvo()
                                     ("proxy",  "alice1111111")
                                     ("isproxy",  1)
                        )
   );
   REQUIRE_MATCHING_OBJECT( proxy( "alice1111111" )( "proxied_vote_weight", stake2votes(core_from_string("150.0003")) )( "staked", 100000 ), get_voter_info( "alice1111111" ) );

   //uregister
   BOOST_REQUIRE_EQUAL( success(), push_action( N(alice1111111), N(regproxy), mvo()
                                                ("proxy",  "alice1111111")
                                                ("isproxy",  0)
                        )
   );
   REQUIRE_MATCHING_OBJECT( voter( "alice1111111" )( "proxied_vote_weight", stake2votes(core_from_string("150.0003")) )( "staked", 100000 ), get_voter_info( "alice1111111" ) );

   //double unregistering should not affect proxied_votes and stake
   BOOST_REQUIRE_EQUAL( wasm_assert_msg( "action has no effect" ),
                        push_action( N(alice1111111), N(regproxy), mvo()
                                     ("proxy",  "alice1111111")
                                     ("isproxy",  0)
                        )
   );
   REQUIRE_MATCHING_OBJECT( voter( "alice1111111" )( "proxied_vote_weight", stake2votes(core_from_string("150.0003")))( "staked", 100000 ), get_voter_info( "alice1111111" ) );

} FC_LOG_AND_RETHROW()


BOOST_FIXTURE_TEST_CASE( proxy_cannot_use_another_proxy, eosio_system_tester ) try {
   //alice1111111 becomes a proxy
   BOOST_REQUIRE_EQUAL( success(), push_action( N(alice1111111), N(regproxy), mvo()
                                                ("proxy",  "alice1111111")
                                                ("isproxy",  1)
                        )
   );

   //bob111111111 becomes a proxy
   BOOST_REQUIRE_EQUAL( success(), push_action( N(bob111111111), N(regproxy), mvo()
                                                ("proxy",  "bob111111111")
                                                ("isproxy",  1)
                        )
   );
   //proxy should not be able to use a proxy

   issue( "bob111111111", core_from_string("1000.0000"),  config::system_account_name );
   BOOST_REQUIRE_EQUAL( success(), stake( "bob111111111", core_from_string("100.0002"), core_from_string("50.0001") ) );
   BOOST_REQUIRE_EQUAL( wasm_assert_msg( "account registered as a proxy is not allowed to use a proxy" ),

                        push_action( N(bob111111111), N(voteproducer), mvo()
                                     ("voter",  "bob111111111")
                                     ("proxy", "alice1111111" )
                                     ("producers", vector<account_name>() )
                        )
   );

   //voter that uses a proxy should not be allowed to become a proxy
   issue( "carol1111111", core_from_string("1000.0000"),  config::system_account_name );
   BOOST_REQUIRE_EQUAL( success(), stake( "carol1111111", core_from_string("100.0002"), core_from_string("50.0001") ) );
   BOOST_REQUIRE_EQUAL( success(), push_action( N(carol1111111), N(voteproducer), mvo()
                                                ("voter",  "carol1111111")
                                                ("proxy", "alice1111111" )
                                                ("producers", vector<account_name>() )
                        )
   );
   BOOST_REQUIRE_EQUAL( wasm_assert_msg( "account that uses a proxy is not allowed to become a proxy" ),
                        push_action( N(carol1111111), N(regproxy), mvo()
                                     ("proxy",  "carol1111111")
                                     ("isproxy",  1)
                        )
   );

   //proxy should not be able to use itself as a proxy
   BOOST_REQUIRE_EQUAL( wasm_assert_msg( "cannot proxy to self" ),
                        push_action( N(bob111111111), N(voteproducer), mvo()
                                     ("voter",  "bob111111111")
                                     ("proxy", "bob111111111" )
                                     ("producers", vector<account_name>() )
                        )
   );

} FC_LOG_AND_RETHROW()

fc::mutable_variant_object config_to_variant( const eosio::chain::chain_config& config ) {
   return mutable_variant_object()
      ( "max_block_net_usage", config.max_block_net_usage )
      ( "target_block_net_usage_pct", config.target_block_net_usage_pct )
      ( "max_transaction_net_usage", config.max_transaction_net_usage )
      ( "base_per_transaction_net_usage", config.base_per_transaction_net_usage )
      ( "context_free_discount_net_usage_num", config.context_free_discount_net_usage_num )
      ( "context_free_discount_net_usage_den", config.context_free_discount_net_usage_den )
      ( "max_block_cpu_usage", config.max_block_cpu_usage )
      ( "target_block_cpu_usage_pct", config.target_block_cpu_usage_pct )
      ( "max_transaction_cpu_usage", config.max_transaction_cpu_usage )
      ( "min_transaction_cpu_usage", config.min_transaction_cpu_usage )
      ( "max_transaction_lifetime", config.max_transaction_lifetime )
      ( "deferred_trx_expiration_window", config.deferred_trx_expiration_window )
      ( "max_transaction_delay", config.max_transaction_delay )
      ( "max_inline_action_size", config.max_inline_action_size )
      ( "max_inline_action_depth", config.max_inline_action_depth )
      ( "max_authority_depth", config.max_authority_depth );
}

BOOST_FIXTURE_TEST_CASE( elect_producers /*_and_parameters*/, eosio_system_tester ) try {
   create_accounts_with_resources( {  N(defproducer1), N(defproducer2), N(defproducer3) } );
   BOOST_REQUIRE_EQUAL( success(), regproducer( "defproducer1", 1) );
   BOOST_REQUIRE_EQUAL( success(), regproducer( "defproducer2", 2) );
   BOOST_REQUIRE_EQUAL( success(), regproducer( "defproducer3", 3) );

   //stake more than 15% of total EOS supply to activate chain
   transfer( "eosio", "alice1111111", core_from_string("600000000.0000"), "eosio" );
   BOOST_REQUIRE_EQUAL( success(), stake( "alice1111111", "alice1111111", core_from_string("300000000.0000"), core_from_string("300000000.0000") ) );
   //                                                           1000000000.0000
   //vote for producers
   BOOST_REQUIRE_EQUAL( success(), push_action(N(alice1111111), N(voteproducer), mvo()
                                               ("voter",  "alice1111111")
                                               ("proxy", name(0).to_string() )
                                               ("producers", vector<account_name>{ N(defproducer1) } )
                        )
   );
   produce_blocks(250);
   auto producer_keys = control->head_block_state()->active_schedule.producers;
   BOOST_REQUIRE_EQUAL( 1, producer_keys.size() );
   BOOST_REQUIRE_EQUAL( name("defproducer1"), producer_keys[0].producer_name );

   //auto config = config_to_variant( control->get_global_properties().configuration );
   //auto prod1_config = testing::filter_fields( config, producer_parameters_example( 1 ) );
   //REQUIRE_EQUAL_OBJECTS(prod1_config, config);

   // elect 2 producers
   issue( "bob111111111", core_from_string("80000.0000"),  config::system_account_name );
   ilog("stake");
   BOOST_REQUIRE_EQUAL( success(), stake( "bob111111111", core_from_string("40000.0000"), core_from_string("40000.0000") ) );
   ilog("start vote");
   BOOST_REQUIRE_EQUAL( success(), push_action(N(bob111111111), N(voteproducer), mvo()
                                               ("voter",  "bob111111111")
                                               ("proxy", name(0).to_string() )
                                               ("producers", vector<account_name>{ N(defproducer2) } )
                        )
   );
   ilog(".");
   produce_blocks(250);
   producer_keys = control->head_block_state()->active_schedule.producers;
   BOOST_REQUIRE_EQUAL( 2, producer_keys.size() );
   BOOST_REQUIRE_EQUAL( name("defproducer1"), producer_keys[0].producer_name );
   BOOST_REQUIRE_EQUAL( name("defproducer2"), producer_keys[1].producer_name );
   //config = config_to_variant( control->get_global_properties().configuration );
   //auto prod2_config = testing::filter_fields( config, producer_parameters_example( 2 ) );
   //REQUIRE_EQUAL_OBJECTS(prod2_config, config);

   // elect 3 producers
   BOOST_REQUIRE_EQUAL( success(), push_action(N(bob111111111), N(voteproducer), mvo()
                                               ("voter",  "bob111111111")
                                               ("proxy", name(0).to_string() )
                                               ("producers", vector<account_name>{ N(defproducer2), N(defproducer3) } )
                        )
   );
   produce_blocks(250);
   producer_keys = control->head_block_state()->active_schedule.producers;
   BOOST_REQUIRE_EQUAL( 3, producer_keys.size() );
   BOOST_REQUIRE_EQUAL( name("defproducer1"), producer_keys[0].producer_name );
   BOOST_REQUIRE_EQUAL( name("defproducer2"), producer_keys[1].producer_name );
   BOOST_REQUIRE_EQUAL( name("defproducer3"), producer_keys[2].producer_name );
   //config = config_to_variant( control->get_global_properties().configuration );
   //REQUIRE_EQUAL_OBJECTS(prod2_config, config);

   //back to 2 producers
   BOOST_REQUIRE_EQUAL( success(), push_action(N(bob111111111), N(voteproducer), mvo()
                                               ("voter",  "bob111111111")
                                               ("proxy", name(0).to_string() )
                                               ("producers", vector<account_name>{ N(defproducer3) } )
                        )
   );
   produce_blocks(250);
   producer_keys = control->head_block_state()->active_schedule.producers;
   BOOST_REQUIRE_EQUAL( 2, producer_keys.size() );
   BOOST_REQUIRE_EQUAL( name("defproducer1"), producer_keys[0].producer_name );
   BOOST_REQUIRE_EQUAL( name("defproducer3"), producer_keys[1].producer_name );
   //config = config_to_variant( control->get_global_properties().configuration );
   //auto prod3_config = testing::filter_fields( config, producer_parameters_example( 3 ) );
   //REQUIRE_EQUAL_OBJECTS(prod3_config, config);

} FC_LOG_AND_RETHROW()


BOOST_FIXTURE_TEST_CASE( buyname, eosio_system_tester ) try {
   create_accounts_with_resources( { N(dan), N(sam) } );
   transfer( config::system_account_name, "dan", core_from_string( "10000.0000" ) );
   transfer( config::system_account_name, "sam", core_from_string( "10000.0000" ) );
   stake_with_transfer( config::system_account_name, "sam", core_from_string( "80000000.0000" ), core_from_string( "80000000.0000" ) );

   regproducer( config::system_account_name );
   push_action( N(sam), N(voteproducer), mvo()
               ("voter",  "sam")
               ("proxy", name(0).to_string() )
               ("producers", vector<account_name>{ config::system_account_name } ) );
   // wait 14 days after min required amount has been staked
   produce_block( fc::days(14) );
   produce_block();

   BOOST_REQUIRE_THROW( create_accounts_with_resources( { N(fail) }, N(dan) ), fc::exception ); // dan shouldn't be able to create fail

   bidname( "dan", "nofail", core_from_string( "1.0000" ) );
   BOOST_REQUIRE_EQUAL( "assertion failure with message: must increase bid by 10%", bidname( "sam", "nofail", core_from_string( "1.0000" ) )); // didn't increase bid by 10%
   BOOST_REQUIRE_EQUAL( success(), bidname( "sam", "nofail", core_from_string( "2.0000" ) )); // didn't increase bid by 10%
   produce_block( fc::days(1) );
   produce_block();

   BOOST_REQUIRE_THROW( create_accounts_with_resources( { N(nofail) }, N(dan) ), fc::exception); // dan shoudn't be able to do this, sam won
   //wlog( "verify sam can create nofail" );
   create_accounts_with_resources( { N(nofail) }, N(sam) ); // sam should be able to do this, he won the bid
   //wlog( "verify nofail can create test.nofail" );
   transfer( "eosio", "nofail", core_from_string( "1000.0000" ) );
   create_accounts_with_resources( { N(test.nofail) }, N(nofail) ); // only nofail can create test.nofail
   //wlog( "verify dan cannot create test.fail" );
   BOOST_REQUIRE_THROW( create_accounts_with_resources( { N(test.fail) }, N(dan) ), fc::exception ); // dan shouldn't be able to do this

   create_accounts_with_resources( { N(goodgoodgood) }, N(dan) ); /// 12 char names should succeed
} FC_LOG_AND_RETHROW()

BOOST_FIXTURE_TEST_CASE( multiple_namebids, eosio_system_tester ) try {

   const std::string not_closed_message("auction for name is not closed yet");

   std::vector<account_name> accounts = { N(alice), N(bob), N(carl), N(david), N(eve) };
   create_accounts_with_resources( accounts );
   for ( const auto& a: accounts ) {
      transfer( config::system_account_name, a, core_from_string( "10000.0000" ) );
      BOOST_REQUIRE_EQUAL( core_from_string( "10000.0000" ), get_balance(a) );
   }
   create_accounts_with_resources( { N(producer) } );
   BOOST_REQUIRE_EQUAL( success(), regproducer( N(producer) ) );

   produce_block();
   // stake but but not enough to go live
   stake_with_transfer( config::system_account_name, "bob",  core_from_string( "35000000.0000" ), core_from_string( "35000000.0000" ) );
   stake_with_transfer( config::system_account_name, "carl", core_from_string( "35000000.0000" ), core_from_string( "35000000.0000" ) );
   BOOST_REQUIRE_EQUAL( success(),push_action( N(bob), N(voteproducer), mvo()
                                               ("voter",  "bob")
                                               ("proxy", name(0).to_string() )
                                               ("producers", vector<account_name>{ N(producer) } )
                                               )
                        );
   BOOST_REQUIRE_EQUAL( success(), push_action( N(carl), N(voteproducer), mvo()
                                                ("voter",  "carl")
                                                ("proxy", name(0).to_string() )
                                                ("producers", vector<account_name>{ N(producer) } )
                                                )
                        );

   // start bids
   bidname( "bob",  "prefa", core_from_string("1.0000") );
   BOOST_REQUIRE_EQUAL( core_from_string( "9999.0000" ), get_balance("bob") );
   bidname( "bob",  "prefb", core_from_string("1.0000") );
   bidname( "bob",  "prefc", core_from_string("1.0000") );
   BOOST_REQUIRE_EQUAL( core_from_string( "9997.0000" ), get_balance("bob") );

   bidname( "carl", "prefd", core_from_string("1.0000") );
   bidname( "carl", "prefe", core_from_string("1.0000") );
   BOOST_REQUIRE_EQUAL( core_from_string( "9998.0000" ), get_balance("carl") );

   BOOST_REQUIRE_EQUAL( error("assertion failure with message: account is already high bidder"),
                        bidname( "bob", "prefb", core_from_string("1.1001") ) );
   BOOST_REQUIRE_EQUAL( error("assertion failure with message: must increase bid by 10%"),
                        bidname( "alice", "prefb", core_from_string("1.0999") ) );
   BOOST_REQUIRE_EQUAL( core_from_string( "9997.0000" ), get_balance("bob") );
   BOOST_REQUIRE_EQUAL( core_from_string( "10000.0000" ), get_balance("alice") );

   // alice outbids bob on prefb
   {
      BOOST_REQUIRE_EQUAL( success(),
                           bidname( "alice", "prefb", core_from_string("1.1001") ) );
      BOOST_REQUIRE_EQUAL( core_from_string( "9998.0000" ), get_balance("bob") );
      BOOST_REQUIRE_EQUAL( core_from_string( "9998.8999" ), get_balance("alice") );
   }

   // david outbids carl on prefd
   {
      BOOST_REQUIRE_EQUAL( core_from_string( "9998.0000" ), get_balance("carl") );
      BOOST_REQUIRE_EQUAL( core_from_string( "10000.0000" ), get_balance("david") );
      BOOST_REQUIRE_EQUAL( success(),
                           bidname( "david", "prefd", core_from_string("1.9900") ) );
      BOOST_REQUIRE_EQUAL( core_from_string( "9999.0000" ), get_balance("carl") );
      BOOST_REQUIRE_EQUAL( core_from_string( "9998.0100" ), get_balance("david") );
   }

   // eve outbids carl on prefe
   {
      BOOST_REQUIRE_EQUAL( success(),
                           bidname( "eve", "prefe", core_from_string("1.7200") ) );
   }

   produce_block( fc::days(14) );
   produce_block();

   // highest bid is from david for prefd but no bids can be closed yet
   BOOST_REQUIRE_EXCEPTION( create_account_with_resources( N(prefd), N(david) ),
                            fc::exception, fc_assert_exception_message_is( not_closed_message ) );

   // stake enough to go above the 15% threshold
   stake_with_transfer( config::system_account_name, "alice", core_from_string( "10000000.0000" ), core_from_string( "10000000.0000" ) );
   BOOST_REQUIRE_EQUAL(0, get_producer_info("producer")["unpaid_blocks"].as<uint32_t>());
   BOOST_REQUIRE_EQUAL( success(), push_action( N(alice), N(voteproducer), mvo()
                                                ("voter",  "alice")
                                                ("proxy", name(0).to_string() )
                                                ("producers", vector<account_name>{ N(producer) } )
                                                )
                        );

   // need to wait for 14 days after going live
   produce_blocks(10);
   produce_block( fc::days(2) );
   produce_blocks( 10 );
   BOOST_REQUIRE_EXCEPTION( create_account_with_resources( N(prefd), N(david) ),
                            fc::exception, fc_assert_exception_message_is( not_closed_message ) );
   // it's been 14 days, auction for prefd has been closed
   produce_block( fc::days(12) );
   create_account_with_resources( N(prefd), N(david) );
   produce_blocks(2);
   produce_block( fc::hours(23) );
   // auctions for prefa, prefb, prefc, prefe haven't been closed
   BOOST_REQUIRE_EXCEPTION( create_account_with_resources( N(prefa), N(bob) ),
                            fc::exception, fc_assert_exception_message_is( not_closed_message ) );
   BOOST_REQUIRE_EXCEPTION( create_account_with_resources( N(prefb), N(alice) ),
                            fc::exception, fc_assert_exception_message_is( not_closed_message ) );
   BOOST_REQUIRE_EXCEPTION( create_account_with_resources( N(prefc), N(bob) ),
                            fc::exception, fc_assert_exception_message_is( not_closed_message ) );
   BOOST_REQUIRE_EXCEPTION( create_account_with_resources( N(prefe), N(eve) ),
                            fc::exception, fc_assert_exception_message_is( not_closed_message ) );
   // attemp to create account with no bid
   BOOST_REQUIRE_EXCEPTION( create_account_with_resources( N(prefg), N(alice) ),
                            fc::exception, fc_assert_exception_message_is( "no active bid for name" ) );
   // changing highest bid pushes auction closing time by 24 hours
   BOOST_REQUIRE_EQUAL( success(),
                        bidname( "eve",  "prefb", core_from_string("2.1880") ) );

   produce_block( fc::hours(22) );
   produce_blocks(2);

   BOOST_REQUIRE_EXCEPTION( create_account_with_resources( N(prefb), N(eve) ),
                            fc::exception, fc_assert_exception_message_is( not_closed_message ) );
   // but changing a bid that is not the highest does not push closing time
   BOOST_REQUIRE_EQUAL( success(),
                        bidname( "carl", "prefe", core_from_string("2.0980") ) );
   produce_block( fc::hours(2) );
   produce_blocks(2);
   // bid for prefb has closed, only highest bidder can claim
   BOOST_REQUIRE_EXCEPTION( create_account_with_resources( N(prefb), N(alice) ),
                            fc::exception, fc_assert_exception_message_is("only high bidder can claim") );
   BOOST_REQUIRE_EXCEPTION( create_account_with_resources( N(prefb), N(carl) ),
                            fc::exception, fc_assert_exception_message_is("only high bidder can claim") );
   create_account_with_resources( N(prefb), N(eve) );

   BOOST_REQUIRE_EXCEPTION( create_account_with_resources( N(prefe), N(carl) ),
                            fc::exception, fc_assert_exception_message_is( not_closed_message ) );
   produce_block();
   produce_block( fc::hours(24) );
   // by now bid for prefe has closed
   create_account_with_resources( N(prefe), N(carl) );
   // prefe can now create *.prefe
   BOOST_REQUIRE_EXCEPTION( create_account_with_resources( N(xyz.prefe), N(carl) ),
                            fc::exception, fc_assert_exception_message_is("only suffix may create this account") );
   transfer( config::system_account_name, N(prefe), core_from_string("10000.0000") );
   create_account_with_resources( N(xyz.prefe), N(prefe) );

   // other auctions haven't closed
   BOOST_REQUIRE_EXCEPTION( create_account_with_resources( N(prefa), N(bob) ),
                            fc::exception, fc_assert_exception_message_is( not_closed_message ) );

} FC_LOG_AND_RETHROW()

<<<<<<< HEAD
BOOST_FIXTURE_TEST_CASE( vote_producers_in_and_out, eosio_system_tester ) try {

   const asset net = core_from_string("80.0000");
   const asset cpu = core_from_string("80.0000");
   std::vector<account_name> voters = { N(producvotera), N(producvoterb), N(producvoterc), N(producvoterd) };
   for (const auto& v: voters) {
      create_account_with_resources(v, config::system_account_name, core_from_string("1.0000"), false, net, cpu);
   }

   // create accounts {defproducera, defproducerb, ..., defproducerz} and register as producers
   std::vector<account_name> producer_names;
   {
      producer_names.reserve('z' - 'a' + 1);
      const std::string root("defproducer");
      for ( char c = 'a'; c <= 'z'; ++c ) {
         producer_names.emplace_back(root + std::string(1, c));
      }
      setup_producer_accounts(producer_names);
      for (const auto& p: producer_names) {
         BOOST_REQUIRE_EQUAL( success(), regproducer(p) );
         produce_blocks(1);
         ilog( "------ get pro----------" );
         wdump((p));
         BOOST_TEST(0 == get_producer_info(p)["total_votes"].as<double>());
      }
   }

   for (const auto& v: voters) {
      transfer( config::system_account_name, v, core_from_string("200000000.0000"), config::system_account_name );
      BOOST_REQUIRE_EQUAL(success(), stake(v, core_from_string("30000000.0000"), core_from_string("30000000.0000")) );
   }

   {
      BOOST_REQUIRE_EQUAL(success(), push_action(N(producvotera), N(voteproducer), mvo()
                                                 ("voter",     "producvotera")
                                                 ("proxy",     name(0).to_string())
                                                 ("producers", vector<account_name>(producer_names.begin(), producer_names.begin()+20))
                                                 )
                          );

      BOOST_REQUIRE_EQUAL(success(), push_action(N(producvoterb), N(voteproducer), mvo()
                                                 ("voter",     "producvoterb")
                                                 ("proxy",     name(0).to_string())
                                                 ("producers", vector<account_name>(producer_names.begin(), producer_names.begin()+21))
                                                 )
                          );

      BOOST_REQUIRE_EQUAL(success(), push_action(N(producvoterc), N(voteproducer), mvo()
                                                 ("voter",     "producvoterc")
                                                 ("proxy",     name(0).to_string())
                                                 ("producers", vector<account_name>(producer_names.begin(), producer_names.end()))
                                                 )
                          );
   }

   // give a chance for everyone to produce blocks
   {
      produce_blocks(23 * 12 + 20);
      bool all_21_produced = true;
      for (uint32_t i = 0; i < 21; ++i) {
         if (0 == get_producer_info(producer_names[i])["unpaid_blocks"].as<uint32_t>()) {
            all_21_produced = false;
         }
      }
      bool rest_didnt_produce = true;
      for (uint32_t i = 21; i < producer_names.size(); ++i) {
         if (0 < get_producer_info(producer_names[i])["unpaid_blocks"].as<uint32_t>()) {
            rest_didnt_produce = false;
         }
      }
      BOOST_REQUIRE(all_21_produced && rest_didnt_produce);
   }

   {
      produce_block(fc::hours(7));
      const uint32_t voted_out_index = 20;
      const uint32_t new_prod_index  = 23;
      BOOST_REQUIRE_EQUAL(success(), stake("producvoterd", core_from_string("40000000.0000"), core_from_string("40000000.0000")));
      BOOST_REQUIRE_EQUAL(success(), push_action(N(producvoterd), N(voteproducer), mvo()
                                                 ("voter",     "producvoterd")
                                                 ("proxy",     name(0).to_string())
                                                 ("producers", vector<account_name>{ producer_names[new_prod_index] })
                                                 )
                          );
      BOOST_REQUIRE_EQUAL(0, get_producer_info(producer_names[new_prod_index])["unpaid_blocks"].as<uint32_t>());
      produce_blocks(4 * 12 * 21);
      BOOST_REQUIRE(0 < get_producer_info(producer_names[new_prod_index])["unpaid_blocks"]);
      const uint32_t initial_unpaid_blocks = get_producer_info(producer_names[voted_out_index])["unpaid_blocks"].as<uint32_t>();
      produce_blocks(2 * 12 * 21);
      BOOST_REQUIRE_EQUAL(initial_unpaid_blocks, get_producer_info(producer_names[voted_out_index])["unpaid_blocks"].as<uint32_t>());
      produce_block(fc::hours(24));
      BOOST_REQUIRE_EQUAL(success(), push_action(N(producvoterd), N(voteproducer), mvo()
                                                 ("voter",     "producvoterd")
                                                 ("proxy",     name(0).to_string())
                                                 ("producers", vector<account_name>{ producer_names[voted_out_index] })
                                                 )
                          );
      produce_blocks(2 * 12 * 21);
      BOOST_REQUIRE(fc::crypto::public_key() != fc::crypto::public_key(get_producer_info(producer_names[voted_out_index])["producer_key"].as_string()));
      BOOST_REQUIRE_EQUAL(success(), push_action(producer_names[voted_out_index], N(claimrewards), mvo()("owner", producer_names[voted_out_index])));
   }

=======
BOOST_FIXTURE_TEST_CASE( setparams, eosio_system_tester ) try {
   //install multisig contract
   abi_serializer msig_abi_ser = initialize_multisig();
   auto producer_names = active_and_vote_producers();

   //helper function
   auto push_action_msig = [&]( const account_name& signer, const action_name &name, const variant_object &data, bool auth = true ) -> action_result {
         string action_type_name = msig_abi_ser.get_action_type(name);

         action act;
         act.account = N(eosio.msig);
         act.name = name;
         act.data = msig_abi_ser.variant_to_binary( action_type_name, data );

         return base_tester::push_action( std::move(act), auth ? uint64_t(signer) : signer == N(bob111111111) ? N(alice1111111) : N(bob111111111) );
   };

   // test begins
   vector<permission_level> prod_perms;
   for ( auto& x : producer_names ) {
      prod_perms.push_back( { name(x), config::active_name } );
   }

   eosio_parameters params;
   (eosio::chain::chain_config&)params = control->get_global_properties().configuration;
   params.max_ram_size = 65ll*1024 * 1024 * 1024;
   //change some values
   params.max_block_net_usage += 10;
   params.max_transaction_lifetime += 1;

   transaction trx;
   {
      variant pretty_trx = fc::mutable_variant_object()
         ("expiration", "2020-01-01T00:30")
         ("ref_block_num", 2)
         ("ref_block_prefix", 3)
         ("max_net_usage_words", 0)
         ("max_cpu_usage_ms", 0)
         ("delay_sec", 0)
         ("actions", fc::variants({
               fc::mutable_variant_object()
                  ("account", name(config::system_account_name))
                  ("name", "setparams")
                  ("authorization", vector<permission_level>{ { config::system_account_name, config::active_name } })
                  ("data", fc::mutable_variant_object()
                   ("params", params)
                  )
                  })
         );
      abi_serializer::from_variant(pretty_trx, trx, get_resolver());
   }

   BOOST_REQUIRE_EQUAL(success(), push_action_msig( N(alice1111111), N(propose), mvo()
                                                    ("proposer",      "alice1111111")
                                                    ("proposal_name", "setparams1")
                                                    ("trx",           trx)
                                                    ("requested", prod_perms)
                       )
   );

   // get 16 approvals
   for ( size_t i = 0; i < 15; ++i ) {
      BOOST_REQUIRE_EQUAL(success(), push_action_msig( name(producer_names[i]), N(approve), mvo()
                                                       ("proposer",      "alice1111111")
                                                       ("proposal_name", "setparams1")
                                                       ("level",         permission_level{ name(producer_names[i]), config::active_name })
                          )
      );
   }

   transaction_trace_ptr trace;
   control->applied_transaction.connect([&]( const transaction_trace_ptr& t) { if (t->scheduled) { trace = t; } } );
   BOOST_REQUIRE_EQUAL(success(), push_action_msig( N(alice1111111), N(exec), mvo()
                                                    ("proposer",      "alice1111111")
                                                    ("proposal_name", "setparams1")
                                                    ("executer",      "alice1111111")
                       )
   );

   BOOST_REQUIRE( bool(trace) );
   BOOST_REQUIRE_EQUAL( 1, trace->action_traces.size() );
   BOOST_REQUIRE_EQUAL( transaction_receipt::executed, trace->receipt->status );

   produce_blocks( 250 );

   // make sure that changed parameters were applied
   auto active_params = control->get_global_properties().configuration;
   BOOST_REQUIRE_EQUAL( params.max_block_net_usage, active_params.max_block_net_usage );
   BOOST_REQUIRE_EQUAL( params.max_transaction_lifetime, active_params.max_transaction_lifetime );
   
>>>>>>> 3f4f32d1
} FC_LOG_AND_RETHROW()

BOOST_AUTO_TEST_SUITE_END()<|MERGE_RESOLUTION|>--- conflicted
+++ resolved
@@ -2364,7 +2364,6 @@
 
 } FC_LOG_AND_RETHROW()
 
-<<<<<<< HEAD
 BOOST_FIXTURE_TEST_CASE( vote_producers_in_and_out, eosio_system_tester ) try {
 
    const asset net = core_from_string("80.0000");
@@ -2467,7 +2466,6 @@
       BOOST_REQUIRE_EQUAL(success(), push_action(producer_names[voted_out_index], N(claimrewards), mvo()("owner", producer_names[voted_out_index])));
    }
 
-=======
 BOOST_FIXTURE_TEST_CASE( setparams, eosio_system_tester ) try {
    //install multisig contract
    abi_serializer msig_abi_ser = initialize_multisig();
@@ -2558,7 +2556,6 @@
    BOOST_REQUIRE_EQUAL( params.max_block_net_usage, active_params.max_block_net_usage );
    BOOST_REQUIRE_EQUAL( params.max_transaction_lifetime, active_params.max_transaction_lifetime );
    
->>>>>>> 3f4f32d1
 } FC_LOG_AND_RETHROW()
 
 BOOST_AUTO_TEST_SUITE_END()