--- conflicted
+++ resolved
@@ -1,8 +1,4 @@
-<<<<<<< HEAD
-FROM ubuntu
-=======
 FROM ubuntu:16.04
->>>>>>> 867a5380
 MAINTAINER xiaobo (peterwillcn@gmail.com)
 
 RUN echo 'APT::Install-Recommends 0;' >> /etc/apt/apt.conf.d/01norecommends \
