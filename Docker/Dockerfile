FROM boscore/builder as builder
ARG branch=master
ARG symbol=SYS

ENV OPENSSL_ROOT_DIR /usr/include/openssl


RUN git clone -b $branch https://github.com/boscore/bos.git --recursive \
    && cd bos && echo "$branch:$(git rev-parse HEAD)" > /etc/eosio-version \
    && cmake -H. -B"/tmp/build" -GNinja -DCMAKE_BUILD_TYPE=Release -DWASM_ROOT=/opt/wasm -DCMAKE_CXX_COMPILER=clang++ \
       -DCMAKE_C_COMPILER=clang -DCMAKE_INSTALL_PREFIX=/tmp/build -DBUILD_MONGO_DB_PLUGIN=true -DCORE_SYMBOL_NAME=$symbol \
<<<<<<< HEAD
    && cmake --build /tmp/build --target install
=======
       -DOPENSSL_ROOT_DIR="${OPENSSL_ROOT_DIR}" \
    && cmake --build /tmp/build --target install && rm /tmp/build/bin/eosiocpp
>>>>>>> 2f264030


FROM ubuntu:18.04

RUN apt-get update && DEBIAN_FRONTEND=noninteractive apt-get -y install openssl ca-certificates && rm -rf /var/lib/apt/lists/*
COPY --from=builder /usr/local/lib/* /usr/local/lib/
COPY --from=builder /tmp/build/bin /opt/eosio/bin
COPY --from=builder /tmp/build/contracts /contracts
COPY --from=builder /bos/Docker/config.ini /
COPY --from=builder /etc/eosio-version /etc
COPY --from=builder /bos/Docker/nodeosd.sh /opt/eosio/bin/nodeosd.sh
ENV EOSIO_ROOT=/opt/eosio
RUN chmod +x /opt/eosio/bin/nodeosd.sh
ENV LD_LIBRARY_PATH /usr/local/lib
ENV PATH /opt/eosio/bin:/usr/local/sbin:/usr/local/bin:/usr/sbin:/usr/bin:/sbin:/bin<|MERGE_RESOLUTION|>--- conflicted
+++ resolved
@@ -9,12 +9,9 @@
     && cd bos && echo "$branch:$(git rev-parse HEAD)" > /etc/eosio-version \
     && cmake -H. -B"/tmp/build" -GNinja -DCMAKE_BUILD_TYPE=Release -DWASM_ROOT=/opt/wasm -DCMAKE_CXX_COMPILER=clang++ \
        -DCMAKE_C_COMPILER=clang -DCMAKE_INSTALL_PREFIX=/tmp/build -DBUILD_MONGO_DB_PLUGIN=true -DCORE_SYMBOL_NAME=$symbol \
-<<<<<<< HEAD
-    && cmake --build /tmp/build --target install
-=======
        -DOPENSSL_ROOT_DIR="${OPENSSL_ROOT_DIR}" \
     && cmake --build /tmp/build --target install && rm /tmp/build/bin/eosiocpp
->>>>>>> 2f264030
+
 
 
 FROM ubuntu:18.04
