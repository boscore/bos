--- conflicted
+++ resolved
@@ -50,21 +50,6 @@
     && cmake --build build --target install \
     && cd .. && rm -rf llvm
 
-<<<<<<< HEAD
-RUN wget https://github.com/WebAssembly/binaryen/archive/1.37.21.tar.gz -O - | tar -xz \
-    && cd binaryen-1.37.21 \
-    && cmake -H. -Bbuild -GNinja -DCMAKE_BUILD_TYPE=Release \
-    && cmake --build build --target install \
-    && cd .. && rm -rf binaryen-1.37.21
-=======
-RUN git clone --depth 1 https://github.com/cryptonomex/secp256k1-zkp \
-    && cd secp256k1-zkp \
-    && ./autogen.sh \
-    && ./configure --prefix=/usr/local \
-    && make -j$(nproc) install \
-    && cd .. && rm -rf secp256k1-zkp
->>>>>>> 08819aae
-
 RUN git clone --depth 1 -b releases/v3.3 https://github.com/mongodb/mongo-cxx-driver \
     && cd mongo-cxx-driver/build \
     && cmake -DBUILD_SHARED_LIBS=OFF -DCMAKE_BUILD_TYPE=Release -DCMAKE_INSTALL_PREFIX=/usr/local .. \
