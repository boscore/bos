# Run in docker

Simple and fast setup of BOSCore on Docker is also available.

## Install Dependencies

- [Docker](https://docs.docker.com) Docker 17.05 or higher is required
- [docker-compose](https://docs.docker.com/compose/) version >= 1.10.0

## Docker Requirement

- At least 7GB RAM (Docker -> Preferences -> Advanced -> Memory -> 7GB or above)
- If the build below fails, make sure you've adjusted Docker Memory settings and try again.

## Build BOSCore image

```bash
git clone https://github.com/boscore/bos.git --recursive  --depth 1
cd bos/Docker
docker build . -t boscore/bos -s BOS
```

The above will build off the most recent commit to the master branch by default. If you would like to target a specific branch/tag, you may use a build argument. For example, if you wished to generate a docker image based off of the v2.0.2 tag, you could do the following:

```bash
docker build -t boscore/bos:v2.0.2 --build-arg branch=v2.0.2 .
<<<<<<< HEAD

=======
>>>>>>> a533105b
```

By default, the symbol in eosio.system is set to SYS. You can override this using the symbol argument while building the docker image.

```bash
docker build -t boscore/bos --build-arg symbol=<symbol> .
```

## Start nodeos docker container only

```bash
docker run --name nodeos -p 8888:8888 -p 9876:9876 -t boscore/bos nodeosd.sh -e --http-alias=nodeos:8888 --http-alias=127.0.0.1:8888 --http-alias=localhost:8888 arg1 arg2
```

By default, all data is persisted in a docker volume. It can be deleted if the data is outdated or corrupted:

```bash
$ docker inspect --format '{{ range .Mounts }}{{ .Name }} {{ end }}' nodeos
fdc265730a4f697346fa8b078c176e315b959e79365fc9cbd11f090ea0cb5cbc
$ docker volume rm fdc265730a4f697346fa8b078c176e315b959e79365fc9cbd11f090ea0cb5cbc
```

Alternately, you can directly mount host directory into the container

```bash
docker run --name nodeos -v /path-to-data-dir:/opt/eosio/bin/data-dir -p 8888:8888 -p 9876:9876 -t boscore/bos nodeosd.sh -e --http-alias=nodeos:8888 --http-alias=127.0.0.1:8888 --http-alias=localhost:8888 arg1 arg2
```

## Get chain info

```bash
curl http://127.0.0.1:8888/v1/chain/get_info
```

## Start both nodeos and keosd containers

```bash
docker volume create --name=nodeos-data-volume
docker volume create --name=keosd-data-volume
docker-compose up -d
```

After `docker-compose up -d`, two services named `nodeosd` and `keosd` will be started. nodeos service would expose ports 8888 and 9876 to the host. keosd service does not expose any port to the host, it is only accessible to cleos when running cleos is running inside the keosd container as described in "Execute cleos commands" section.

### Execute cleos commands

You can run the `cleos` commands via a bash alias.

```bash
alias cleos='docker-compose exec keosd /opt/eosio/bin/cleos -u http://nodeosd:8888 --wallet-url http://localhost:8900'
cleos get info
cleos get account inita
```

Upload sample exchange contract

```bash
cleos set contract exchange contracts/exchange/
```

If you don't need keosd afterwards, you can stop the keosd service using

```bash
docker-compose stop keosd
```

### Develop/Build custom contracts

Due to the fact that the boscore/bos image does not contain the required dependencies for contract development (this is by design, to keep the image size small), you will need to utilize the boscore/bos-dev image. This image contains both the required binaries and dependencies to build contracts using eosiocpp.

You can either use the image available on [Docker Hub](https://hub.docker.com/r/boscore/bos-dev/) or navigate into the dev folder and build the image manually.

```bash
cd dev
docker build -t boscore/bos-dev .
```

### Change default configuration

You can use docker compose override file to change the default configurations. For example, create an alternate config file `config2.ini` and a `docker-compose.override.yml` with the following content.

```yaml
version: "2"

services:
  nodeos:
    volumes:
      - nodeos-data-volume:/opt/eosio/bin/data-dir
      - ./config2.ini:/opt/eosio/bin/data-dir/config.ini
```

Then restart your docker containers as follows:

```bash
docker-compose down
docker-compose up
```

### Clear data-dir

The data volume created by docker-compose can be deleted as follows:

```bash
docker volume rm nodeos-data-volume
docker volume rm keosd-data-volume
```

### Docker Hub
Docker Hub images are now deprecated. New build images were discontinued on January 1st, 2019. The existing old images will be removed on June 1st, 2019.

### BOSCore Testnet

We can easily set up a BOSCore local testnet using docker images. Just run the following commands:

Note: if you want to use the mongo db plugin, you have to enable it in your `data-dir/config.ini` first.

```
# create volume
docker volume create --name=nodeos-data-volume
docker volume create --name=keosd-data-volume
# pull images and start containers
docker-compose -f docker-compose-eosio-latest.yaml up -d
# get chain info
curl http://127.0.0.1:8888/v1/chain/get_info
# get logs
docker-compose logs -f nodeosd
# stop containers
docker-compose -f docker-compose-eosio-latest.yaml down
```

The `blocks` data are stored under `--data-dir` by default, and the wallet files are stored under `--wallet-dir` by default, of course you can change these as you want.

### About MongoDB Plugin

Currently, the mongodb plugin is disabled in `config.ini` by default, you have to change it manually in `config.ini` or you can mount a `config.ini` file to `/opt/eosio/bin/data-dir/config.ini` in the docker-compose file.<|MERGE_RESOLUTION|>--- conflicted
+++ resolved
@@ -24,10 +24,7 @@
 
 ```bash
 docker build -t boscore/bos:v2.0.2 --build-arg branch=v2.0.2 .
-<<<<<<< HEAD
-
-=======
->>>>>>> a533105b
+
 ```
 
 By default, the symbol in eosio.system is set to SYS. You can override this using the symbol argument while building the docker image.
@@ -136,7 +133,46 @@
 ```
 
 ### Docker Hub
-Docker Hub images are now deprecated. New build images were discontinued on January 1st, 2019. The existing old images will be removed on June 1st, 2019.
+
+Docker Hub image available from [docker hub](https://hub.docker.com/r/boscore/bos/).
+Create a new `docker-compose.yaml` file with the content below
+
+```bash
+version: "3"
+
+services:
+  nodeosd:
+    image: boscore/bos:latest
+    command: /opt/eosio/bin/nodeosd.sh --data-dir /opt/eosio/bin/data-dir -e --http-alias=nodeosd:8888 --http-alias=127.0.0.1:8888 --http-alias=localhost:8888
+    hostname: nodeosd
+    ports:
+      - 8888:8888
+      - 9876:9876
+    expose:
+      - "8888"
+    volumes:
+      - nodeos-data-volume:/opt/eosio/bin/data-dir
+
+  keosd:
+    image: boscore/bos:latest
+    command: /opt/eosio/bin/keosd --wallet-dir /opt/eosio/bin/data-dir --http-server-address=127.0.0.1:8900 --http-alias=localhost:8900 --http-alias=keosd:8900
+    hostname: keosd
+    links:
+      - nodeosd
+    volumes:
+      - keosd-data-volume:/opt/eosio/bin/data-dir
+
+volumes:
+  nodeos-data-volume:
+  keosd-data-volume:
+
+```
+
+*NOTE:* the default version is the latest, you can change it to what you want
+
+run `docker pull boscore/bos:latest`
+
+run `docker-compose up`
 
 ### BOSCore Testnet
 
@@ -162,4 +198,4 @@
 
 ### About MongoDB Plugin
 
-Currently, the mongodb plugin is disabled in `config.ini` by default, you have to change it manually in `config.ini` or you can mount a `config.ini` file to `/opt/eosio/bin/data-dir/config.ini` in the docker-compose file.+Currently, the mongodb plugin is disabled in `config.ini` by default, you have to change it manually in `config.ini` or you can mount a `config.ini` file to `/opt/eosio/bin/data-dir/config.ini` in the docker-compose file.
