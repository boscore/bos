# Run in docker

Simple and fast setup of BOSCore on Docker is also available.

## Install Dependencies

- [Docker](https://docs.docker.com) Docker 17.05 or higher is required
- [docker-compose](https://docs.docker.com/compose/) version >= 1.10.0

## Docker Requirement

- At least 7GB RAM (Docker -> Preferences -> Advanced -> Memory -> 7GB or above)
- If the build below fails, make sure you've adjusted Docker Memory settings and try again.

## Build BOSCore image

```bash
git clone https://github.com/boscore/bos.git --recursive  --depth 1
cd bos/Docker
docker build . -t boscore/bos -s BOS
```

<<<<<<< HEAD
The above will build off the most recent commit to the master branch by default. If you would like to target a specific branch/tag, you may use a build argument. For example, if you wished to generate a docker image based off of the v1.0.3 tag, you could do the following:

```bash
docker build -t boscore/bos:v1.0.3 --build-arg branch=v1.0.3 .
=======
The above will build off the most recent commit to the master branch by default. If you would like to target a specific branch/tag, you may use a build argument. For example, if you wished to generate a docker image based off of the v2.0.1 tag, you could do the following:

```bash
docker build -t boscore/bos:v2.0.1 --build-arg branch=v2.0.1 .

>>>>>>> 7020da9f
```

By default, the symbol in eosio.system is set to SYS. You can override this using the symbol argument while building the docker image.

```bash
docker build -t boscore/bos --build-arg symbol=<symbol> .
```

## Start nodeos docker container only

```bash
docker run --name nodeos -p 8888:8888 -p 9876:9876 -t boscore/bos nodeosd.sh -e --http-alias=nodeos:8888 --http-alias=127.0.0.1:8888 --http-alias=localhost:8888 arg1 arg2
```

By default, all data is persisted in a docker volume. It can be deleted if the data is outdated or corrupted:

```bash
$ docker inspect --format '{{ range .Mounts }}{{ .Name }} {{ end }}' nodeos
fdc265730a4f697346fa8b078c176e315b959e79365fc9cbd11f090ea0cb5cbc
$ docker volume rm fdc265730a4f697346fa8b078c176e315b959e79365fc9cbd11f090ea0cb5cbc
```

Alternately, you can directly mount host directory into the container

```bash
docker run --name nodeos -v /path-to-data-dir:/opt/eosio/bin/data-dir -p 8888:8888 -p 9876:9876 -t boscore/bos nodeosd.sh -e --http-alias=nodeos:8888 --http-alias=127.0.0.1:8888 --http-alias=localhost:8888 arg1 arg2
```

## Get chain info

```bash
curl http://127.0.0.1:8888/v1/chain/get_info
```

## Start both nodeos and keosd containers

```bash
docker volume create --name=nodeos-data-volume
docker volume create --name=keosd-data-volume
docker-compose up -d
```

After `docker-compose up -d`, two services named `nodeosd` and `keosd` will be started. nodeos service would expose ports 8888 and 9876 to the host. keosd service does not expose any port to the host, it is only accessible to cleos when running cleos is running inside the keosd container as described in "Execute cleos commands" section.

### Execute cleos commands

You can run the `cleos` commands via a bash alias.

```bash
alias cleos='docker-compose exec keosd /opt/eosio/bin/cleos -u http://nodeosd:8888 --wallet-url http://localhost:8900'
cleos get info
cleos get account inita
```

Upload sample exchange contract

```bash
cleos set contract exchange contracts/exchange/
```

If you don't need keosd afterwards, you can stop the keosd service using

```bash
docker-compose stop keosd
```

### Develop/Build custom contracts

Due to the fact that the boscore/bos image does not contain the required dependencies for contract development (this is by design, to keep the image size small), you will need to utilize the boscore/bos-dev image. This image contains both the required binaries and dependencies to build contracts using eosiocpp.

You can either use the image available on [Docker Hub](https://hub.docker.com/r/boscore/bos-dev/) or navigate into the dev folder and build the image manually.

```bash
cd dev
docker build -t boscore/bos-dev .
```

### Change default configuration

You can use docker compose override file to change the default configurations. For example, create an alternate config file `config2.ini` and a `docker-compose.override.yml` with the following content.

```yaml
version: "2"

services:
  nodeos:
    volumes:
      - nodeos-data-volume:/opt/eosio/bin/data-dir
      - ./config2.ini:/opt/eosio/bin/data-dir/config.ini
```

Then restart your docker containers as follows:

```bash
docker-compose down
docker-compose up
```

### Clear data-dir

The data volume created by docker-compose can be deleted as follows:

```bash
docker volume rm nodeos-data-volume
docker volume rm keosd-data-volume
```

### Docker Hub

Docker Hub image available from [docker hub](https://hub.docker.com/r/boscore/bos/).
Create a new `docker-compose.yaml` file with the content below

```bash
version: "3"

services:
  nodeosd:
    image: boscore/bos:latest
    command: /opt/eosio/bin/nodeosd.sh --data-dir /opt/eosio/bin/data-dir -e --http-alias=nodeosd:8888 --http-alias=127.0.0.1:8888 --http-alias=localhost:8888
    hostname: nodeosd
    ports:
      - 8888:8888
      - 9876:9876
    expose:
      - "8888"
    volumes:
      - nodeos-data-volume:/opt/eosio/bin/data-dir

  keosd:
    image: boscore/bos:latest
    command: /opt/eosio/bin/keosd --wallet-dir /opt/eosio/bin/data-dir --http-server-address=127.0.0.1:8900 --http-alias=localhost:8900 --http-alias=keosd:8900
    hostname: keosd
    links:
      - nodeosd
    volumes:
      - keosd-data-volume:/opt/eosio/bin/data-dir

volumes:
  nodeos-data-volume:
  keosd-data-volume:

```

*NOTE:* the default version is the latest, you can change it to what you want

run `docker pull boscore/bos:latest`

run `docker-compose up`

### BOSCore Testnet

We can easily set up a BOSCore local testnet using docker images. Just run the following commands:

Note: if you want to use the mongo db plugin, you have to enable it in your `data-dir/config.ini` first.

```
# create volume
docker volume create --name=nodeos-data-volume
docker volume create --name=keosd-data-volume
# pull images and start containers
docker-compose -f docker-compose-eosio-latest.yaml up -d
# get chain info
curl http://127.0.0.1:8888/v1/chain/get_info
# get logs
docker-compose logs -f nodeosd
# stop containers
docker-compose -f docker-compose-eosio-latest.yaml down
```

The `blocks` data are stored under `--data-dir` by default, and the wallet files are stored under `--wallet-dir` by default, of course you can change these as you want.

### About MongoDB Plugin

Currently, the mongodb plugin is disabled in `config.ini` by default, you have to change it manually in `config.ini` or you can mount a `config.ini` file to `/opt/eosio/bin/data-dir/config.ini` in the docker-compose file.<|MERGE_RESOLUTION|>--- conflicted
+++ resolved
@@ -20,18 +20,11 @@
 docker build . -t boscore/bos -s BOS
 ```
 
-<<<<<<< HEAD
-The above will build off the most recent commit to the master branch by default. If you would like to target a specific branch/tag, you may use a build argument. For example, if you wished to generate a docker image based off of the v1.0.3 tag, you could do the following:
-
-```bash
-docker build -t boscore/bos:v1.0.3 --build-arg branch=v1.0.3 .
-=======
-The above will build off the most recent commit to the master branch by default. If you would like to target a specific branch/tag, you may use a build argument. For example, if you wished to generate a docker image based off of the v2.0.1 tag, you could do the following:
-
-```bash
-docker build -t boscore/bos:v2.0.1 --build-arg branch=v2.0.1 .
-
->>>>>>> 7020da9f
+The above will build off the most recent commit to the master branch by default. If you would like to target a specific branch/tag, you may use a build argument. For example, if you wished to generate a docker image based off of the v1.0.6 tag, you could do the following:
+
+```bash
+docker build -t boscore/bos:v1.0.6 --build-arg branch=v1.0.6 .
+
 ```
 
 By default, the symbol in eosio.system is set to SYS. You can override this using the symbol argument while building the docker image.
