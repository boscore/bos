--- conflicted
+++ resolved
@@ -94,7 +94,6 @@
          {"name":"net_usage_leeway",                    "type":"uint32"},
          {"name":"context_free_discount_net_usage_num", "type":"uint32"},
          {"name":"context_free_discount_net_usage_den", "type":"uint32"},
-<<<<<<< HEAD
          {"name":"max_block_cpu_usage",                 "type":"uint32"},
          {"name":"target_block_cpu_usage_pct",          "type":"uint32"},
          {"name":"max_transaction_cpu_usage",           "type":"uint32"},
@@ -112,19 +111,7 @@
          {"name":"max_inline_action_depth",             "type":"uint16"},
          {"name":"max_authority_depth",                 "type":"uint16"},
          {"name":"max_generated_transaction_count",     "type":"uint32"}
-=======
-         {"name":"max_block_cpu_usage", "type": "uint64"},
-         {"name":"target_block_cpu_usage_pct", "type": "uint32"},
-         {"name":"max_transaction_cpu_usage", "type":"uint32"},
-         {"name":"min_transaction_cpu_usage", "type":"uint32"},
-         {"name":"max_transaction_lifetime", "type":"uint32"},
-         {"name":"deferred_trx_expiration_window", "type":"uint32"},
-         {"name":"max_transaction_delay", "type":"uint32"},
-         {"name":"max_inline_action_size", "type":"uint32"},
-         {"name":"max_inline_action_depth", "type":"uint16"},
-         {"name":"max_authority_depth", "type":"uint16"},
-         {"name":"max_generated_transaction_count", "type":"uint32"}
->>>>>>> 36a26bbe
+
       ]
     },{
       "name": "eosio_parameters",
