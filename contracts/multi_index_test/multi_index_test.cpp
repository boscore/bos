#include <eosiolib/eosio.hpp>
#include <eosiolib/dispatcher.hpp>
#include <eosiolib/multi_index.hpp>

using namespace eosio;

namespace multi_index_test {

struct limit_order {
   uint64_t     id;
   uint64_t     padding = 0;
   uint128_t    price;
   uint64_t     expiration;
   account_name owner;

      auto primary_key()const { return id; }
      uint64_t get_expiration()const { return expiration; }
      uint128_t get_price()const { return price; }

      EOSLIB_SERIALIZE( limit_order, (id)(price)(expiration)(owner) )
   };

   struct test_k256 {
      uint64_t     id;
      key256      val;

      auto primary_key()const { return id; }
      key256 get_val()const { return val; }

      EOSLIB_SERIALIZE( test_k256, (id)(val) )
   };

   class multi_index_test {
      public:

         ACTION(N(multitest), trigger) {
            trigger(): what(0) {}
            trigger(uint32_t w): what(w) {}

            uint32_t what;

            EOSLIB_SERIALIZE(trigger, (what))
         };

         static void on(const trigger& act)
         {
            auto payer = act.get_account();
            print("Acting on trigger action.\n");
            switch(act.what)
            {
               case 0:
               {
                  print("Testing uint128_t secondary index.\n");
                  eosio::multi_index<N(orders), limit_order,
                     indexed_by< N(byexp),   const_mem_fun<limit_order, uint64_t, &limit_order::get_expiration> >,
                     indexed_by< N(byprice), const_mem_fun<limit_order, uint128_t, &limit_order::get_price> >
                     > orders( N(multitest), N(multitest) );

                  orders.emplace( payer, [&]( auto& o ) {
                    o.id = 1;
                    o.expiration = 300;
                    o.owner = N(dan);
                  });

                  auto order2 = orders.emplace( payer, [&]( auto& o ) {
                     o.id = 2;
                     o.expiration = 200;
                     o.owner = N(alice);
                  });

                  print("Items sorted by primary key:\n");
                  for( const auto& item : orders ) {
                     print(" ID=", item.id, ", expiration=", item.expiration, ", owner=", name(item.owner), "\n");
                  }

                  auto expidx = orders.get_index<N(byexp)>();

                  print("Items sorted by expiration:\n");
                  for( const auto& item : expidx ) {
                     print(" ID=", item.id, ", expiration=", item.expiration, ", owner=", name(item.owner), "\n");
                  }

                  print("Modifying expiration of order with ID=2 to 400.\n");
                  orders.modify( order2, payer, [&]( auto& o ) {
                     o.expiration = 400;
                  });

                  print("Items sorted by expiration:\n");
                  for( const auto& item : expidx ) {
                     print(" ID=", item.id, ", expiration=", item.expiration, ", owner=", name(item.owner), "\n");
                  }

                  auto lower = expidx.lower_bound(100);

                  print("First order with an expiration of at least 100 has ID=", lower->id, " and expiration=", lower->get_expiration(), "\n");

               }
               break;
               case 1: // Test key265 secondary index
               {
                  print("Testing key256 secondary index.\n");
                  eosio::multi_index<N(test1), test_k256,
                     indexed_by< N(byval), const_mem_fun<test_k256, key256, &test_k256::get_val> >
                  > testtable( N(multitest), N(exchange) ); // Code must be same as the receiver? Scope doesn't have to be.

                  testtable.emplace( payer, [&]( auto& o ) {
                     o.id = 1;
                     o.val = key256::make_from_word_sequence<uint64_t>(0ULL, 0ULL, 0ULL, 42ULL);
                  });

                  testtable.emplace( payer, [&]( auto& o ) {
                     o.id = 2;
                     o.val = key256::make_from_word_sequence<uint64_t>(1ULL, 2ULL, 3ULL, 4ULL);
                  });

                  testtable.emplace( payer, [&]( auto& o ) {
                     o.id = 3;
                     o.val = key256::make_from_word_sequence<uint64_t>(0ULL, 0ULL, 0ULL, 42ULL);
                  });

                  auto itr = testtable.find( 2 );

                  print("Items sorted by primary key:\n");
                  for( const auto& item : testtable ) {
                     print(" ID=", item.primary_key(), ", val=", item.val, "\n");
                  }

                  auto validx = testtable.get_index<N(byval)>();

                  auto lower1 = validx.lower_bound(key256::make_from_word_sequence<uint64_t>(0ULL, 0ULL, 0ULL, 40ULL));
                  print("First entry with a val of at least 40 has ID=", lower1->id, ".\n");

                  auto lower2 = validx.lower_bound(key256::make_from_word_sequence<uint64_t>(0ULL, 0ULL, 0ULL, 50ULL));
                  print("First entry with a val of at least 50 has ID=", lower2->id, ".\n");

                  if( testtable.iterator_to(*lower2) == itr ) {
                     print("Previously found entry is the same as the one found earlier with a primary key value of 2.\n");
                  }

                  print("Items sorted by val (secondary key):\n");
                  for( const auto& item : validx ) {
                     print(" ID=", item.primary_key(), ", val=");
                     cout << item.val << "\n";
                  }

                  auto upper = validx.upper_bound(key256::make_from_word_sequence<uint64_t>(0ULL, 0ULL, 0ULL, 42ULL));

                  print("First entry with a val greater than 42 has ID=", upper->id, ".\n");

                  print("Removed entry with ID=", lower1->id, ".\n");
                  validx.erase( lower1 );

                  print("Items sorted by primary key:\n");
                  for( const auto& item : testtable ) {
                     print(" ID=", item.primary_key(), ", val=");
                     cout << item.val << "\n";
                  }

               }
               break;
               default:
                  eosio_assert(0, "Given what code is not supported.");
               break;
            }
         }
   };

} /// multi_index_test

namespace multi_index_test {
   extern "C" {
      /// The apply method implements the dispatch of events to this contract
<<<<<<< HEAD
      void apply( uint64_t code, uint64_t action ) {
         require_auth(code);
=======
      void apply( uint64_t receiver, uint64_t code, uint64_t action ) {
>>>>>>> 360e3329
         eosio_assert(eosio::dispatch<multi_index_test, multi_index_test::trigger>(code, action),
                      "Could not dispatch");
      }
   }
}<|MERGE_RESOLUTION|>--- conflicted
+++ resolved
@@ -170,12 +170,8 @@
 namespace multi_index_test {
    extern "C" {
       /// The apply method implements the dispatch of events to this contract
-<<<<<<< HEAD
-      void apply( uint64_t code, uint64_t action ) {
+      void apply( uint64_t receiver, uint64_t code, uint64_t action ) {
          require_auth(code);
-=======
-      void apply( uint64_t receiver, uint64_t code, uint64_t action ) {
->>>>>>> 360e3329
          eosio_assert(eosio::dispatch<multi_index_test, multi_index_test::trigger>(code, action),
                       "Could not dispatch");
       }
