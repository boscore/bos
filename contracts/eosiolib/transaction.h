/**
 *  @file
 *  @copyright defined in eos/LICENSE.txt
 */
#pragma once
#include <eosiolib/types.h>

extern "C" {
   /**
    * @defgroup transactionapi transaction API
    * @ingroup contractdev
    * @brief Define API for sending transactions and inline messages
    *
    * A EOS.IO transaction has the following abstract structure:
    *
    * ```
    *   struct transaction {
    *     Name scope[]; ///< accounts whose data may be read or written
    *     Name readScope[]; ///< accounts whose data may be read
    *     message messages[]; ///< accounts that have approved this message
    *   };
    * ```
    * 
    * This API enables your contract to construct and send transactions
    *
    * Deferred transactions will not be processed until a future block.  They
    * can therefore have no effect on the success of failure of their parent 
    * transaction so long as they appear well formed.  If any other condition
    * causes the parent transaction to be marked as failing, then the deferred
    * transaction will never be processed. 
    *
    * Deferred transactions must adhere to the permissions available to the 
    * parent transaction or, in the future, delegated to the contract account 
    * for future use.
    * 
    * An inline message allows one contract to send another contract a message
    * which is processed immediately after the current message's processing
    * ends such that the success or failure of the parent transaction is 
    * dependent on the success of the message. If an inline message fails in 
    * processing then the whole tree of transactions and messages rooted in the
    * block will me marked as failing and none of effects on the database will
    * persist.  
    *
    * Because of this and the parallel nature of transaction application, 
    * inline messages may not affect any `scope` which is not listed in 
    * their parent transaction's `scope`.  They also may not read any `scope`
    * not listed in either their parent transaction's `scope` or `readScope`.
    *
    * Inline messages and Deferred transactions must adhere to the permissions
    * available to the parent transaction or, in the future, delegated to the 
    * contract account for future use.
    */

   /** 
    * @defgroup transactioncapi Transaction C API
    * @ingroup transactionapi
    * @brief Define API for sending transactions 
    *
    * @{
    */

<<<<<<< HEAD
   void send_deferred(uint64_t sender_id, time delay_until, const char *serialized_transaction, size_t size);
=======
   void send_deferred(const uint128_t& sender_id, account_name payer, time delay_until, char *serialized_transaction, size_t size);
>>>>>>> 2a514ab1

   void cancel_deferred(const uint128_t& sender_id);

   /**
    * access a copy of the currently executing transaction
    *
    * @param buffer - a buffer to write the current transaction to
    * @param size - the size of the buffer
    * @return the size of the transaction written to the buffer
    */
   size_t read_transaction(char *buffer, size_t size);

   /**
    * get the size of the currently executing transaction
    */
   size_t transaction_size();

   /**
    * get the block number used for TAPOS on the currently executing transaction
    *
    */
   int tapos_block_num();

   /**
    * get the block prefix used for TAPOS on the currently executing transaction
    */
   int tapos_block_prefix();

   /**
    * get the expiration of the currently executing transaction
    */
   time expiration();

   /**
    * Retrieve the indicated action from the active transaction.
    * @param type - 0 for context free action, 1 for action
    * @param index - the index of the requested action
    * @param buff - output packed buff of the action
    * @param size - amount of buff read, pass 0 to have size returned
    * @return the size of the action, -1 on failure
    */
   int get_action( uint32_t type, uint32_t index, char* buff, size_t size );

   /**
    * Retrieve the signed_transaction.context_free_data[index].
    * @param index - the index of the context_free_data entry to retrieve
    * @param buff - output buff of the context_free_data entry
    * @param size - amount of context_free_data[index] to retrieve into buff
    * @return signed_transaction.context_free_data[index].size() or -1 if index not valid
    */
   int get_context_free_data( uint32_t index, char* buff, size_t size );

   /**
    * Check that prodived authorizations is enough to execute the transaction
    */
   void check_auth( const char *serialized_transaction, size_t size, const char* permissions, size_t psize );

   ///@ } transactioncapi
}<|MERGE_RESOLUTION|>--- conflicted
+++ resolved
@@ -59,11 +59,7 @@
     * @{
     */
 
-<<<<<<< HEAD
-   void send_deferred(uint64_t sender_id, time delay_until, const char *serialized_transaction, size_t size);
-=======
-   void send_deferred(const uint128_t& sender_id, account_name payer, time delay_until, char *serialized_transaction, size_t size);
->>>>>>> 2a514ab1
+   void send_deferred(const uint128_t& sender_id, account_name payer, time delay_until, const char *serialized_transaction, size_t size);
 
    void cancel_deferred(const uint128_t& sender_id);
 
