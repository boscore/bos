--- conflicted
+++ resolved
@@ -46,15 +46,9 @@
     template<typename Base, typename Quote>
     friend price<Base,Quote> operator / ( const Base& b, const Quote& q );
 
-<<<<<<< HEAD
-    explicit operator asset()const { return asset( static_cast<int64_t>(quantity), Symbol ); }
-
-    token( const asset& a ):quantity(static_cast<uint64_t>(a.amount)) {
-=======
     operator asset()const { return asset( int64_t(quantity), Symbol ); }
 
     token( const asset& a ):quantity(NumberType(a.amount)) {
->>>>>>> 3f08d6b0
        eosio_assert( a.symbol == Symbol, "attempt to construct token from asset with different symbol" );
        eosio_assert( 0 <= a.amount, "attemt to convert asset with negative value to token" );
     }
