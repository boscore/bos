/**
 * @file action_test.cpp
 * @copyright defined in eos/LICENSE.txt
 */
#include <eosiolib/action.hpp>

#include <eosiolib/eosio.hpp>
#include <eosiolib/print.hpp>
#include <eosiolib/compiler_builtins.h>

#include "test_api.hpp"
void test_action::read_action_normal() {

   char buffer[100];
   uint32_t total = 0;
<<<<<<< HEAD
   assert( current_receiver() == N(testapi),  "current_receiver() == N(testapi)" );
   assert(action_size() == sizeof(dummy_action), "action_size() == sizeof(dummy_action)");
=======

   eos_assert( current_receiver() == N(testapi),  "current_receiver() == N(testapi)" );

   eos_assert(action_size() == sizeof(dummy_action), "action_size() == sizeof(dummy_action)");
>>>>>>> bd3c613c

   total = read_action(buffer, 30);
   eos_assert(total == sizeof(dummy_action) , "read_action(30)" );

   total = read_action(buffer, 100);
   eos_assert(total == sizeof(dummy_action) , "read_action(100)" );

   total = read_action(buffer, 5);
   eos_assert(total == 5 , "read_action(5)" );

   total = read_action(buffer, sizeof(dummy_action) );
   eos_assert(total == sizeof(dummy_action), "read_action(sizeof(dummy_action))" );

   dummy_action *dummy13 = reinterpret_cast<dummy_action *>(buffer);
<<<<<<< HEAD
   assert(dummy13->a == DUMMY_ACTION_DEFAULT_A, "dummy13->a == DUMMY_ACTION_DEFAULT_A");
   assert(dummy13->b == DUMMY_ACTION_DEFAULT_B, "dummy13->b == DUMMY_ACTION_DEFAULT_B");
   assert(dummy13->c == DUMMY_ACTION_DEFAULT_C, "dummy13->c == DUMMY_ACTION_DEFAULT_C");
=======
   eos_assert(dummy13->a == DUMMY_MESSAGE_DEFAULT_A, "dummy13->a == DUMMY_MESSAGE_DEFAULT_A");
   eos_assert(dummy13->b == DUMMY_MESSAGE_DEFAULT_B, "dummy13->b == DUMMY_MESSAGE_DEFAULT_B");
   eos_assert(dummy13->c == DUMMY_MESSAGE_DEFAULT_C, "dummy13->c == DUMMY_MESSAGE_DEFAULT_C");
>>>>>>> bd3c613c

}

void test_action::read_action_to_0() {
   uint32_t total = read_action((void *)0, action_size());
}

void test_action::read_action_to_64k() {
   uint32_t total = read_action( (void *)((1<<16)-2), action_size());
}

void test_action::require_notice() {
   if( current_receiver() == N(testapi) ) {
      eosio::require_recipient( N(acc1) );
      eosio::require_recipient( N(acc2) );
      eosio::require_recipient( N(acc1), N(acc2) );
      assert(false, "Should've failed");
   } else if ( current_receiver() == N(acc1) || current_receiver() == N(acc2) ) {
      return;
   }
   assert(false, "Should've failed");
}

void test_action::require_auth() {
   prints("require_auth");
   eosio::require_auth( N(acc3) );
   eosio::require_auth( N(acc4) );
}

void test_action::assert_false() {
   eos_assert(false, "test_action::assert_false");
}

void test_action::assert_true() {
   eos_assert(true, "test_action::assert_true");
}

void test_action::now() {
   uint32_t tmp = 0;
   uint32_t total = read_action(&tmp, sizeof(uint32_t));
   assert( total == sizeof(uint32_t), "total == sizeof(uint32_t)");
   assert( tmp == ::now(), "tmp == now()" );
}<|MERGE_RESOLUTION|>--- conflicted
+++ resolved
@@ -13,15 +13,8 @@
 
    char buffer[100];
    uint32_t total = 0;
-<<<<<<< HEAD
-   assert( current_receiver() == N(testapi),  "current_receiver() == N(testapi)" );
-   assert(action_size() == sizeof(dummy_action), "action_size() == sizeof(dummy_action)");
-=======
-
    eos_assert( current_receiver() == N(testapi),  "current_receiver() == N(testapi)" );
-
    eos_assert(action_size() == sizeof(dummy_action), "action_size() == sizeof(dummy_action)");
->>>>>>> bd3c613c
 
    total = read_action(buffer, 30);
    eos_assert(total == sizeof(dummy_action) , "read_action(30)" );
@@ -36,15 +29,9 @@
    eos_assert(total == sizeof(dummy_action), "read_action(sizeof(dummy_action))" );
 
    dummy_action *dummy13 = reinterpret_cast<dummy_action *>(buffer);
-<<<<<<< HEAD
-   assert(dummy13->a == DUMMY_ACTION_DEFAULT_A, "dummy13->a == DUMMY_ACTION_DEFAULT_A");
-   assert(dummy13->b == DUMMY_ACTION_DEFAULT_B, "dummy13->b == DUMMY_ACTION_DEFAULT_B");
-   assert(dummy13->c == DUMMY_ACTION_DEFAULT_C, "dummy13->c == DUMMY_ACTION_DEFAULT_C");
-=======
    eos_assert(dummy13->a == DUMMY_MESSAGE_DEFAULT_A, "dummy13->a == DUMMY_MESSAGE_DEFAULT_A");
    eos_assert(dummy13->b == DUMMY_MESSAGE_DEFAULT_B, "dummy13->b == DUMMY_MESSAGE_DEFAULT_B");
    eos_assert(dummy13->c == DUMMY_MESSAGE_DEFAULT_C, "dummy13->c == DUMMY_MESSAGE_DEFAULT_C");
->>>>>>> bd3c613c
 
 }
 
