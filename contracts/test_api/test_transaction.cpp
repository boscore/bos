--- conflicted
+++ resolved
@@ -2,15 +2,9 @@
  *  @file
  *  @copyright defined in eos/LICENSE.txt
  */
-<<<<<<< HEAD
-#include <eoslib/transaction.hpp>
-#include <eoslib/action.hpp>
-#include <eoslib/eos.hpp>
-=======
 #include <eosiolib/transaction.hpp>
 #include <eosiolib/action.hpp>
 
->>>>>>> 841b6d8c
 #include "test_api.hpp"
 
 #pragma pack(push, 1)
