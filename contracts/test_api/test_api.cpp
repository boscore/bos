/**
 *  @file
 *  @copyright defined in eos/LICENSE.txt
 */
#include <eosiolib/eosio.hpp>

#include "test_api.hpp"
#include "test_action.cpp"
#include "test_print.cpp"
#include "test_types.cpp"
#include "test_fixedpoint.cpp"
#include "test_math.cpp"
#include "test_compiler_builtins.cpp"
#include "test_real.cpp"
#include "test_crypto.cpp"
#include "test_chain.cpp"
#include "test_transaction.cpp"
#include "test_checktime.cpp"
#include "test_softfloat.cpp"

extern "C" {

    void init()  {

    }

   void apply( unsigned long long, unsigned long long action ) {
      //eosio::print("==> CONTRACT: ", code, " ", action, "\n");
      //test_types
      WASM_TEST_HANDLER(test_types, types_size);
      WASM_TEST_HANDLER(test_types, char_to_symbol);
      WASM_TEST_HANDLER(test_types, string_to_name);
      WASM_TEST_HANDLER(test_types, name_class);

      //test_compiler_builtins
      WASM_TEST_HANDLER(test_compiler_builtins, test_multi3);
      WASM_TEST_HANDLER(test_compiler_builtins, test_divti3);
      WASM_TEST_HANDLER(test_compiler_builtins, test_divti3_by_0);
      WASM_TEST_HANDLER(test_compiler_builtins, test_udivti3);
      WASM_TEST_HANDLER(test_compiler_builtins, test_udivti3_by_0);
      WASM_TEST_HANDLER(test_compiler_builtins, test_modti3);
      WASM_TEST_HANDLER(test_compiler_builtins, test_modti3_by_0);
      WASM_TEST_HANDLER(test_compiler_builtins, test_umodti3);
      WASM_TEST_HANDLER(test_compiler_builtins, test_umodti3_by_0);
      WASM_TEST_HANDLER(test_compiler_builtins, test_lshlti3);
      WASM_TEST_HANDLER(test_compiler_builtins, test_lshrti3);
      WASM_TEST_HANDLER(test_compiler_builtins, test_ashlti3);
      WASM_TEST_HANDLER(test_compiler_builtins, test_ashrti3);

      //test_action
      WASM_TEST_HANDLER(test_action, read_action_normal);
      WASM_TEST_HANDLER(test_action, read_action_to_0);
      WASM_TEST_HANDLER(test_action, read_action_to_64k);
      WASM_TEST_HANDLER(test_action, require_notice);
      WASM_TEST_HANDLER(test_action, require_auth);
      WASM_TEST_HANDLER(test_action, assert_false);
      WASM_TEST_HANDLER(test_action, assert_true);
      WASM_TEST_HANDLER(test_action, now);
      WASM_TEST_HANDLER(test_action, test_abort);
      WASM_TEST_HANDLER(test_action, test_current_receiver);
      WASM_TEST_HANDLER(test_action, test_current_sender);
      WASM_TEST_HANDLER(test_action, test_publication_time);

      // test named actions
      // We enforce action name matches action data type name, so name mangling will not work for these tests.
      if ( action == N(dummy_action) ) {
         test_action::test_dummy_action();
         return;
      } else if ( action == N(cf_action) ) {
         test_action::test_cf_action();
         return;
      }

      //test_print
      WASM_TEST_HANDLER(test_print, test_prints);
      WASM_TEST_HANDLER(test_print, test_prints_l);
      WASM_TEST_HANDLER(test_print, test_printi);
      WASM_TEST_HANDLER(test_print, test_printui);
      WASM_TEST_HANDLER(test_print, test_printi128);
      WASM_TEST_HANDLER(test_print, test_printn);

      //test_math
      WASM_TEST_HANDLER(test_math, test_multeq);
      WASM_TEST_HANDLER(test_math, test_diveq);
      WASM_TEST_HANDLER(test_math, test_i64_to_double);
      WASM_TEST_HANDLER(test_math, test_double_to_i64);
      WASM_TEST_HANDLER(test_math, test_diveq_by_0);
      WASM_TEST_HANDLER(test_math, test_double_api);
      WASM_TEST_HANDLER(test_math, test_double_api_div_0);

      //test crypto
      WASM_TEST_HANDLER(test_crypto, test_recover_key);
      WASM_TEST_HANDLER(test_crypto, test_recover_key_assert_true);
      WASM_TEST_HANDLER(test_crypto, test_recover_key_assert_false);
      WASM_TEST_HANDLER(test_crypto, test_sha1);
      WASM_TEST_HANDLER(test_crypto, test_sha256);
      WASM_TEST_HANDLER(test_crypto, test_sha512);
      WASM_TEST_HANDLER(test_crypto, test_ripemd160);
      WASM_TEST_HANDLER(test_crypto, sha1_no_data);
      WASM_TEST_HANDLER(test_crypto, sha256_no_data);
      WASM_TEST_HANDLER(test_crypto, sha512_no_data);
      WASM_TEST_HANDLER(test_crypto, ripemd160_no_data);
      WASM_TEST_HANDLER(test_crypto, sha256_null);
      WASM_TEST_HANDLER(test_crypto, assert_sha256_false);
      WASM_TEST_HANDLER(test_crypto, assert_sha256_true);
      WASM_TEST_HANDLER(test_crypto, assert_sha1_false);
      WASM_TEST_HANDLER(test_crypto, assert_sha1_true);
      WASM_TEST_HANDLER(test_crypto, assert_sha512_false);
      WASM_TEST_HANDLER(test_crypto, assert_sha512_true);
      WASM_TEST_HANDLER(test_crypto, assert_ripemd160_false);
      WASM_TEST_HANDLER(test_crypto, assert_ripemd160_true);

      //test transaction
      WASM_TEST_HANDLER(test_transaction, test_tapos_block_num);
      WASM_TEST_HANDLER(test_transaction, test_tapos_block_prefix);
      WASM_TEST_HANDLER(test_transaction, send_action);
      WASM_TEST_HANDLER(test_transaction, send_action_inline_fail);
      WASM_TEST_HANDLER(test_transaction, send_action_empty);
      WASM_TEST_HANDLER(test_transaction, send_action_large);
      WASM_TEST_HANDLER(test_transaction, send_action_recurse);
      WASM_TEST_HANDLER(test_transaction, test_read_transaction);
      WASM_TEST_HANDLER(test_transaction, test_transaction_size);
      WASM_TEST_HANDLER(test_transaction, send_transaction);
      WASM_TEST_HANDLER(test_transaction, send_transaction_empty);
      WASM_TEST_HANDLER(test_transaction, send_transaction_large);
      WASM_TEST_HANDLER(test_transaction, send_action_sender);

      //test chain
      WASM_TEST_HANDLER(test_chain, test_activeprods);

      // test fixed_point
      WASM_TEST_HANDLER(test_fixedpoint, create_instances);
      WASM_TEST_HANDLER(test_fixedpoint, test_addition);
      WASM_TEST_HANDLER(test_fixedpoint, test_subtraction);
      WASM_TEST_HANDLER(test_fixedpoint, test_multiplication);
      WASM_TEST_HANDLER(test_fixedpoint, test_division);
      WASM_TEST_HANDLER(test_fixedpoint, test_division_by_0);

      // test double
      WASM_TEST_HANDLER(test_real, create_instances);
      WASM_TEST_HANDLER(test_real, test_addition);
      WASM_TEST_HANDLER(test_real, test_multiplication);
      WASM_TEST_HANDLER(test_real, test_division);
      WASM_TEST_HANDLER(test_real, test_division_by_0);

      // test checktime
      WASM_TEST_HANDLER(test_checktime, checktime_pass);
      WASM_TEST_HANDLER(test_checktime, checktime_failure);
      
<<<<<<< HEAD
      // test softfloat
      WASM_TEST_HANDLER(test_softfloat, test_f32_add);
      WASM_TEST_HANDLER(test_softfloat, test_f32_sub);
      WASM_TEST_HANDLER(test_softfloat, test_f32_mul);
      WASM_TEST_HANDLER(test_softfloat, test_f32_div);
      WASM_TEST_HANDLER(test_softfloat, test_f32_min);

=======
>>>>>>> a4560edd
      //unhandled test call
      eosio_assert(false, "Unknown Test");

   }
}<|MERGE_RESOLUTION|>--- conflicted
+++ resolved
@@ -16,7 +16,6 @@
 #include "test_chain.cpp"
 #include "test_transaction.cpp"
 #include "test_checktime.cpp"
-#include "test_softfloat.cpp"
 
 extern "C" {
 
@@ -146,17 +145,15 @@
       // test checktime
       WASM_TEST_HANDLER(test_checktime, checktime_pass);
       WASM_TEST_HANDLER(test_checktime, checktime_failure);
-      
-<<<<<<< HEAD
+/*      
       // test softfloat
       WASM_TEST_HANDLER(test_softfloat, test_f32_add);
       WASM_TEST_HANDLER(test_softfloat, test_f32_sub);
       WASM_TEST_HANDLER(test_softfloat, test_f32_mul);
       WASM_TEST_HANDLER(test_softfloat, test_f32_div);
       WASM_TEST_HANDLER(test_softfloat, test_f32_min);
+*/
 
-=======
->>>>>>> a4560edd
       //unhandled test call
       eosio_assert(false, "Unknown Test");
 
