/**
 *  @file test_account.cpp
 *  @copyright defined in eos/LICENSE.txt
 */

<<<<<<< HEAD
#include <eoslib/eos.hpp>
#include <eoslib/account.hpp>
#include <eoslib/system.h>
=======
#include <eosiolib/account.hpp>
#include <eosiolib/eos.hpp>
#include <eosiolib/system.h>
>>>>>>> 841b6d8c

#include "test_api.hpp"

/// must match #define in eos/types/asset.hpp
#define EOS_SYMBOL  (int64_t(4) | (uint64_t('E') << 8) | (uint64_t('O') << 16) | (uint64_t('S') << 24))

void test_account::test_balance_acc1() {
   eosio::print("test_balance_acc1\n");
   eosio::account::account_balance b;
   
/*
   b.account = N(acc1);
   assert(eosio::account::get(b), "account_balance_get should have found \"acc1\"");

   assert(b.account == N(acc1), "account_balance_get should not change the account");
   assert(b.eos_balance.amount == 24, "account_balance_get should have set a balance of 24");
   assert(b.eos_balance.symbol == EOS_SYMBOL, "account_balance_get should have a set a balance symbol of EOS");
*/

   /*
   assert(b.staked_balance.amount == 23, "account_balance_get should have set a staked balance of 23");
   assert(b.staked_balance.symbol == EOS_SYMBOL, "account_balance_get should have a set a staked balance symbol of EOS");
   assert(b.unstaking_balance.amount == 14, "account_balance_get should have set a unstaking balance of 14");
   assert(b.unstaking_balance.symbol == EOS_SYMBOL, "account_balance_get should have a set a unstaking balance symbol of EOS");
   assert(b.last_unstaking_time == 55, "account_balance_get should have set a last unstaking time of 55");
   */
}

/*
extern "C" {
	void init() {
	}

	void apply( unsigned long long code, unsigned long long action ) {
		WASM_TEST_HANDLER(test_account, test_balance_acc1);
	}
}
*/<|MERGE_RESOLUTION|>--- conflicted
+++ resolved
@@ -3,15 +3,9 @@
  *  @copyright defined in eos/LICENSE.txt
  */
 
-<<<<<<< HEAD
-#include <eoslib/eos.hpp>
-#include <eoslib/account.hpp>
-#include <eoslib/system.h>
-=======
 #include <eosiolib/account.hpp>
 #include <eosiolib/eos.hpp>
 #include <eosiolib/system.h>
->>>>>>> 841b6d8c
 
 #include "test_api.hpp"
 
