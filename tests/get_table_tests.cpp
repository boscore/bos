--- conflicted
+++ resolved
@@ -193,11 +193,7 @@
    produce_blocks(1);
 
    // get table: normal case
-<<<<<<< HEAD
-   eosio::chain_apis::read_only plugin(*(this->control), fc::microseconds(INT_MAX), *(this->pbft_ctrl));
-=======
    eosio::chain_apis::read_only plugin(*(this->control), fc::microseconds(INT_MAX));
->>>>>>> 56f84e54
    eosio::chain_apis::read_only::get_table_rows_params p;
    p.code = N(eosio.token);
    p.scope = "inita";
@@ -365,11 +361,7 @@
    produce_blocks(1);
 
    // get table: normal case
-<<<<<<< HEAD
-   eosio::chain_apis::read_only plugin(*(this->control), fc::microseconds(INT_MAX), *(this->pbft_ctrl));
-=======
    eosio::chain_apis::read_only plugin(*(this->control), fc::microseconds(INT_MAX));
->>>>>>> 56f84e54
    eosio::chain_apis::read_only::get_table_rows_params p;
    p.code = N(eosio);
    p.scope = "eosio";
