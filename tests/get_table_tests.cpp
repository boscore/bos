#include <boost/test/unit_test.hpp>
#include <boost/algorithm/string/predicate.hpp>

#include <eosio/testing/tester.hpp>
#include <eosio/chain/abi_serializer.hpp>
#include <eosio/chain/wasm_eosio_constraints.hpp>
#include <eosio/chain/resource_limits.hpp>
#include <eosio/chain/exceptions.hpp>
#include <eosio/chain/wast_to_wasm.hpp>
#include <eosio/chain_plugin/chain_plugin.hpp>

#include <asserter/asserter.wast.hpp>
#include <asserter/asserter.abi.hpp>

#include <eosio.token/eosio.token.wast.hpp>
#include <eosio.token/eosio.token.abi.hpp>

#include <eosio.system/eosio.system.wast.hpp>
#include <eosio.system/eosio.system.abi.hpp>

#include <fc/io/fstream.hpp>

#include <Runtime/Runtime.h>

#include <fc/variant_object.hpp>
#include <fc/io/json.hpp>

#include <array>
#include <utility>

#ifdef NON_VALIDATING_TEST
#define TESTER tester
#else
#define TESTER validating_tester
#endif

using namespace eosio;
using namespace eosio::chain;
using namespace eosio::testing;
using namespace fc;

BOOST_AUTO_TEST_SUITE(get_table_tests)

BOOST_FIXTURE_TEST_CASE( get_scope_test, TESTER ) try {
   produce_blocks(2);

   create_accounts({ N(eosio.token), N(eosio.ram), N(eosio.ramfee), N(eosio.stake),
      N(eosio.bpay), N(eosio.vpay), N(eosio.saving), N(eosio.names) });

   std::vector<account_name> accs{N(inita), N(initb), N(initc), N(initd)};
   create_accounts(accs);
   produce_block();

   set_code( N(eosio.token), eosio_token_wast );
   set_abi( N(eosio.token), eosio_token_abi );
   produce_blocks(1);

   // create currency
   auto act = mutable_variant_object()
         ("issuer",       "eosio")
         ("maximum_supply", eosio::chain::asset::from_string("1000000000.0000 SYS"));
   push_action(N(eosio.token), N(create), N(eosio.token), act );

   // issue
   for (account_name a: accs) {
      push_action( N(eosio.token), N(issue), "eosio", mutable_variant_object()
                  ("to",      name(a) )
                  ("quantity", eosio::chain::asset::from_string("999.0000 SYS") )
                  ("memo", "")
                  );
   }
   produce_blocks(1);

   // iterate over scope
   eosio::chain_apis::read_only plugin(*(this->control), fc::microseconds(INT_MAX), *(this->pbft_ctrl));
   eosio::chain_apis::read_only::get_table_by_scope_params param{N(eosio.token), N(accounts), "inita", "", 10};
   eosio::chain_apis::read_only::get_table_by_scope_result result = plugin.read_only::get_table_by_scope(param);

   BOOST_REQUIRE_EQUAL(4, result.rows.size());
   BOOST_REQUIRE_EQUAL("", result.more);
   if (result.rows.size() >= 4) {
      BOOST_REQUIRE_EQUAL(name(N(eosio.token)), result.rows[0].code);
      BOOST_REQUIRE_EQUAL(name(N(inita)), result.rows[0].scope);
      BOOST_REQUIRE_EQUAL(name(N(accounts)), result.rows[0].table);
      BOOST_REQUIRE_EQUAL(name(N(eosio)), result.rows[0].payer);
      BOOST_REQUIRE_EQUAL(1, result.rows[0].count);

      BOOST_REQUIRE_EQUAL(name(N(initb)), result.rows[1].scope);
      BOOST_REQUIRE_EQUAL(name(N(initc)), result.rows[2].scope);
      BOOST_REQUIRE_EQUAL(name(N(initd)), result.rows[3].scope);
   }

   param.lower_bound = "initb";
   param.upper_bound = "initc";
   result = plugin.read_only::get_table_by_scope(param);
   BOOST_REQUIRE_EQUAL(2, result.rows.size());
   BOOST_REQUIRE_EQUAL("", result.more);
   if (result.rows.size() >= 2) {
      BOOST_REQUIRE_EQUAL(name(N(initb)), result.rows[0].scope);
      BOOST_REQUIRE_EQUAL(name(N(initc)), result.rows[1].scope);
   }

   param.limit = 1;
   result = plugin.read_only::get_table_by_scope(param);
   BOOST_REQUIRE_EQUAL(1, result.rows.size());
   BOOST_REQUIRE_EQUAL("initc", result.more);

   param.table = name(0);
   result = plugin.read_only::get_table_by_scope(param);
   BOOST_REQUIRE_EQUAL(1, result.rows.size());
   BOOST_REQUIRE_EQUAL("initc", result.more);

   param.table = N(invalid);
   result = plugin.read_only::get_table_by_scope(param);
   BOOST_REQUIRE_EQUAL(0, result.rows.size());
   BOOST_REQUIRE_EQUAL("", result.more);

} FC_LOG_AND_RETHROW() /// get_scope_test

BOOST_FIXTURE_TEST_CASE( get_table_test, TESTER ) try {
   produce_blocks(2);

   create_accounts({ N(eosio.token), N(eosio.ram), N(eosio.ramfee), N(eosio.stake),
      N(eosio.bpay), N(eosio.vpay), N(eosio.saving), N(eosio.names) });

   std::vector<account_name> accs{N(inita), N(initb)};
   create_accounts(accs);
   produce_block();

   set_code( N(eosio.token), eosio_token_wast );
   set_abi( N(eosio.token), eosio_token_abi );
   produce_blocks(1);

   // create currency
   auto act = mutable_variant_object()
         ("issuer",       "eosio")
         ("maximum_supply", eosio::chain::asset::from_string("1000000000.0000 SYS"));
   push_action(N(eosio.token), N(create), N(eosio.token), act );

   // issue
   for (account_name a: accs) {
      push_action( N(eosio.token), N(issue), "eosio", mutable_variant_object()
                  ("to",      name(a) )
                  ("quantity", eosio::chain::asset::from_string("10000.0000 SYS") )
                  ("memo", "")
                  );
   }
   produce_blocks(1);

   // create currency 2
   act = mutable_variant_object()
         ("issuer",       "eosio")
         ("maximum_supply", eosio::chain::asset::from_string("1000000000.0000 AAA"));
   push_action(N(eosio.token), N(create), N(eosio.token), act );
   // issue
   for (account_name a: accs) {
      push_action( N(eosio.token), N(issue), "eosio", mutable_variant_object()
                  ("to",      name(a) )
                  ("quantity", eosio::chain::asset::from_string("9999.0000 AAA") )
                  ("memo", "")
                  );
   }
   produce_blocks(1);

   // create currency 3
   act = mutable_variant_object()
         ("issuer",       "eosio")
         ("maximum_supply", eosio::chain::asset::from_string("1000000000.0000 CCC"));
   push_action(N(eosio.token), N(create), N(eosio.token), act );
   // issue
   for (account_name a: accs) {
      push_action( N(eosio.token), N(issue), "eosio", mutable_variant_object()
                  ("to",      name(a) )
                  ("quantity", eosio::chain::asset::from_string("7777.0000 CCC") )
                  ("memo", "")
                  );
   }
   produce_blocks(1);

   // create currency 3
   act = mutable_variant_object()
         ("issuer",       "eosio")
         ("maximum_supply", eosio::chain::asset::from_string("1000000000.0000 BBB"));
   push_action(N(eosio.token), N(create), N(eosio.token), act );
   // issue
   for (account_name a: accs) {
      push_action( N(eosio.token), N(issue), "eosio", mutable_variant_object()
                  ("to",      name(a) )
                  ("quantity", eosio::chain::asset::from_string("8888.0000 BBB") )
                  ("memo", "")
                  );
   }
   produce_blocks(1);

   // get table: normal case
<<<<<<< HEAD
   eosio::chain_apis::read_only plugin(*(this->control), fc::microseconds(INT_MAX));
=======
   eosio::chain_apis::read_only plugin(*(this->control), fc::microseconds(INT_MAX), *(this->pbft_ctrl));
>>>>>>> 1e95f154
   eosio::chain_apis::read_only::get_table_rows_params p;
   p.code = N(eosio.token);
   p.scope = "inita";
   p.table = N(accounts);
   p.json = true;
   p.index_position = "primary";
   eosio::chain_apis::read_only::get_table_rows_result result = plugin.read_only::get_table_rows(p);
   BOOST_REQUIRE_EQUAL(4, result.rows.size());
   BOOST_REQUIRE_EQUAL(false, result.more);
   if (result.rows.size() >= 4) {
      BOOST_REQUIRE_EQUAL("9999.0000 AAA", result.rows[0]["balance"].as_string());
      BOOST_REQUIRE_EQUAL("8888.0000 BBB", result.rows[1]["balance"].as_string());
      BOOST_REQUIRE_EQUAL("7777.0000 CCC", result.rows[2]["balance"].as_string());
      BOOST_REQUIRE_EQUAL("10000.0000 SYS", result.rows[3]["balance"].as_string());
   }

   // get table: reverse ordered
   p.reverse = true;
   result = plugin.read_only::get_table_rows(p);
   BOOST_REQUIRE_EQUAL(4, result.rows.size());
   BOOST_REQUIRE_EQUAL(false, result.more);
   if (result.rows.size() >= 4) {
      BOOST_REQUIRE_EQUAL("9999.0000 AAA", result.rows[3]["balance"].as_string());
      BOOST_REQUIRE_EQUAL("8888.0000 BBB", result.rows[2]["balance"].as_string());
      BOOST_REQUIRE_EQUAL("7777.0000 CCC", result.rows[1]["balance"].as_string());
      BOOST_REQUIRE_EQUAL("10000.0000 SYS", result.rows[0]["balance"].as_string());
   }

   // get table: reverse ordered, with ram payer
   p.reverse = true;
   p.show_payer = true;
   result = plugin.read_only::get_table_rows(p);
   BOOST_REQUIRE_EQUAL(4, result.rows.size());
   BOOST_REQUIRE_EQUAL(false, result.more);
   if (result.rows.size() >= 4) {
      BOOST_REQUIRE_EQUAL("9999.0000 AAA", result.rows[3]["data"]["balance"].as_string());
      BOOST_REQUIRE_EQUAL("8888.0000 BBB", result.rows[2]["data"]["balance"].as_string());
      BOOST_REQUIRE_EQUAL("7777.0000 CCC", result.rows[1]["data"]["balance"].as_string());
      BOOST_REQUIRE_EQUAL("10000.0000 SYS", result.rows[0]["data"]["balance"].as_string());
      BOOST_REQUIRE_EQUAL("eosio", result.rows[0]["payer"].as_string());
      BOOST_REQUIRE_EQUAL("eosio", result.rows[1]["payer"].as_string());
      BOOST_REQUIRE_EQUAL("eosio", result.rows[2]["payer"].as_string());
      BOOST_REQUIRE_EQUAL("eosio", result.rows[3]["payer"].as_string());
   }
   p.show_payer = false;

   // get table: normal case, with bound
   p.lower_bound = "BBB";
   p.upper_bound = "CCC";
   p.reverse = false;
   result = plugin.read_only::get_table_rows(p);
   BOOST_REQUIRE_EQUAL(2, result.rows.size());
   BOOST_REQUIRE_EQUAL(false, result.more);
   if (result.rows.size() >= 2) {
      BOOST_REQUIRE_EQUAL("8888.0000 BBB", result.rows[0]["balance"].as_string());
      BOOST_REQUIRE_EQUAL("7777.0000 CCC", result.rows[1]["balance"].as_string());
   }

   // get table: reverse case, with bound
   p.lower_bound = "BBB";
   p.upper_bound = "CCC";
   p.reverse = true;
   result = plugin.read_only::get_table_rows(p);
   BOOST_REQUIRE_EQUAL(2, result.rows.size());
   BOOST_REQUIRE_EQUAL(false, result.more);
   if (result.rows.size() >= 2) {
      BOOST_REQUIRE_EQUAL("8888.0000 BBB", result.rows[1]["balance"].as_string());
      BOOST_REQUIRE_EQUAL("7777.0000 CCC", result.rows[0]["balance"].as_string());
   }

   // get table: normal case, with limit
   p.lower_bound = p.upper_bound = "";
   p.limit = 1;
   p.reverse = false;
   result = plugin.read_only::get_table_rows(p);
   BOOST_REQUIRE_EQUAL(1, result.rows.size());
   BOOST_REQUIRE_EQUAL(true, result.more);
   if (result.rows.size() >= 1) {
      BOOST_REQUIRE_EQUAL("9999.0000 AAA", result.rows[0]["balance"].as_string());
   }

   // get table: reverse case, with limit
   p.lower_bound = p.upper_bound = "";
   p.limit = 1;
   p.reverse = true;
   result = plugin.read_only::get_table_rows(p);
   BOOST_REQUIRE_EQUAL(1, result.rows.size());
   BOOST_REQUIRE_EQUAL(true, result.more);
   if (result.rows.size() >= 1) {
      BOOST_REQUIRE_EQUAL("10000.0000 SYS", result.rows[0]["balance"].as_string());
   }

   // get table: normal case, with bound & limit
   p.lower_bound = "BBB";
   p.upper_bound = "CCC";
   p.limit = 1;
   p.reverse = false;
   result = plugin.read_only::get_table_rows(p);
   BOOST_REQUIRE_EQUAL(1, result.rows.size());
   BOOST_REQUIRE_EQUAL(true, result.more);
   if (result.rows.size() >= 1) {
      BOOST_REQUIRE_EQUAL("8888.0000 BBB", result.rows[0]["balance"].as_string());
   }

   // get table: reverse case, with bound & limit
   p.lower_bound = "BBB";
   p.upper_bound = "CCC";
   p.limit = 1;
   p.reverse = true;
   result = plugin.read_only::get_table_rows(p);
   BOOST_REQUIRE_EQUAL(1, result.rows.size());
   BOOST_REQUIRE_EQUAL(true, result.more);
   if (result.rows.size() >= 1) {
      BOOST_REQUIRE_EQUAL("7777.0000 CCC", result.rows[0]["balance"].as_string());
   }

} FC_LOG_AND_RETHROW()

BOOST_FIXTURE_TEST_CASE( get_table_by_seckey_test, TESTER ) try {
   produce_blocks(2);

   create_accounts({ N(eosio.token), N(eosio.ram), N(eosio.ramfee), N(eosio.stake),
      N(eosio.bpay), N(eosio.vpay), N(eosio.saving), N(eosio.names) });

   std::vector<account_name> accs{N(inita), N(initb), N(initc), N(initd)};
   create_accounts(accs);
   produce_block();

   set_code( N(eosio.token), eosio_token_wast );
   set_abi( N(eosio.token), eosio_token_abi );
   produce_blocks(1);

   // create currency
   auto act = mutable_variant_object()
         ("issuer",       "eosio")
         ("maximum_supply", eosio::chain::asset::from_string("1000000000.0000 SYS"));
   push_action(N(eosio.token), N(create), N(eosio.token), act );

   // issue
   for (account_name a: accs) {
      push_action( N(eosio.token), N(issue), "eosio", mutable_variant_object()
                  ("to",      name(a) )
                  ("quantity", eosio::chain::asset::from_string("10000.0000 SYS") )
                  ("memo", "")
                  );
   }
   produce_blocks(1);

   set_code( config::system_account_name, eosio_system_wast );
   set_abi( config::system_account_name, eosio_system_abi );

   // bidname
   auto bidname = [this]( const account_name& bidder, const account_name& newname, const asset& bid ) {
      return push_action( N(eosio), N(bidname), bidder, fc::mutable_variant_object()
                          ("bidder",  bidder)
                          ("newname", newname)
                          ("bid", bid)
                          );
   };

   bidname(N(inita), N(com), eosio::chain::asset::from_string("10.0000 SYS"));
   bidname(N(initb), N(org), eosio::chain::asset::from_string("11.0000 SYS"));
   bidname(N(initc), N(io), eosio::chain::asset::from_string("12.0000 SYS"));
   bidname(N(initd), N(html), eosio::chain::asset::from_string("14.0000 SYS"));
   produce_blocks(1);

   // get table: normal case
<<<<<<< HEAD
   eosio::chain_apis::read_only plugin(*(this->control), fc::microseconds(INT_MAX));
=======
   eosio::chain_apis::read_only plugin(*(this->control), fc::microseconds(INT_MAX), *(this->pbft_ctrl));
>>>>>>> 1e95f154
   eosio::chain_apis::read_only::get_table_rows_params p;
   p.code = N(eosio);
   p.scope = "eosio";
   p.table = N(namebids);
   p.json = true;
   p.index_position = "secondary"; // ordered by high_bid
   p.key_type = "i64";
   eosio::chain_apis::read_only::get_table_rows_result result = plugin.read_only::get_table_rows(p);
   BOOST_REQUIRE_EQUAL(4, result.rows.size());
   BOOST_REQUIRE_EQUAL(false, result.more);
   if (result.rows.size() >= 4) {
      BOOST_REQUIRE_EQUAL("html", result.rows[0]["newname"].as_string());
      BOOST_REQUIRE_EQUAL("initd", result.rows[0]["high_bidder"].as_string());
      BOOST_REQUIRE_EQUAL("140000", result.rows[0]["high_bid"].as_string());

      BOOST_REQUIRE_EQUAL("io", result.rows[1]["newname"].as_string());
      BOOST_REQUIRE_EQUAL("initc", result.rows[1]["high_bidder"].as_string());
      BOOST_REQUIRE_EQUAL("120000", result.rows[1]["high_bid"].as_string());

      BOOST_REQUIRE_EQUAL("org", result.rows[2]["newname"].as_string());
      BOOST_REQUIRE_EQUAL("initb", result.rows[2]["high_bidder"].as_string());
      BOOST_REQUIRE_EQUAL("110000", result.rows[2]["high_bid"].as_string());

      BOOST_REQUIRE_EQUAL("com", result.rows[3]["newname"].as_string());
      BOOST_REQUIRE_EQUAL("inita", result.rows[3]["high_bidder"].as_string());
      BOOST_REQUIRE_EQUAL("100000", result.rows[3]["high_bid"].as_string());
   }

   // reverse search, with show ram payer
   p.reverse = true;
   p.show_payer = true;
   result = plugin.read_only::get_table_rows(p);
   BOOST_REQUIRE_EQUAL(4, result.rows.size());
   BOOST_REQUIRE_EQUAL(false, result.more);
   if (result.rows.size() >= 4) {
      BOOST_REQUIRE_EQUAL("html", result.rows[3]["data"]["newname"].as_string());
      BOOST_REQUIRE_EQUAL("initd", result.rows[3]["data"]["high_bidder"].as_string());
      BOOST_REQUIRE_EQUAL("140000", result.rows[3]["data"]["high_bid"].as_string());
      BOOST_REQUIRE_EQUAL("initd", result.rows[3]["payer"].as_string());

      BOOST_REQUIRE_EQUAL("io", result.rows[2]["data"]["newname"].as_string());
      BOOST_REQUIRE_EQUAL("initc", result.rows[2]["data"]["high_bidder"].as_string());
      BOOST_REQUIRE_EQUAL("120000", result.rows[2]["data"]["high_bid"].as_string());
      BOOST_REQUIRE_EQUAL("initc", result.rows[2]["payer"].as_string());

      BOOST_REQUIRE_EQUAL("org", result.rows[1]["data"]["newname"].as_string());
      BOOST_REQUIRE_EQUAL("initb", result.rows[1]["data"]["high_bidder"].as_string());
      BOOST_REQUIRE_EQUAL("110000", result.rows[1]["data"]["high_bid"].as_string());
      BOOST_REQUIRE_EQUAL("initb", result.rows[1]["payer"].as_string());

      BOOST_REQUIRE_EQUAL("com", result.rows[0]["data"]["newname"].as_string());
      BOOST_REQUIRE_EQUAL("inita", result.rows[0]["data"]["high_bidder"].as_string());
      BOOST_REQUIRE_EQUAL("100000", result.rows[0]["data"]["high_bid"].as_string());
      BOOST_REQUIRE_EQUAL("inita", result.rows[0]["payer"].as_string());
   }

   // limit to 1 (get the highest bidname)
   p.reverse = false;
   p.show_payer = false;
   p.limit = 1;
   result = plugin.read_only::get_table_rows(p);
   BOOST_REQUIRE_EQUAL(1, result.rows.size());
   BOOST_REQUIRE_EQUAL(true, result.more);
   if (result.rows.size() >= 1) {
      BOOST_REQUIRE_EQUAL("html", result.rows[0]["newname"].as_string());
      BOOST_REQUIRE_EQUAL("initd", result.rows[0]["high_bidder"].as_string());
      BOOST_REQUIRE_EQUAL("140000", result.rows[0]["high_bid"].as_string());
   }

   // limit to 1 reverse, (get the lowest bidname)
   p.reverse = true;
   p.show_payer = false;
   p.limit = 1;
   result = plugin.read_only::get_table_rows(p);
   BOOST_REQUIRE_EQUAL(1, result.rows.size());
   BOOST_REQUIRE_EQUAL(true, result.more);
   if (result.rows.size() >= 1) {
      BOOST_REQUIRE_EQUAL("com", result.rows[0]["newname"].as_string());
      BOOST_REQUIRE_EQUAL("inita", result.rows[0]["high_bidder"].as_string());
      BOOST_REQUIRE_EQUAL("100000", result.rows[0]["high_bid"].as_string());
   }

} FC_LOG_AND_RETHROW()

BOOST_AUTO_TEST_SUITE_END()<|MERGE_RESOLUTION|>--- conflicted
+++ resolved
@@ -193,11 +193,7 @@
    produce_blocks(1);
 
    // get table: normal case
-<<<<<<< HEAD
    eosio::chain_apis::read_only plugin(*(this->control), fc::microseconds(INT_MAX));
-=======
-   eosio::chain_apis::read_only plugin(*(this->control), fc::microseconds(INT_MAX), *(this->pbft_ctrl));
->>>>>>> 1e95f154
    eosio::chain_apis::read_only::get_table_rows_params p;
    p.code = N(eosio.token);
    p.scope = "inita";
@@ -365,11 +361,7 @@
    produce_blocks(1);
 
    // get table: normal case
-<<<<<<< HEAD
    eosio::chain_apis::read_only plugin(*(this->control), fc::microseconds(INT_MAX));
-=======
-   eosio::chain_apis::read_only plugin(*(this->control), fc::microseconds(INT_MAX), *(this->pbft_ctrl));
->>>>>>> 1e95f154
    eosio::chain_apis::read_only::get_table_rows_params p;
    p.code = N(eosio);
    p.scope = "eosio";
