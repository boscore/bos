#include <algorithm>
#include <eosio/chain/apply_context.hpp>
#include <eosio/chain/controller.hpp>
#include <eosio/chain/transaction_context.hpp>
#include <eosio/chain/exceptions.hpp>
#include <eosio/chain/wasm_interface.hpp>
#include <eosio/chain/generated_transaction_object.hpp>
#include <eosio/chain/authorization_manager.hpp>
#include <eosio/chain/resource_limits.hpp>
#include <eosio/chain/account_object.hpp>
#include <eosio/chain/global_property_object.hpp>
#include <boost/container/flat_set.hpp>

using boost::container::flat_set;

namespace eosio { namespace chain {

static inline void print_debug(account_name receiver, const action_trace& ar) {
   if (!ar.console.empty()) {
      auto prefix = fc::format_string(
                                      "\n[(${a},${n})->${r}]",
                                      fc::mutable_variant_object()
                                      ("a", ar.act.account)
                                      ("n", ar.act.name)
                                      ("r", receiver));
      dlog(prefix + ": CONSOLE OUTPUT BEGIN =====================\n"
           + ar.console
           + prefix + ": CONSOLE OUTPUT END   =====================" );
   }
}

void apply_context::exec_one( action_trace& trace )
{
   auto start = fc::time_point::now();

   action_receipt r;
   r.receiver         = receiver;
   r.act_digest       = digest_type::hash(act);

   trace.trx_id = trx_context.id;
   trace.block_num = control.pending_block_state()->block_num;
   trace.block_time = control.pending_block_time();
   trace.producer_block_id = control.pending_producer_block_id();
   trace.act = act;
   trace.context_free = context_free;

   const auto& p = control.get_dynamic_global_properties();
   global_action_sequence = p.global_action_sequence + 1;

   const auto& cfg = control.get_global_properties().configuration;
   try {
      try {
         const auto& a = control.get_account( receiver );
         privileged = a.privileged;
         auto native = control.find_apply_handler( receiver, act.account, act.name );
         if( native ) {
            if( trx_context.enforce_whiteblacklist && control.is_producing_block() ) {
               control.check_contract_list( receiver );
               control.check_action_list( act.account, act.name );
            }
            (*native)( *this );
         }

         if( a.code.size() > 0
             && !(act.account == config::system_account_name && act.name == N( setcode ) &&
                  receiver == config::system_account_name) ) {
            if( trx_context.enforce_whiteblacklist && control.is_producing_block() ) {
               control.check_contract_list( receiver );
               control.check_action_list( act.account, act.name );
            }
            try {
               control.get_wasm_interface().apply( a.code_version, a.code, *this );
            } catch( const wasm_exit& ) {}
         }
      } FC_RETHROW_EXCEPTIONS( warn, "pending console output: ${console}", ("console", _pending_console_output.str()) )
   } catch( fc::exception& e ) {
      trace.receipt = r; // fill with known data
      trace.except = e;
      finalize_trace( trace, start );
      throw;
   }

   r.global_sequence  = next_global_sequence();
   r.recv_sequence    = next_recv_sequence( receiver );
   global_action_sequence = 0;

   const auto& account_sequence = db.get<account_sequence_object, by_name>(act.account);
   r.code_sequence    = account_sequence.code_sequence; // could be modified by action execution above
   r.abi_sequence     = account_sequence.abi_sequence;  // could be modified by action execution above

   for( const auto& auth : act.authorization ) {
      r.auth_sequence[auth.actor] = next_auth_sequence( auth.actor );
   }

   trace.receipt = r;

   trx_context.executed.emplace_back( move(r) );

   finalize_trace( trace, start );

   if ( control.contracts_console() ) {
      print_debug(receiver, trace);
   }
}

void apply_context::finalize_trace( action_trace& trace, const fc::time_point& start )
{
   trace.account_ram_deltas = std::move( _account_ram_deltas );
   _account_ram_deltas.clear();

   trace.console = _pending_console_output.str();
   reset_console();

   trace.elapsed = fc::time_point::now() - start;
}

void apply_context::exec( action_trace& trace )
{
   _notified.push_back(receiver);
   exec_one( trace );
   for( uint32_t i = 1; i < _notified.size(); ++i ) {
      receiver = _notified[i];
      trace.inline_traces.emplace_back( );
      exec_one( trace.inline_traces.back() );
   }

   if( _cfa_inline_actions.size() > 0 || _inline_actions.size() > 0 ) {
      EOS_ASSERT( recurse_depth < control.get_global_properties().configuration.max_inline_action_depth,
                  transaction_exception, "max inline action depth per transaction reached" );
   }

   for( const auto& inline_action : _cfa_inline_actions ) {
      trace.inline_traces.emplace_back();
      trx_context.dispatch_action( trace.inline_traces.back(), inline_action, inline_action.account, true, recurse_depth + 1 );
   }

   for( const auto& inline_action : _inline_actions ) {
      trace.inline_traces.emplace_back();
      trx_context.dispatch_action( trace.inline_traces.back(), inline_action, inline_action.account, false, recurse_depth + 1 );
   }

} /// exec()

bool apply_context::is_account( const account_name& account )const {
   return nullptr != db.find<account_object,by_name>( account );
}

void apply_context::require_authorization( const account_name& account ) {
   for( uint32_t i=0; i < act.authorization.size(); i++ ) {
     if( act.authorization[i].actor == account ) {
        used_authorizations[i] = true;
        return;
     }
   }
   EOS_ASSERT( false, missing_auth_exception, "missing authority of ${account}", ("account",account));
}

bool apply_context::has_authorization( const account_name& account )const {
   for( const auto& auth : act.authorization )
     if( auth.actor == account )
        return true;
  return false;
}

void apply_context::require_authorization(const account_name& account,
                                          const permission_name& permission) {
  for( uint32_t i=0; i < act.authorization.size(); i++ )
     if( act.authorization[i].actor == account ) {
        if( act.authorization[i].permission == permission ) {
           used_authorizations[i] = true;
           return;
        }
     }
  EOS_ASSERT( false, missing_auth_exception, "missing authority of ${account}/${permission}",
              ("account",account)("permission",permission) );
}

bool apply_context::has_recipient( account_name code )const {
   for( auto a : _notified )
      if( a == code )
         return true;
   return false;
}

void apply_context::require_recipient( account_name recipient ) {
   if( !has_recipient(recipient) ) {
      _notified.push_back(recipient);
   }
}


/**
 *  This will execute an action after checking the authorization. Inline transactions are
 *  implicitly authorized by the current receiver (running code). This method has significant
 *  security considerations and several options have been considered:
 *
 *  1. priviledged accounts (those marked as such by block producers) can authorize any action
 *  2. all other actions are only authorized by 'receiver' which means the following:
 *         a. the user must set permissions on their account to allow the 'receiver' to act on their behalf
 *
 *  Discarded Implemenation:  at one point we allowed any account that authorized the current transaction
 *   to implicitly authorize an inline transaction. This approach would allow privelege escalation and
 *   make it unsafe for users to interact with certain contracts.  We opted instead to have applications
 *   ask the user for permission to take certain actions rather than making it implicit. This way users
 *   can better understand the security risk.
 */
void apply_context::execute_inline( action&& a ) {
   auto* code = control.db().find<account_object, by_name>(a.account);
   EOS_ASSERT( code != nullptr, action_validate_exception,
               "inline action's code account ${account} does not exist", ("account", a.account) );

<<<<<<< HEAD
=======
   bool enforce_actor_whitelist_blacklist = trx_context.enforce_whiteblacklist && control.is_producing_block();
   flat_set<account_name> actors;

>>>>>>> 7020da9f
   bool disallow_send_to_self_bypass = false; // eventually set to whether the appropriate protocol feature has been activated
   bool send_to_self = (a.account == receiver);
   bool inherit_parent_authorizations = (!disallow_send_to_self_bypass && send_to_self && (receiver == act.account) && control.is_producing_block());

   flat_set<permission_level> inherited_authorizations;
   if( inherit_parent_authorizations ) {
      inherited_authorizations.reserve( a.authorization.size() );
   }

   for( const auto& auth : a.authorization ) {
      auto* actor = control.db().find<account_object, by_name>(auth.actor);
      EOS_ASSERT( actor != nullptr, action_validate_exception,
                  "inline action's authorizing actor ${account} does not exist", ("account", auth.actor) );
      EOS_ASSERT( control.get_authorization_manager().find_permission(auth) != nullptr, action_validate_exception,
                  "inline action's authorizations include a non-existent permission: ${permission}",
                  ("permission", auth) );
<<<<<<< HEAD
=======
      if( enforce_actor_whitelist_blacklist )
         actors.insert( auth.actor );
>>>>>>> 7020da9f

      if( inherit_parent_authorizations && std::find(act.authorization.begin(), act.authorization.end(), auth) != act.authorization.end() ) {
         inherited_authorizations.insert( auth );
      }
   }

<<<<<<< HEAD
=======
   if( enforce_actor_whitelist_blacklist ) {
      control.check_actor_list( actors );
   }

>>>>>>> 7020da9f
   // No need to check authorization if replaying irreversible blocks or contract is privileged
   if( !control.skip_auth_check() && !privileged ) {
      try {
         control.get_authorization_manager()
                .check_authorization( {a},
                                      {},
                                      {{receiver, config::eosio_code_name}},
                                      control.pending_block_time() - trx_context.published,
                                      std::bind(&transaction_context::checktime, &this->trx_context),
                                      false,
                                      inherited_authorizations
                                    );

         //QUESTION: Is it smart to allow a deferred transaction that has been delayed for some time to get away
         //          with sending an inline action that requires a delay even though the decision to send that inline
         //          action was made at the moment the deferred transaction was executed with potentially no forewarning?
      } catch( const fc::exception& e ) {
         if( disallow_send_to_self_bypass || !send_to_self ) {
            throw;
         } else if( control.is_producing_block() ) {
            subjective_block_production_exception new_exception(FC_LOG_MESSAGE( error, "Authorization failure with inline action sent to self"));
            for (const auto& log: e.get_log()) {
               new_exception.append_log(log);
            }
            throw new_exception;
         }
      } catch( ... ) {
         if( disallow_send_to_self_bypass || !send_to_self ) {
            throw;
         } else if( control.is_producing_block() ) {
            EOS_THROW(subjective_block_production_exception, "Unexpected exception occurred validating inline action sent to self");
         }
      }
   }

   _inline_actions.emplace_back( move(a) );
}

void apply_context::execute_context_free_inline( action&& a ) {
   auto* code = control.db().find<account_object, by_name>(a.account);
   EOS_ASSERT( code != nullptr, action_validate_exception,
               "inline action's code account ${account} does not exist", ("account", a.account) );

   EOS_ASSERT( a.authorization.size() == 0, action_validate_exception,
               "context-free actions cannot have authorizations" );

   _cfa_inline_actions.emplace_back( move(a) );
}


void apply_context::schedule_deferred_transaction( const uint128_t& sender_id, account_name payer, transaction&& trx, bool replace_existing ) {
   EOS_ASSERT( trx.context_free_actions.size() == 0, cfa_inside_generated_tx, "context free actions are not currently allowed in generated transactions" );
   trx.expiration = control.pending_block_time() + fc::microseconds(999'999); // Rounds up to nearest second (makes expiration check unnecessary)
   trx.set_reference_block(control.head_block_id()); // No TaPoS check necessary

   bool enforce_actor_whitelist_blacklist = trx_context.enforce_whiteblacklist && control.is_producing_block()
                                             && !control.sender_avoids_whitelist_blacklist_enforcement( receiver );
   trx_context.validate_referenced_accounts( trx, enforce_actor_whitelist_blacklist );

   // Charge ahead of time for the additional net usage needed to retire the deferred transaction
   // whether that be by successfully executing, soft failure, hard failure, or expiration.
   const auto& cfg = control.get_global_properties().configuration;
   trx_context.add_net_usage( static_cast<uint64_t>(cfg.base_per_transaction_net_usage)
                               + static_cast<uint64_t>(config::transaction_id_net_usage) ); // Will exit early if net usage cannot be payed.

   auto delay = fc::seconds(trx.delay_sec);

   if( !control.skip_auth_check() && !privileged ) { // Do not need to check authorization if replayng irreversible block or if contract is privileged
      if( payer != receiver ) {
         require_authorization(payer); /// uses payer's storage
      }

      // Originally this code bypassed authorization checks if a contract was deferring only actions to itself.
      // The idea was that the code could already do whatever the deferred transaction could do, so there was no point in checking authorizations.
      // But this is not true. The original implementation didn't validate the authorizations on the actions which allowed for privilege escalation.
      // It would make it possible to bill RAM to some unrelated account.
      // Furthermore, even if the authorizations were forced to be a subset of the current action's authorizations, it would still violate the expectations
      // of the signers of the original transaction, because the deferred transaction would allow billing more CPU and network bandwidth than the maximum limit
      // specified on the original transaction.
      // So, the deferred transaction must always go through the authorization checking if it is not sent by a privileged contract.
      // However, the old logic must still be considered because it cannot objectively change until a consensus protocol upgrade.

      bool disallow_send_to_self_bypass = false; // eventually set to whether the appropriate protocol feature has been activated

      auto is_sending_only_to_self = [&trx]( const account_name& self ) {
         bool send_to_self = true;
         for( const auto& act : trx.actions ) {
            if( act.account != self ) {
               send_to_self = false;
               break;
            }
         }
         return send_to_self;
      };

      try {
         control.get_authorization_manager()
                .check_authorization( trx.actions,
                                      {},
                                      {{receiver, config::eosio_code_name}},
                                      delay,
                                      std::bind(&transaction_context::checktime, &this->trx_context),
                                      false
                                    );
      } catch( const fc::exception& e ) {
         if( disallow_send_to_self_bypass || !is_sending_only_to_self(receiver) ) {
            throw;
         } else if( control.is_producing_block() ) {
            subjective_block_production_exception new_exception(FC_LOG_MESSAGE( error, "Authorization failure with sent deferred transaction consisting only of actions to self"));
            for (const auto& log: e.get_log()) {
               new_exception.append_log(log);
            }
            throw new_exception;
         }
      } catch( ... ) {
         if( disallow_send_to_self_bypass || !is_sending_only_to_self(receiver) ) {
            throw;
         } else if( control.is_producing_block() ) {
            EOS_THROW(subjective_block_production_exception, "Unexpected exception occurred validating sent deferred transaction consisting only of actions to self");
         }
      }
   }

   uint32_t trx_size = 0;
   if ( auto ptr = db.find<generated_transaction_object,by_sender_id>(boost::make_tuple(receiver, sender_id)) ) {
      EOS_ASSERT( replace_existing, deferred_tx_duplicate, "deferred transaction with the same sender_id and payer already exists" );

      // TODO: Remove the following subjective check when the deferred trx replacement RAM bug has been fixed with a hard fork.
      EOS_ASSERT( !control.is_producing_block(), subjective_block_production_exception,
                  "Replacing a deferred transaction is temporarily disabled." );

      // TODO: The logic of the next line needs to be incorporated into the next hard fork.
      // add_ram_usage( ptr->payer, -(config::billable_size_v<generated_transaction_object> + ptr->packed_trx.size()) );

      db.modify<generated_transaction_object>( *ptr, [&]( auto& gtx ) {
            gtx.sender      = receiver;
            gtx.sender_id   = sender_id;
            gtx.payer       = payer;
            gtx.published   = control.pending_block_time();
            gtx.delay_until = gtx.published + delay;
            gtx.expiration  = gtx.delay_until + fc::seconds(control.get_global_properties().configuration.deferred_trx_expiration_window);

            trx_size = gtx.set( trx );
         });
   } else {
      db.create<generated_transaction_object>( [&]( auto& gtx ) {
            gtx.trx_id      = trx.id();
            gtx.sender      = receiver;
            gtx.sender_id   = sender_id;
            gtx.payer       = payer;
            gtx.published   = control.pending_block_time();
            gtx.delay_until = gtx.published + delay;
            gtx.expiration  = gtx.delay_until + fc::seconds(control.get_global_properties().configuration.deferred_trx_expiration_window);

            trx_size = gtx.set( trx );
         });
   }

   EOS_ASSERT( control.is_ram_billing_in_notify_allowed() || (receiver == act.account) || (receiver == payer) || privileged,
               subjective_block_production_exception, "Cannot charge RAM to other accounts during notify." );
   add_ram_usage( payer, (config::billable_size_v<generated_transaction_object> + trx_size) );
}

bool apply_context::cancel_deferred_transaction( const uint128_t& sender_id, account_name sender ) {
   auto& generated_transaction_idx = db.get_mutable_index<generated_transaction_multi_index>();
   const auto* gto = db.find<generated_transaction_object,by_sender_id>(boost::make_tuple(sender, sender_id));
   if ( gto ) {
      add_ram_usage( gto->payer, -(config::billable_size_v<generated_transaction_object> + gto->packed_trx.size()) );
      generated_transaction_idx.remove(*gto);
   }
   return gto;
}

const table_id_object* apply_context::find_table( name code, name scope, name table ) {
   return db.find<table_id_object, by_code_scope_table>(boost::make_tuple(code, scope, table));
}

const table_id_object& apply_context::find_or_create_table( name code, name scope, name table, const account_name &payer ) {
   const auto* existing_tid =  db.find<table_id_object, by_code_scope_table>(boost::make_tuple(code, scope, table));
   if (existing_tid != nullptr) {
      return *existing_tid;
   }

   update_db_usage(payer, config::billable_size_v<table_id_object>);

   return db.create<table_id_object>([&](table_id_object &t_id){
      t_id.code = code;
      t_id.scope = scope;
      t_id.table = table;
      t_id.payer = payer;
   });
}

void apply_context::remove_table( const table_id_object& tid ) {
   update_db_usage(tid.payer, - config::billable_size_v<table_id_object>);
   db.remove(tid);
}

vector<account_name> apply_context::get_active_producers() const {
   const auto& ap = control.active_producers();
   vector<account_name> accounts; accounts.reserve( ap.producers.size() );

   for(const auto& producer : ap.producers )
      accounts.push_back(producer.producer_name);

   return accounts;
}

void apply_context::reset_console() {
   _pending_console_output = std::ostringstream();
   _pending_console_output.setf( std::ios::scientific, std::ios::floatfield );
}

bytes apply_context::get_packed_transaction() {
   auto r = fc::raw::pack( static_cast<const transaction&>(trx_context.trx) );
   return r;
}

void apply_context::update_db_usage( const account_name& payer, int64_t delta ) {
   if( delta > 0 ) {
      if( !(privileged || payer == account_name(receiver)) ) {
         EOS_ASSERT( control.is_ram_billing_in_notify_allowed() || (receiver == act.account),
                     subjective_block_production_exception, "Cannot charge RAM to other accounts during notify." );
         require_authorization( payer );
      }
   }
   add_ram_usage(payer, delta);
}


int apply_context::get_action( uint32_t type, uint32_t index, char* buffer, size_t buffer_size )const
{
   const auto& trx = trx_context.trx;
   const action* act_ptr = nullptr;

   if( type == 0 ) {
      if( index >= trx.context_free_actions.size() )
         return -1;
      act_ptr = &trx.context_free_actions[index];
   }
   else if( type == 1 ) {
      if( index >= trx.actions.size() )
         return -1;
      act_ptr = &trx.actions[index];
   }

   EOS_ASSERT(act_ptr, action_not_found_exception, "action is not found" );

   auto ps = fc::raw::pack_size( *act_ptr );
   if( ps <= buffer_size ) {
      fc::datastream<char*> ds(buffer, buffer_size);
      fc::raw::pack( ds, *act_ptr );
   }
   return ps;
}

int apply_context::get_context_free_data( uint32_t index, char* buffer, size_t buffer_size )const
{
   const auto& trx = trx_context.trx;

   if( index >= trx.context_free_data.size() ) return -1;

   auto s = trx.context_free_data[index].size();
   if( buffer_size == 0 ) return s;

   auto copy_size = std::min( buffer_size, s );
   memcpy( buffer, trx.context_free_data[index].data(), copy_size );

   return copy_size;
}

int apply_context::db_store_i64( uint64_t scope, uint64_t table, const account_name& payer, uint64_t id, const char* buffer, size_t buffer_size ) {
   return db_store_i64( receiver, scope, table, payer, id, buffer, buffer_size);
}

int apply_context::db_store_i64( uint64_t code, uint64_t scope, uint64_t table, const account_name& payer, uint64_t id, const char* buffer, size_t buffer_size ) {
//   require_write_lock( scope );
   const auto& tab = find_or_create_table( code, scope, table, payer );
   auto tableid = tab.id;

   EOS_ASSERT( payer != account_name(), invalid_table_payer, "must specify a valid account to pay for new record" );

   const auto& obj = db.create<key_value_object>( [&]( auto& o ) {
      o.t_id        = tableid;
      o.primary_key = id;
      o.value.resize( buffer_size );
      o.payer       = payer;
      memcpy( o.value.data(), buffer, buffer_size );
   });

   db.modify( tab, [&]( auto& t ) {
     ++t.count;
   });

   int64_t billable_size = (int64_t)(buffer_size + config::billable_size_v<key_value_object>);
   update_db_usage( payer, billable_size);

   keyval_cache.cache_table( tab );
   return keyval_cache.add( obj );
}

void apply_context::db_update_i64( int iterator, account_name payer, const char* buffer, size_t buffer_size ) {
   const key_value_object& obj = keyval_cache.get( iterator );

   const auto& table_obj = keyval_cache.get_table( obj.t_id );
   EOS_ASSERT( table_obj.code == receiver, table_access_violation, "db access violation" );

//   require_write_lock( table_obj.scope );

   const int64_t overhead = config::billable_size_v<key_value_object>;
   int64_t old_size = (int64_t)(obj.value.size() + overhead);
   int64_t new_size = (int64_t)(buffer_size + overhead);

   if( payer == account_name() ) payer = obj.payer;

   if( account_name(obj.payer) != payer ) {
      // refund the existing payer
      update_db_usage( obj.payer,  -(old_size) );
      // charge the new payer
      update_db_usage( payer,  (new_size));
   } else if(old_size != new_size) {
      // charge/refund the existing payer the difference
      update_db_usage( obj.payer, new_size - old_size);
   }

   db.modify( obj, [&]( auto& o ) {
     o.value.resize( buffer_size );
     memcpy( o.value.data(), buffer, buffer_size );
     o.payer = payer;
   });
}

void apply_context::db_remove_i64( int iterator ) {
   const key_value_object& obj = keyval_cache.get( iterator );

   const auto& table_obj = keyval_cache.get_table( obj.t_id );
   EOS_ASSERT( table_obj.code == receiver, table_access_violation, "db access violation" );

//   require_write_lock( table_obj.scope );

   update_db_usage( obj.payer,  -(obj.value.size() + config::billable_size_v<key_value_object>) );

   db.modify( table_obj, [&]( auto& t ) {
      --t.count;
   });
   db.remove( obj );

   if (table_obj.count == 0) {
      remove_table(table_obj);
   }

   keyval_cache.remove( iterator );
}

int apply_context::db_get_i64( int iterator, char* buffer, size_t buffer_size ) {
   const key_value_object& obj = keyval_cache.get( iterator );

   auto s = obj.value.size();
   if( buffer_size == 0 ) return s;

   auto copy_size = std::min( buffer_size, s );
   memcpy( buffer, obj.value.data(), copy_size );

   return copy_size;
}

int apply_context::db_next_i64( int iterator, uint64_t& primary ) {
   if( iterator < -1 ) return -1; // cannot increment past end iterator of table

   const auto& obj = keyval_cache.get( iterator ); // Check for iterator != -1 happens in this call
   const auto& idx = db.get_index<key_value_index, by_scope_primary>();

   auto itr = idx.iterator_to( obj );
   ++itr;

   if( itr == idx.end() || itr->t_id != obj.t_id ) return keyval_cache.get_end_iterator_by_table_id(obj.t_id);

   primary = itr->primary_key;
   return keyval_cache.add( *itr );
}

int apply_context::db_previous_i64( int iterator, uint64_t& primary ) {
   const auto& idx = db.get_index<key_value_index, by_scope_primary>();

   if( iterator < -1 ) // is end iterator
   {
      auto tab = keyval_cache.find_table_by_end_iterator(iterator);
      EOS_ASSERT( tab, invalid_table_iterator, "not a valid end iterator" );

      auto itr = idx.upper_bound(tab->id);
      if( idx.begin() == idx.end() || itr == idx.begin() ) return -1; // Empty table

      --itr;

      if( itr->t_id != tab->id ) return -1; // Empty table

      primary = itr->primary_key;
      return keyval_cache.add(*itr);
   }

   const auto& obj = keyval_cache.get(iterator); // Check for iterator != -1 happens in this call

   auto itr = idx.iterator_to(obj);
   if( itr == idx.begin() ) return -1; // cannot decrement past beginning iterator of table

   --itr;

   if( itr->t_id != obj.t_id ) return -1; // cannot decrement past beginning iterator of table

   primary = itr->primary_key;
   return keyval_cache.add(*itr);
}

int apply_context::db_find_i64( uint64_t code, uint64_t scope, uint64_t table, uint64_t id ) {
   //require_read_lock( code, scope ); // redundant?

   const auto* tab = find_table( code, scope, table );
   if( !tab ) return -1;

   auto table_end_itr = keyval_cache.cache_table( *tab );

   const key_value_object* obj = db.find<key_value_object, by_scope_primary>( boost::make_tuple( tab->id, id ) );
   if( !obj ) return table_end_itr;

   return keyval_cache.add( *obj );
}

int apply_context::db_lowerbound_i64( uint64_t code, uint64_t scope, uint64_t table, uint64_t id ) {
   //require_read_lock( code, scope ); // redundant?

   const auto* tab = find_table( code, scope, table );
   if( !tab ) return -1;

   auto table_end_itr = keyval_cache.cache_table( *tab );

   const auto& idx = db.get_index<key_value_index, by_scope_primary>();
   auto itr = idx.lower_bound( boost::make_tuple( tab->id, id ) );
   if( itr == idx.end() ) return table_end_itr;
   if( itr->t_id != tab->id ) return table_end_itr;

   return keyval_cache.add( *itr );
}

int apply_context::db_upperbound_i64( uint64_t code, uint64_t scope, uint64_t table, uint64_t id ) {
   //require_read_lock( code, scope ); // redundant?

   const auto* tab = find_table( code, scope, table );
   if( !tab ) return -1;

   auto table_end_itr = keyval_cache.cache_table( *tab );

   const auto& idx = db.get_index<key_value_index, by_scope_primary>();
   auto itr = idx.upper_bound( boost::make_tuple( tab->id, id ) );
   if( itr == idx.end() ) return table_end_itr;
   if( itr->t_id != tab->id ) return table_end_itr;

   return keyval_cache.add( *itr );
}

int apply_context::db_end_i64( uint64_t code, uint64_t scope, uint64_t table ) {
   //require_read_lock( code, scope ); // redundant?

   const auto* tab = find_table( code, scope, table );
   if( !tab ) return -1;

   return keyval_cache.cache_table( *tab );
}

uint64_t apply_context::next_global_sequence() {
   const auto& p = control.get_dynamic_global_properties();
   db.modify( p, [&]( auto& dgp ) {
      ++dgp.global_action_sequence;
   });
   return p.global_action_sequence;
}

uint64_t apply_context::next_recv_sequence( account_name receiver ) {
   const auto& rs = db.get<account_sequence_object,by_name>( receiver );
   db.modify( rs, [&]( auto& mrs ) {
      ++mrs.recv_sequence;
   });
   return rs.recv_sequence;
}
uint64_t apply_context::next_auth_sequence( account_name actor ) {
   const auto& rs = db.get<account_sequence_object,by_name>( actor );
   db.modify( rs, [&](auto& mrs ){
      ++mrs.auth_sequence;
   });
   return rs.auth_sequence;
}

void apply_context::add_ram_usage( account_name account, int64_t ram_delta ) {
   trx_context.add_ram_usage( account, ram_delta );

   auto p = _account_ram_deltas.emplace( account, ram_delta );
   if( !p.second ) {
      p.first->delta += ram_delta;
   }
}


} } /// eosio::chain<|MERGE_RESOLUTION|>--- conflicted
+++ resolved
@@ -209,12 +209,9 @@
    EOS_ASSERT( code != nullptr, action_validate_exception,
                "inline action's code account ${account} does not exist", ("account", a.account) );
 
-<<<<<<< HEAD
-=======
    bool enforce_actor_whitelist_blacklist = trx_context.enforce_whiteblacklist && control.is_producing_block();
    flat_set<account_name> actors;
 
->>>>>>> 7020da9f
    bool disallow_send_to_self_bypass = false; // eventually set to whether the appropriate protocol feature has been activated
    bool send_to_self = (a.account == receiver);
    bool inherit_parent_authorizations = (!disallow_send_to_self_bypass && send_to_self && (receiver == act.account) && control.is_producing_block());
@@ -231,24 +228,18 @@
       EOS_ASSERT( control.get_authorization_manager().find_permission(auth) != nullptr, action_validate_exception,
                   "inline action's authorizations include a non-existent permission: ${permission}",
                   ("permission", auth) );
-<<<<<<< HEAD
-=======
       if( enforce_actor_whitelist_blacklist )
          actors.insert( auth.actor );
->>>>>>> 7020da9f
 
       if( inherit_parent_authorizations && std::find(act.authorization.begin(), act.authorization.end(), auth) != act.authorization.end() ) {
          inherited_authorizations.insert( auth );
       }
    }
 
-<<<<<<< HEAD
-=======
    if( enforce_actor_whitelist_blacklist ) {
       control.check_actor_list( actors );
    }
 
->>>>>>> 7020da9f
    // No need to check authorization if replaying irreversible blocks or contract is privileged
    if( !control.skip_auth_check() && !privileged ) {
       try {
