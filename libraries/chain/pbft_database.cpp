//
// Created by deadlock on 19/10/18.
//

#include <eosio/chain/pbft_database.hpp>
#include <fc/io/fstream.hpp>
#include <fstream>
#include <eosio/chain/global_property_object.hpp>
#include <boost/uuid/uuid.hpp>
#include <boost/uuid/uuid_generators.hpp>
#include <boost/uuid/uuid_io.hpp>

namespace eosio {
    namespace chain {

        pbft_database::pbft_database( controller &ctrl) :
        ctrl(ctrl),
        view_state_index(pbft_view_state_multi_index_type{})
        {
            checkpoint_index = pbft_checkpoint_state_multi_index_type{};
            pbft_db_dir = ctrl.state_dir();
            checkpoints_dir = ctrl.blocks_dir();

            if (!fc::is_directory(pbft_db_dir)) fc::create_directories(pbft_db_dir);

            auto pbft_db_dat = pbft_db_dir / config::pbftdb_filename;
            if (fc::exists(pbft_db_dat)) {
                string content;
                fc::read_file_contents(pbft_db_dat, content);

                fc::datastream<const char *> ds(content.data(), content.size());

                // keep these unused variables, cos these are the first 2 values in the stream.
                uint32_t current_view;
                fc::raw::unpack(ds, current_view);

                unsigned_int size;
                fc::raw::unpack(ds, size);
                for (uint32_t i = 0, n = size.value; i < n; ++i) {
                    pbft_state s;
                    fc::raw::unpack(ds, s);
                    set(std::make_shared<pbft_state>(move(s)));
                }
                ilog("index size: ${s}", ("s", index.size()));
            } else {
                index = pbft_state_multi_index_type{};
            }

            if (!fc::is_directory(checkpoints_dir)) fc::create_directories(checkpoints_dir);

            auto checkpoints_db = checkpoints_dir / config::checkpoints_filename;
            if (fc::exists(checkpoints_db)) {
                string content;
                fc::read_file_contents(checkpoints_db, content);

                fc::datastream<const char *> ds(content.data(), content.size());

                unsigned_int checkpoint_size;
                fc::raw::unpack(ds, checkpoint_size);
                for (uint32_t j = 0, m = checkpoint_size.value; j < m; ++j) {
                    pbft_checkpoint_state cs;
                    fc::raw::unpack(ds, cs);
                    set(std::make_shared<pbft_checkpoint_state>(move(cs)));
                }
                ilog("checkpoint index size: ${cs}", ("cs", checkpoint_index.size()));
            } else {
                checkpoint_index = pbft_checkpoint_state_multi_index_type{};
            }
        }

        void pbft_database::close() {


            fc::path checkpoints_db = checkpoints_dir / config::checkpoints_filename;
            std::ofstream c_out(checkpoints_db.generic_string().c_str(),
                    std::ios::out | std::ios::binary | std::ofstream::trunc);

            uint32_t num_records_in_checkpoint_db = checkpoint_index.size();
            fc::raw::pack(c_out, unsigned_int{num_records_in_checkpoint_db});

            if (!checkpoint_index.empty()) {
                for (const auto &s: checkpoint_index) {
                    fc::raw::pack(c_out, *s);
                }
            }

            fc::path pbft_db_dat = pbft_db_dir / config::pbftdb_filename;
            std::ofstream out(pbft_db_dat.generic_string().c_str(),
                    std::ios::out | std::ios::binary | std::ofstream::app);
            uint32_t num_records_in_db = index.size();
            fc::raw::pack(out, unsigned_int{num_records_in_db});

            if (!index.empty()) {
                for (const auto &s : index) {
                    fc::raw::pack(out, *s);
                }
            }
            index.clear();
            checkpoint_index.clear();
        }

        pbft_database::~pbft_database()
        {
            close();
        }


        void pbft_database::add_pbft_prepare(pbft_prepare &p) {

            if (!is_valid_prepare(p)) return;

            auto &by_block_id_index = index.get<by_block_id>();

            auto current = ctrl.fetch_block_state_by_id(p.block_id);

            while ((current) && (current->block_num > ctrl.last_irreversible_block_num())) {
                auto curr_itr = by_block_id_index.find(current->id);

                if (curr_itr == by_block_id_index.end()) {
                    try {
                        auto curr_ps = pbft_state{current->id, current->block_num, {p}};
                        auto curr_psp = make_shared<pbft_state>(curr_ps);
                        index.insert(curr_psp);
//                        ilog("insert prepare msg");
                    } catch (...) {
                        EOS_ASSERT(false, pbft_exception, "prepare insert failure: ${p}", ("p", p));
                    }
                } else {
                    auto prepares = (*curr_itr)->prepares;
                    auto p_itr = find_if(prepares.begin(), prepares.end(),
                            [&](const pbft_prepare &prep) { return prep.public_key == p.public_key && prep.view == p.view; });
                    if (p_itr == prepares.end()) {
                        by_block_id_index.modify(curr_itr, [&](const pbft_state_ptr &psp) {
                            psp->prepares.emplace_back(p);
                            std::sort(psp->prepares.begin(), psp->prepares.end(), less<>());
                        });
                    }
                }
                curr_itr = by_block_id_index.find(current->id);
                if (curr_itr == by_block_id_index.end()) return;

                auto prepares = (*curr_itr)->prepares;
                auto as = current->active_schedule.producers;
                flat_map<uint32_t,uint32_t> prepare_count;
                for (const auto &pre: prepares) {
                    if (prepare_count.find(pre.view) == prepare_count.end()) prepare_count[pre.view] = 0;
                }

                if (!(*curr_itr)->should_prepared) {
                    for (auto const &sp: as) {
                        for (auto const &pp: prepares) {
                            if (sp.block_signing_key == pp.public_key) prepare_count[pp.view] += 1;
                        }
                    }
                    for (auto const &e: prepare_count) {
                        if (e.second >= as.size() * 2 / 3 + 1) {
                            by_block_id_index.modify(curr_itr,
                                    [&](const pbft_state_ptr &psp) { psp->should_prepared = true; });
                        }
                    }
                }
                current = ctrl.fetch_block_state_by_id(current->prev());
            }
        }


        vector<pbft_prepare> pbft_database::send_and_add_pbft_prepare(const vector<pbft_prepare> &pv, uint32_t current_view) {

            auto head_block_num = ctrl.head_block_num();
            if (head_block_num <= 1) return vector<pbft_prepare>{};

            if (!pv.empty()) {
                for (auto p : pv) {
                    //change uuid, sign again, update cache, then emit
                    auto uuid = boost::uuids::to_string(boost::uuids::random_generator()());
                    p.uuid = uuid;
                    p.producer_signature = ctrl.my_signature_providers()[p.public_key](p.digest());
                    emit(pbft_outgoing_prepare, p);
//                    ilog("retry pbft outgoing prepare msg: ${p} uuid: ${uuid}",("p", p.block_num)("uuid", p.uuid));
                }
                return vector<pbft_prepare>{};
            }  else {
                vector<pbft_prepare> new_pv;

                uint32_t high_water_mark_block_num = head_block_num;
                auto next_proposed_schedule_block_num = ctrl.get_global_properties().proposed_schedule_block_num;
                auto promoted_proposed_schedule_block_num = ctrl.last_promoted_proposed_schedule_block_num();
                auto lib = ctrl.last_irreversible_block_num();

                if (next_proposed_schedule_block_num && *next_proposed_schedule_block_num > lib) {
                    high_water_mark_block_num = std::min(head_block_num, *next_proposed_schedule_block_num);
                }

                if (promoted_proposed_schedule_block_num && promoted_proposed_schedule_block_num > lib) {
                    high_water_mark_block_num = std::min(high_water_mark_block_num, promoted_proposed_schedule_block_num);
                }

                if (high_water_mark_block_num <= lib) return vector<pbft_prepare>{};
                block_id_type high_water_mark_block_id = ctrl.get_block_id_for_num(high_water_mark_block_num);
                for (auto const &sp : ctrl.my_signature_providers()) {
                    auto uuid = boost::uuids::to_string(boost::uuids::random_generator()());
                    auto p = pbft_prepare{uuid, current_view, high_water_mark_block_num, high_water_mark_block_id, sp.first, chain_id()};
                    p.producer_signature = sp.second(p.digest());
                    add_pbft_prepare(p);
                    emit(pbft_outgoing_prepare, p);
//                    ilog("pbft outgoing prepare msg: ${p} uuid: ${uuid}", ("p", p.block_num)("uuid", p.uuid));
                    new_pv.emplace_back(p);
                }
                return new_pv;
            }
        }

        bool pbft_database::should_prepared() {

            const auto &by_prepare_and_num_index = index.get<by_prepare_and_num>();
            auto itr = by_prepare_and_num_index.begin();
            if (itr == by_prepare_and_num_index.end()) return false;

            pbft_state_ptr psp = *itr;

            return (psp->should_prepared && (psp->block_num > ctrl.last_irreversible_block_num()));
        }

        bool pbft_database::is_valid_prepare(const pbft_prepare &p) {
            if (p.chain_id != chain_id()) return false;
            // a prepare msg under lscb (which is no longer in fork_db), can be treated as null, thus true.
            if (p.block_num <= ctrl.last_stable_checkpoint_block_num()) return true;
            if (!p.is_signature_valid()) return false;
            return should_recv_pbft_msg(p.public_key);
        }

        void pbft_database::add_pbft_commit(pbft_commit &c) {

            if (!is_valid_commit(c)) return;
            auto &by_block_id_index = index.get<by_block_id>();

            auto current = ctrl.fetch_block_state_by_id(c.block_id);

            while ((current) && (current->block_num > ctrl.last_irreversible_block_num())) {

                auto curr_itr = by_block_id_index.find(current->id);

                if (curr_itr == by_block_id_index.end()) {
                    try {
                        auto curr_ps = pbft_state{current->id, current->block_num, .commits={c}};
                        auto curr_psp = make_shared<pbft_state>(curr_ps);
                        index.insert(curr_psp);
//                        ilog("insert commit msg");
                    } catch (...) {
                        EOS_ASSERT(false, pbft_exception, "commit insert failure: ${c}", ("c", c));
                    }
                } else {
                    auto commits = (*curr_itr)->commits;
                    auto p_itr = find_if(commits.begin(), commits.end(),
                            [&](const pbft_commit &comm) { return comm.public_key == c.public_key && comm.view == c.view; });
                    if (p_itr == commits.end()) {
                        by_block_id_index.modify(curr_itr, [&](const pbft_state_ptr &psp) {
                            psp->commits.emplace_back(c);
//                            ilog("emplace commit msg");
                            std::sort(psp->commits.begin(), psp->commits.end(), less<>());
                        });
                    }
                }

                curr_itr = by_block_id_index.find(current->id);
                if (curr_itr == by_block_id_index.end()) return;

                auto commits = (*curr_itr)->commits;

                auto as = current->active_schedule;
                flat_map<uint32_t,uint32_t> commit_count;
                for (const auto &com: commits) {
                    if (commit_count.find(com.view) == commit_count.end()) commit_count[com.view] = 0;
                }

                if (!(*curr_itr)->should_committed) {

                    for (auto const &sp: as.producers) {
                        for (auto const &pc: commits) {
                            if (sp.block_signing_key == pc.public_key) commit_count[pc.view] += 1;
                        }
                    }

                    for (auto const &e: commit_count) {
                        if (e.second >= current->active_schedule.producers.size() * 2 / 3 + 1) {
                            by_block_id_index.modify(curr_itr,
                                    [&](const pbft_state_ptr &psp) { psp->should_committed = true; });
                        }
                    }
                }
                current = ctrl.fetch_block_state_by_id(current->prev());
            }
        }

        vector<pbft_commit> pbft_database::send_and_add_pbft_commit(const vector<pbft_commit> &cv, uint32_t current_view) {
            if (!cv.empty()) {
                for (auto c : cv) {
                    //change uuid, sign again, update cache, then emit
                    auto uuid = boost::uuids::to_string(boost::uuids::random_generator()());
                    c.uuid = uuid;
                    c.producer_signature = ctrl.my_signature_providers()[c.public_key](c.digest());
                    emit(pbft_outgoing_commit, c);
//                    ilog("retry pbft outgoing commit msg: ${c} uuid: ${uuid}",("c", c.block_num)("uuid", c.uuid));
                }
                return vector<pbft_commit>{};
            } else {
                const auto &by_prepare_and_num_index = index.get<by_prepare_and_num>();
                auto itr = by_prepare_and_num_index.begin();
                if (itr == by_prepare_and_num_index.end()) {
                    return vector<pbft_commit>{};
                }
                vector<pbft_commit> new_cv;
                pbft_state_ptr psp = *itr;
                auto bs = ctrl.fork_db().get_block(psp->block_id);

                if (psp->should_prepared && (psp->block_num > ctrl.last_irreversible_block_num())) {

                    for (auto const &sp : ctrl.my_signature_providers()) {
                        auto uuid = boost::uuids::to_string(boost::uuids::random_generator()());
                        auto c = pbft_commit{uuid, current_view, psp->block_num, psp->block_id, sp.first, chain_id()};
                        c.producer_signature = sp.second(c.digest());
                        add_pbft_commit(c);
                        emit(pbft_outgoing_commit, c);
//                        ilog("pbft outgoing commit msg: ${c}", ("c", c.block_num));
                        new_cv.emplace_back(c);
                    }
                }
                return new_cv;
            }
        }

        bool pbft_database::should_committed() {
            const auto &by_commit_and_num_index = index.get<by_commit_and_num>();
            auto itr = by_commit_and_num_index.begin();
            if (itr == by_commit_and_num_index.end()) return false;
            pbft_state_ptr psp = *itr;

            return (psp->should_committed && (psp->block_num > ctrl.last_irreversible_block_num()));
        }

        uint32_t pbft_database::get_committed_view() {
            uint32_t new_view = 0;
            if (!should_committed()) return new_view;

            const auto &by_commit_and_num_index = index.get<by_commit_and_num>();
            auto itr = by_commit_and_num_index.begin();
            pbft_state_ptr psp = *itr;

            auto blk_state = ctrl.fetch_block_state_by_id((*itr)->block_id);
            if (!blk_state) return new_view;
            auto as = blk_state->active_schedule.producers;

            auto commits = (*itr)->commits;

            flat_map<uint32_t,uint32_t> commit_count;
            for (const auto &com: commits) {
                if (commit_count.find(com.view) == commit_count.end()) {
                    commit_count[com.view] = 1;
                } else {
                    commit_count[com.view] += 1;
                }
            }

            for (auto const &e: commit_count) {
                if (e.second >= as.size() * 2 / 3 + 1 && e.first > new_view) {
                    new_view = e.first;
                }
            }
//            wlog("committed new view is ${nv}", ("nv", new_view));
            return new_view;
        }

        bool pbft_database::is_valid_commit(const pbft_commit &c) {
            if (c.chain_id != chain_id()) return false;
            if (c.block_num <= ctrl.last_stable_checkpoint_block_num()) return true;
            if (!c.is_signature_valid()) return false;
            return should_recv_pbft_msg(c.public_key);
        }

        void pbft_database::commit_local() {
            const auto &by_commit_and_num_index = index.get<by_commit_and_num>();
            auto itr = by_commit_and_num_index.begin();
            if (itr == by_commit_and_num_index.end()) return;

            pbft_state_ptr psp = *itr;

            ctrl.pbft_commit_local(psp->block_id);
        }

        bool pbft_database::pending_pbft_lib() {
            return ctrl.pending_pbft_lib();
        }

        void pbft_database::add_pbft_view_change(pbft_view_change &vc) {
<<<<<<< HEAD
            if (!is_valid_view_change(vc)) {
                wlog("invalid view change msg: ${vc}", ("vc", vc));
                return;
            }

=======
            if (!is_valid_view_change(vc)) return;
>>>>>>> 3dd7802d
            auto active_bps = lib_active_producers().producers;

            auto &by_view_index = view_state_index.get<by_view>();
            auto itr = by_view_index.find(vc.view);
            if (itr == by_view_index.end()) {
                auto vs = pbft_view_state{vc.view, .view_changes={vc}};
                auto vsp = make_shared<pbft_view_state>(vs);
                view_state_index.insert(vsp);
//                ilog("insert view change msg");
            } else {
                auto pvs = (*itr);
                auto view_changes = pvs->view_changes;
                auto p_itr = find_if(view_changes.begin(), view_changes.end(),
                        [&](const pbft_view_change &existed) { return existed.public_key == vc.public_key; });
                if (p_itr == view_changes.end()) {
                    by_view_index.modify(itr, [&](const pbft_view_state_ptr &pvsp) {
//                        ilog("emplace view change msg");
                        pvsp->view_changes.emplace_back(vc);
                    });
                }
            }

            itr = by_view_index.find(vc.view);
            if (itr == by_view_index.end()) return;

            auto vc_count = 0;
            if (!(*itr)->should_view_changed) {
                for (auto const &sp: active_bps) {
                    for (auto const &v: (*itr)->view_changes) {
                        if (sp.block_signing_key == v.public_key) vc_count += 1;
                    }
                }
                if (vc_count >= active_bps.size() * 2 / 3 + 1) {
                    by_view_index.modify(itr, [&](const pbft_view_state_ptr &pvsp) {
                        pvsp->should_view_changed = true;
                        ilog("view ${v} is potential new view", ("v", (*itr)->view));
                    });
                }
            }
        }

        void pbft_database::set_pbft_prepared_block_id(optional<block_id_type> bid){
            ctrl.set_pbft_prepared_block_id(bid);
        }

        uint32_t pbft_database::should_view_change() {
            uint32_t nv = 0;
            auto &by_view_index = view_state_index.get<by_view>();
            auto itr = by_view_index.begin();
            if (itr == by_view_index.end()) return nv;

            while (itr != by_view_index.end()) {
                auto active_bps = lib_active_producers().producers;
                auto vc_count = 0;
                auto pvs = (*itr);

                for (auto const &bp: active_bps) {
                    for (auto const &pp: pvs->view_changes) {
                        if (bp.block_signing_key == pp.public_key) vc_count += 1;
                    }
                }
                //if contains self or view_change >= f+1, transit to view_change and send view change
                if (vc_count >= active_bps.size() / 3 + 1) {
                    nv = pvs->view;
                    break;
                }
                ++itr;
            }
            return nv;
        }

        vector<pbft_view_change> pbft_database::send_and_add_pbft_view_change(
                const vector<pbft_view_change> &vcv,
                const vector<pbft_prepared_certificate> &ppc,
                uint32_t new_view)
        {
            if (!vcv.empty()) {
                for (auto vc : vcv) {
                    //change uuid, sign again, update cache, then emit
                    auto uuid = boost::uuids::to_string(boost::uuids::random_generator()());
                    vc.uuid = uuid;
                    vc.producer_signature = ctrl.my_signature_providers()[vc.public_key](vc.digest());
                    ilog("[VIEW CHANGE] retry pbft outgoing view change msg: ${v}",("v", vc.view));
                    emit(pbft_outgoing_view_change, vc);
                }
                return vector<pbft_view_change>{};
            } else {
                vector<pbft_view_change> new_vcv;

                for (auto const &my_sp : ctrl.my_signature_providers()) {
                    auto ppc_ptr = find_if( ppc.begin(), ppc.end(),
                            [&](const pbft_prepared_certificate &v) { return v.public_key == my_sp.first; });


                    auto my_ppc = pbft_prepared_certificate{};
                    if (ppc_ptr != ppc.end()) my_ppc = *ppc_ptr;

                    auto my_lsc = get_stable_checkpoint_by_id(ctrl.last_stable_checkpoint_block_id());
                    auto uuid = boost::uuids::to_string(boost::uuids::random_generator()());
                    auto vc = pbft_view_change{uuid, new_view, my_ppc, my_lsc, my_sp.first, chain_id()};
                    vc.producer_signature = my_sp.second(vc.digest());
                    ilog("[VIEW CHANGE] starting new round of view change: ${nv}", ("nv", vc));
                    emit(pbft_outgoing_view_change, vc);
                    add_pbft_view_change(vc);
                    new_vcv.emplace_back(vc);
                }
                return new_vcv;
            }
        }


        bool pbft_database::should_new_view(const uint32_t target_view) {
            auto &by_view_index = view_state_index.get<by_view>();
            auto itr = by_view_index.find(target_view);
            if (itr == by_view_index.end()) return false;
            return (*itr)->should_view_changed;
        }

        uint32_t pbft_database::get_proposed_new_view_num() {
            auto &by_count_and_view_index = view_state_index.get<by_count_and_view>();
            auto itr = by_count_and_view_index.begin();
            if (itr == by_count_and_view_index.end() || !(*itr)->should_view_changed) return 0;
            return (*itr)->view;
        }


        bool pbft_database::is_new_primary(const uint32_t target_view) {

            auto primary_key = get_new_view_primary_key(target_view);
            if (primary_key == public_key_type{}) return false;
            auto sps = ctrl.my_signature_providers();
            auto sp_itr = sps.find(primary_key);
            return sp_itr != sps.end();
        }

        void pbft_database::prune_view_change_index() {
            view_state_index.clear();
        }

        pbft_new_view pbft_database::send_pbft_new_view(
                const vector<pbft_view_changed_certificate> &vcc,
                uint32_t current_view)
        {

            auto primary_key = get_new_view_primary_key(current_view);
            if (!is_new_primary(current_view)) return pbft_new_view{};

            //`sp_itr` is not possible to be the end iterator, since it's already been checked in `is_new_primary`.
            auto my_sps = ctrl.my_signature_providers();
            auto sp_itr = my_sps.find(primary_key);

            auto vcc_ptr = find_if( vcc.begin(), vcc.end(),
                    [&](const pbft_view_changed_certificate &v) { return v.public_key == primary_key; });

            if (vcc_ptr == vcc.end()) {
                wlog("can not find primary's view changed certificate when trying to send new view");
                return pbft_new_view{};
            }

            auto highest_ppc = pbft_prepared_certificate{};
            auto highest_sc = pbft_stable_checkpoint{};

            for (const auto &vc: vcc_ptr->view_changes) {
                if (vc.prepared.block_num > highest_ppc.block_num && is_valid_prepared_certificate(vc.prepared)) {
                    highest_ppc = vc.prepared;
                }

                if (vc.stable_checkpoint.block_num > highest_sc.block_num && is_valid_stable_checkpoint(vc.stable_checkpoint)) {
                    highest_sc = vc.stable_checkpoint;
                }
            }

            auto uuid = boost::uuids::to_string(boost::uuids::random_generator()());
            auto nv = pbft_new_view{uuid, current_view, .prepared=highest_ppc, .stable_checkpoint=highest_sc, .view_changed=*vcc_ptr, .public_key=sp_itr->first, .chain_id=chain_id()};
            nv.producer_signature = sp_itr->second(nv.digest());
            emit(pbft_outgoing_new_view, nv);
            return nv;
        }

        vector<pbft_prepared_certificate> pbft_database::generate_prepared_certificate() {
            auto ppc = vector<pbft_prepared_certificate>{};

            const auto &by_prepare_and_num_index = index.get<by_prepare_and_num>();
            auto itr = by_prepare_and_num_index.begin();
            if (itr == by_prepare_and_num_index.end()) return vector<pbft_prepared_certificate>{};
            pbft_state_ptr psp = *itr;

            auto prepared_block_state = ctrl.fetch_block_state_by_id(psp->block_id);
            if (!prepared_block_state) return vector<pbft_prepared_certificate>{};

            auto as = prepared_block_state->active_schedule.producers;
            if (psp->should_prepared && (psp->block_num > (ctrl.last_irreversible_block_num()))) {
                for (auto const &my_sp : ctrl.my_signature_providers()) {
                    auto prepares = psp->prepares;
                    auto valid_prepares = vector<pbft_prepare>{};

                    flat_map<uint32_t,uint32_t> prepare_count;
                    flat_map<uint32_t,vector<pbft_prepare>> prepare_msg;

                    for (const auto &pre: prepares) {
                        if (prepare_count.find(pre.view) == prepare_count.end()) prepare_count[pre.view] = 0;
                        prepare_msg[pre.view].push_back(pre);
                    }

                    for (auto const &sp: as) {
                        for (auto const &pp: prepares) {
                            if (sp.block_signing_key == pp.public_key) prepare_count[pp.view] += 1;
                        }
                    }

                    for (auto const &e: prepare_count) {
                        if (e.second >= as.size() * 2 / 3 + 1) {
                            valid_prepares = prepare_msg[e.first];
                        }
                    }
                    if (valid_prepares.empty()) {
                        wlog("no enough valid prepares for a prepared block, my prepares: ${p}", ("p", prepares));
                        return vector<pbft_prepared_certificate>{};
                    };

                    auto pc = pbft_prepared_certificate{psp->block_id, psp->block_num, valid_prepares, my_sp.first};
                    pc.producer_signature = my_sp.second(pc.digest());
                    ppc.emplace_back(pc);
                }
                return ppc;
            } else return vector<pbft_prepared_certificate>{};
        }

        vector<pbft_view_changed_certificate> pbft_database::generate_view_changed_certificate() {
            auto vcc = vector<pbft_view_changed_certificate>{};

            auto &by_count_and_view_index = view_state_index.get<by_count_and_view>();
            auto itr = by_count_and_view_index.begin();
            if (itr == by_count_and_view_index.end()) return vector<pbft_view_changed_certificate>{};
            auto active_bps = lib_active_producers().producers;

            auto pvs = *itr;

            if (pvs->should_view_changed) {
                for (auto const &my_sp : ctrl.my_signature_providers()) {
                    auto pc = pbft_view_changed_certificate{pvs->view, pvs->view_changes, my_sp.first};
                    pc.producer_signature = my_sp.second(pc.digest());
                    vcc.emplace_back(pc);
                }
                return vcc;
            } else return vector<pbft_view_changed_certificate>{};
        }

        bool pbft_database::is_valid_prepared_certificate(const eosio::chain::pbft_prepared_certificate &certificate) {
            // an empty certificate is valid since it acts as a null digest in pbft.
            if (certificate == pbft_prepared_certificate{}) return true;
            // a certificate under lscb (no longer in fork_db) is also treated as null.
            if (certificate.block_num <= ctrl.last_stable_checkpoint_block_num()) return true;
            //all signatures should be valid

            auto valid = true;
            valid &= certificate.is_signature_valid();
            for (auto const &p : certificate.prepares) {
                valid &= is_valid_prepare(p);
                if (!valid) return false;
            }

            auto cert_num = certificate.block_num;
            auto cert_bs = ctrl.fetch_block_state_by_number(cert_num);
            auto producer_schedule = lib_active_producers();
            if ( cert_num > 0 && cert_bs) {
                producer_schedule = cert_bs->active_schedule;
            }
            auto bp_threshold = producer_schedule.producers.size() * 2 / 3 + 1;

            auto prepares = certificate.prepares;
            flat_map<uint32_t,uint32_t> prepare_count;

            for (const auto &pre: prepares) {
                if (prepare_count.find(pre.view) == prepare_count.end()) prepare_count[pre.view] = 0;
            }

            for (auto const &sp: producer_schedule.producers) {
                for (auto const &pp: prepares) {
                    if (sp.block_signing_key == pp.public_key) prepare_count[pp.view] += 1;
                }
            }

            auto should_prepared = false;

            for (auto const &e: prepare_count) {
                if (e.second >= bp_threshold) {
                    should_prepared = true;
                }
            }

            if (!should_prepared) return false;

            {
                //validate prepare
                auto lscb = ctrl.last_stable_checkpoint_block_num();
                auto non_fork_bp_count = 0;
                vector<block_info> prepare_infos(certificate.prepares.size());
                for (auto const &p : certificate.prepares) {
                    //only search in fork db
                    if (p.block_num<=lscb) {
                        ++non_fork_bp_count;
                    } else {
                        prepare_infos.push_back(block_info{p.block_id, p.block_num});
                    }
                }

                auto prepare_forks = fetch_fork_from(prepare_infos);
                vector<block_info> longest_fork;
                for (auto const &f : prepare_forks) {
                    if (f.size() > longest_fork.size()) {
                        longest_fork = f;
                    }
                }
                if (longest_fork.size() + non_fork_bp_count < bp_threshold) return false;

                if (longest_fork.empty()) return true;

                auto calculated_block_info = longest_fork.back();

                auto current_bs = ctrl.fetch_block_state_by_id(calculated_block_info.block_id);
                while (current_bs) {
                    if (certificate.block_id == current_bs->id && certificate.block_num == current_bs->block_num) {
                        return true;
                    }
                    current_bs = ctrl.fetch_block_state_by_id(current_bs->prev());
                }
                return false;
            }
        }

        bool pbft_database::is_valid_view_change(const pbft_view_change &vc) {
            //all signatures should be valid
            if (vc.chain_id != chain_id()) return false;

            return vc.is_signature_valid()
            && should_recv_pbft_msg(vc.public_key);
//                   && is_valid_prepared_certificate(vc.prepared)
//                   && is_valid_stable_checkpoint(vc.stable_checkpoint);
        }


        bool pbft_database::is_valid_new_view(const pbft_new_view &nv) {
            //all signatures should be valid
            if (nv.chain_id != chain_id()) return false;

            auto valid = is_valid_prepared_certificate(nv.prepared)
                    && is_valid_stable_checkpoint(nv.stable_checkpoint)
                    && nv.view_changed.is_signature_valid()
                    && nv.is_signature_valid();

            for (const auto &vc: nv.view_changed.view_changes) {
                valid &= is_valid_view_change(vc);
                if (!valid) return false;
                auto v = vc;
                add_pbft_view_change(v);
            }

            if (!should_new_view(nv.view)) return false;

//            ilog("valid view changed nv");

            auto highest_ppc = pbft_prepared_certificate{};
            auto highest_scp = pbft_stable_checkpoint{};

            for (const auto &vc: nv.view_changed.view_changes) {
                if (vc.prepared.block_num > highest_ppc.block_num && is_valid_prepared_certificate(vc.prepared)) {
                    highest_ppc = vc.prepared;
                }

                if (vc.stable_checkpoint.block_num > highest_scp.block_num && is_valid_stable_checkpoint(vc.stable_checkpoint)) {
                    highest_scp = vc.stable_checkpoint;
                }
            }

            return highest_ppc == nv.prepared && highest_scp == nv.stable_checkpoint;
        }

        bool pbft_database::should_stop_view_change(const pbft_view_change &vc) {
            auto lscb_num = ctrl.last_stable_checkpoint_block_num();
            return lscb_num > vc.prepared.block_num && lscb_num > vc.stable_checkpoint.block_num;
        }


        vector<vector<block_info>> pbft_database::fetch_fork_from(const vector<block_info> block_infos) {
            auto bi = block_infos;

            vector<vector<block_info>> result;
            if (bi.empty()) {
                return result;
            }
            if (bi.size() == 1) {
                result.emplace_back(initializer_list<block_info>{bi.front()});
                return result;
            }

            sort(bi.begin(), bi.end(),
                 [](const block_info &a, const block_info &b) -> bool { return a.block_num > b.block_num; });

            while (!bi.empty()) {
                auto fork = fetch_first_fork_from(bi);
                if (!fork.empty()) {
                    result.emplace_back(fork);
                }
            }
            return result;
        }

        vector<block_info> pbft_database::fetch_first_fork_from(vector<block_info> &bi) {
            vector<block_info> result;
            if (bi.empty()) {
                return result;
            }
            if (bi.size() == 1) {
                result.emplace_back(bi.front());
                bi.clear();
                return result;
            }
            //bi should be sorted desc
            auto high = bi.front().block_num;
            auto low = bi.back().block_num;

            auto id = bi.front().block_id;
            auto num = bi.front().block_num;
            while (num <= high && num >= low && !bi.empty()) {
                auto bs = ctrl.fetch_block_state_by_id(id);

                for (auto it = bi.begin(); it != bi.end();) {
                    if (it->block_id == id) {
                        if (bs) {
                            //add to result only if b exist
                            result.emplace_back((*it));
                        }
                        it = bi.erase(it);
                    } else {
                        it++;
                    }
                }
                if (bs) {
                    id = bs->prev();
                    num--;
                } else {
                    break;
                }
            }

            return result;
        }

        pbft_stable_checkpoint pbft_database::get_stable_checkpoint_by_id(const block_id_type &block_id) {

            const auto &by_block = checkpoint_index.get<by_block_id>();
            auto itr = by_block.find(block_id);
            if (itr == by_block.end()) return pbft_stable_checkpoint{};

            auto cpp = *itr;

            if (cpp->is_stable) {
                if (ctrl.my_signature_providers().empty()) return pbft_stable_checkpoint{};
                auto psc = pbft_stable_checkpoint{cpp->block_num, cpp->block_id, cpp->checkpoints, ctrl.my_signature_providers().begin()->first, .chain_id=chain_id() };
                psc.producer_signature = ctrl.my_signature_providers().begin()->second(psc.digest());
                return psc;
            } else return pbft_stable_checkpoint{};
        }

        block_num_type pbft_database::cal_latest_possible_stable_checkpoint_block_num() const {
            auto lscb_num = ctrl.last_stable_checkpoint_block_num();

            const auto &by_blk_num = checkpoint_index.get<by_stable_and_num>();
            auto itr = by_blk_num.lower_bound(lscb_num);
            if (itr == by_blk_num.end()) return block_num_type{};

            while (itr != by_blk_num.end()) {
                if ( (*itr)->is_stable && ctrl.fetch_block_state_by_id((*itr)->block_id)) {
                    auto lib = ctrl.fetch_block_state_by_number(ctrl.last_irreversible_block_num());

                    auto head_checkpoint_schedule = ctrl.fetch_block_state_by_id(
                            (*itr)->block_id)->active_schedule;

                    auto current_schedule = lib_active_producers();
                    auto new_schedule = lib_active_producers();

                    if (lib) {
                        current_schedule = lib->active_schedule;
                        new_schedule = lib->pending_schedule;
                    }
//                    wlog("head checkpoint schedule version ${c}, lib_sv: ${l}, new_sv: ${n}",
//                            ("c", head_checkpoint_schedule)("l", current_schedule)("n", new_schedule));

                    if ((*itr)->is_stable
                    && (head_checkpoint_schedule == current_schedule || head_checkpoint_schedule == new_schedule)) {
                        lscb_num = (*itr)->block_num;
                    }
                }
                ++itr;
            }
            return lscb_num;
        }

        vector<pbft_checkpoint> pbft_database::generate_and_add_pbft_checkpoint() {
            const auto &by_commit_and_num_index = index.get<by_commit_and_num>();
            auto itr = by_commit_and_num_index.begin();
            if (itr == by_commit_and_num_index.end()) return vector<pbft_checkpoint>{};

            pbft_state_ptr psp = (*itr);
            auto new_pc = vector<pbft_checkpoint>{};

            vector<block_num_type> pending_checkpoint_block_num;

            block_num_type my_latest_checkpoint = 0;

            auto checkpoint = [&]( const  block_num_type& in ) {

                return in % 6 == 1
                || (in >= ctrl.last_proposed_schedule_block_num() && in <= ctrl.last_promoted_proposed_schedule_block_num());
            };

            for (auto i = psp->block_num; i > std::max(ctrl.last_stable_checkpoint_block_num(), static_cast<uint32_t>(1)); --i) {
                if (checkpoint(i)) {
                    my_latest_checkpoint = max(i, my_latest_checkpoint);
                    auto &by_block = checkpoint_index.get<by_block_id>();
                    auto c_itr = by_block.find(ctrl.get_block_id_for_num(i));
                    if (c_itr == by_block.end()) {
                        pending_checkpoint_block_num.emplace_back(i);
                    } else {
                        auto checkpoints = (*c_itr)->checkpoints;
                        bool contains_mine = false;
                        for (auto const &my_sp : ctrl.my_signature_providers()) {
                            auto p_itr = find_if(checkpoints.begin(), checkpoints.end(),
                                    [&](const pbft_checkpoint &ext) { return ext.public_key == my_sp.first; });
                            if (p_itr != checkpoints.end()) contains_mine = true;
                        }
                        if (!contains_mine) {
                            pending_checkpoint_block_num.emplace_back(i);
                        }
                    }
                }
            }

            if (!pending_checkpoint_block_num.empty()) {
                for (auto h: pending_checkpoint_block_num) {
                    for (auto const &my_sp : ctrl.my_signature_providers()) {
                        auto uuid = boost::uuids::to_string(boost::uuids::random_generator()());
                        auto cp = pbft_checkpoint{uuid, h, ctrl.get_block_id_for_num(h), my_sp.first, .chain_id=chain_id()};
                        cp.producer_signature = my_sp.second(cp.digest());
//                        ilog("generating checkpoint: ${cp}", ("cp", cp.block_num));
                        add_pbft_checkpoint(cp);
                        new_pc.emplace_back(cp);
                    }
                }
                //update checkpoint immediately.
                send_pbft_checkpoint(new_pc);
            } else if (my_latest_checkpoint > 1) {
                auto lscb_id = ctrl.get_block_id_for_num(my_latest_checkpoint);
//                ilog("latest checkpoint: ${h}", ("h", my_latest_checkpoint));
                auto &by_block = checkpoint_index.get<by_block_id>();
                auto h_itr = by_block.find(lscb_id);
                if (h_itr != by_block.end()) {
                    auto checkpoints = (*h_itr)->checkpoints;
                    for (auto const &my_sp : ctrl.my_signature_providers()) {
                        for (auto const &cp: checkpoints) {
                            if (my_sp.first == cp.public_key) {
//                                ilog("retry latest checkpoint: ${h}", ("h", cp.block_num));
                                new_pc.emplace_back(cp);
                            }
                        }
                    }
                }
            }

            return new_pc;
        }

        void pbft_database::add_pbft_checkpoint(pbft_checkpoint &cp) {

            if (!is_valid_checkpoint(cp)) return;

            auto lscb_num = ctrl.last_stable_checkpoint_block_num();
            if (cp.block_num <= lscb_num) return;
            if (cp.block_num > ctrl.head_block_num()) return;

            auto cp_block_state = ctrl.fetch_block_state_by_number(cp.block_num);
            if (!cp_block_state) return;
            auto active_bps = cp_block_state->active_schedule.producers;
            auto checkpoint_count = count_if(active_bps.begin(), active_bps.end(), [&](const producer_key &p) {
                return p.block_signing_key == cp.public_key; });
            if (checkpoint_count == 0) return;

            auto &by_block = checkpoint_index.get<by_block_id>();
            auto itr = by_block.find(cp.block_id);
            if (itr == by_block.end()) {
                auto cs = pbft_checkpoint_state{cp.block_id, cp.block_num, .checkpoints={cp}};
                auto csp = make_shared<pbft_checkpoint_state>(cs);
                checkpoint_index.insert(csp);
                itr = by_block.find(cp.block_id);
            } else {
                auto csp = (*itr);
                auto checkpoints = csp->checkpoints;
                auto p_itr = find_if(checkpoints.begin(), checkpoints.end(),
                        [&](const pbft_checkpoint &existed) { return existed.public_key == cp.public_key; });
                if (p_itr == checkpoints.end()) {
                    by_block.modify(itr, [&](const pbft_checkpoint_state_ptr &pcp) {
                        csp->checkpoints.emplace_back(cp);
                    });
                }
            }

            auto csp = (*itr);
            auto cp_count = 0;
            if (!csp->is_stable) {
                for (auto const &sp: active_bps) {
                    for (auto const &pp: csp->checkpoints) {
                        if (sp.block_signing_key == pp.public_key) cp_count += 1;
                    }
                }
                if (cp_count >= active_bps.size() * 2 / 3 + 1) {
                    by_block.modify(itr, [&](const pbft_checkpoint_state_ptr &pcp) { csp->is_stable = true; });
                }
            }

            auto pending_num = cal_latest_possible_stable_checkpoint_block_num();
            if (pending_num > lscb_num) {
                auto pending_id = ctrl.get_block_id_for_num(pending_num);
                ctrl.set_pbft_latest_checkpoint(pending_id);
                if (ctrl.last_irreversible_block_num() < pending_num) ctrl.pbft_commit_local(pending_id);
                const auto &pbft_state_index = index.get<by_block_id>();
                auto pitr = pbft_state_index.find(pending_id);
                if (pitr != pbft_state_index.end()) {
                    prune(*pitr);
                }
            }
        }

        void pbft_database::send_pbft_checkpoint(const vector<pbft_checkpoint> &cps) {
            if (cps.empty()) return;
            for (auto const &cp: cps) {
                emit(pbft_outgoing_checkpoint, cp);
//                    ilog("sending pbft checkpoint at ${h}", ("h", cp.block_num));
            }
        }


        bool pbft_database::is_valid_checkpoint(const pbft_checkpoint &cp) {
            if (!cp.is_signature_valid()) return false;

            auto bs = ctrl.fetch_block_state_by_id(cp.block_id);
            if (bs) {
                auto active_bps = bs->active_schedule.producers;
                for (const auto &bp: active_bps) {
                    if (bp.block_signing_key == cp.public_key) return true;
                }
            }
            return false;
        }

        bool pbft_database::is_valid_stable_checkpoint(const pbft_stable_checkpoint &scp) {
            if (scp.block_num <= ctrl.last_stable_checkpoint_block_num()) return true;

            auto valid = scp.is_signature_valid();
            if (!valid) return false;
            for (const auto &c: scp.checkpoints) {
                valid &= is_valid_checkpoint(c) && c.block_id == scp.block_id && c.block_num == scp.block_num;
                if (!valid) return false;
            }
            return valid;
        }

        bool pbft_database::should_send_pbft_msg() {

            //use last_stable_checkpoint producer schedule
            auto lscb_num = ctrl.last_stable_checkpoint_block_num();

            auto as = lib_active_producers();
            auto my_sp = ctrl.my_signature_providers();

            for (auto i = lscb_num; i <= ctrl.head_block_num(); ++i) {
                for (auto const &bp: as.producers) {
                    for (auto const &my: my_sp) {
                        if (bp.block_signing_key == my.first) {
                            return true;
                        }
                    }
                }
                auto bs = ctrl.fetch_block_state_by_number(i);
                if (bs && bs->active_schedule != as) as = bs->active_schedule;
            }
            return false;
        }

        bool pbft_database::should_recv_pbft_msg(const public_key_type &pub_key) {
            auto lscb_num = ctrl.last_stable_checkpoint_block_num();

            auto as = lib_active_producers();
            auto my_sp = ctrl.my_signature_providers();

            for (auto i = lscb_num; i <= ctrl.head_block_num(); ++i) {
                for (auto const &bp: as.producers) {
                    if (bp.block_signing_key == pub_key) {
                        return true;
                    }
                }
                auto bs = ctrl.fetch_block_state_by_number(i);
                if (bs && bs->active_schedule != as) as = bs->active_schedule;
            }
            return false;
        }

        public_key_type pbft_database::get_new_view_primary_key(const uint32_t target_view) {

            auto active_bps = lib_active_producers().producers;
            if (active_bps.empty()) return public_key_type{};

            return active_bps[target_view % active_bps.size()].block_signing_key;
        }

        producer_schedule_type pbft_database::lib_active_producers() const {
            auto lib_num = ctrl.last_irreversible_block_num();
            if (lib_num == 0) return ctrl.initial_schedule();
            auto lib_state = ctrl.fetch_block_state_by_number(lib_num);
            if (!lib_state) return ctrl.initial_schedule();
            if (lib_state->pending_schedule.producers.empty()) return lib_state->active_schedule;
            return lib_state->pending_schedule;
        }

        chain_id_type pbft_database::chain_id() {
            return ctrl.get_chain_id();
        }


        void pbft_database::set(pbft_state_ptr s) {
            auto result = index.insert(s);

            EOS_ASSERT(result.second, pbft_exception,
                       "unable to insert pbft state, duplicate state detected");
        }

        void pbft_database::set(pbft_checkpoint_state_ptr s) {
            auto result = checkpoint_index.insert(s);

            EOS_ASSERT(result.second, pbft_exception,
                       "unable to insert pbft checkpoint index, duplicate state detected");
        }

        void pbft_database::prune( const pbft_state_ptr& h ) {
            auto num = h->block_num;

            auto& by_bn =index.get<by_num>();
            auto bni = by_bn.begin();
            while( bni != by_bn.end() && (*bni)->block_num < num ) {
                prune( *bni );
                bni = by_bn.begin();
            }

            auto itr = index.find( h->block_id );
            if( itr != index.end() ) {
                index.erase(itr);
            }
        }

        template<typename Signal, typename Arg>
        void pbft_database::emit( const Signal& s, Arg&& a ) {
            try {
                s(std::forward<Arg>(a));
            } catch (boost::interprocess::bad_alloc& e) {
                wlog( "bad alloc" );
                throw e;
            } catch ( controller_emit_signal_exception& e ) {
                wlog( "${details}", ("details", e.to_detail_string()) );
                throw e;
            } catch ( fc::exception& e ) {
                wlog( "${details}", ("details", e.to_detail_string()) );
            } catch ( ... ) {
                wlog( "signal handler threw exception" );
            }
        }
    }
}<|MERGE_RESOLUTION|>--- conflicted
+++ resolved
@@ -392,15 +392,10 @@
         }
 
         void pbft_database::add_pbft_view_change(pbft_view_change &vc) {
-<<<<<<< HEAD
             if (!is_valid_view_change(vc)) {
                 wlog("invalid view change msg: ${vc}", ("vc", vc));
                 return;
             }
-
-=======
-            if (!is_valid_view_change(vc)) return;
->>>>>>> 3dd7802d
             auto active_bps = lib_active_producers().producers;
 
             auto &by_view_index = view_state_index.get<by_view>();
