#include <eosio/chain/controller.hpp>
#include <eosio/chain/transaction_context.hpp>

#include <eosio/chain/block_log.hpp>
#include <eosio/chain/fork_database.hpp>
#include <eosio/chain/exceptions.hpp>

#include <eosio/chain/account_object.hpp>
#include <eosio/chain/block_summary_object.hpp>
#include <eosio/chain/global_property_object.hpp>
#include <eosio/chain/contract_table_objects.hpp>
#include <eosio/chain/generated_transaction_object.hpp>
#include <eosio/chain/transaction_object.hpp>
#include <eosio/chain/reversible_block_object.hpp>

#include <eosio/chain/authorization_manager.hpp>
#include <eosio/chain/resource_limits.hpp>
#include <eosio/chain/chain_snapshot.hpp>

#include <chainbase/chainbase.hpp>
#include <fc/io/json.hpp>
#include <fc/scoped_exit.hpp>

#include <fc/variant_object.hpp>

#include <eosio/chain/eosio_contract.hpp>

namespace eosio { namespace chain {

using resource_limits::resource_limits_manager;

using controller_index_set = index_set<
   account_index,
   account_sequence_index,
   global_property_multi_index,
   global_property2_multi_index,
   dynamic_global_property_multi_index,
   block_summary_multi_index,
   transaction_multi_index,
   generated_transaction_multi_index,
   table_id_multi_index
>;

using contract_database_index_set = index_set<
   key_value_index,
   index64_index,
   index128_index,
   index256_index,
   index_double_index,
   index_long_double_index
>;

class maybe_session {
   public:
      maybe_session() = default;

      maybe_session( maybe_session&& other)
      :_session(move(other._session))
      {
      }

      explicit maybe_session(database& db) {
         _session = db.start_undo_session(true);
      }

      maybe_session(const maybe_session&) = delete;

      void squash() {
         if (_session)
            _session->squash();
      }

      void undo() {
         if (_session)
            _session->undo();
      }

      void push() {
         if (_session)
            _session->push();
      }

      maybe_session& operator = ( maybe_session&& mv ) {
         if (mv._session) {
            _session = move(*mv._session);
            mv._session.reset();
         } else {
            _session.reset();
         }

         return *this;
      };

   private:
      optional<database::session>     _session;
};

struct pending_state {
   pending_state( maybe_session&& s )
   :_db_session( move(s) ){}

   maybe_session                      _db_session;

   block_state_ptr                    _pending_block_state;

   vector<action_receipt>             _actions;

   controller::block_status           _block_status = controller::block_status::incomplete;

   optional<block_id_type>            _producer_block_id;

    std::function<signature_type(digest_type)> _signer;

   void push() {
      _db_session.push();
   }
};

struct pending_pbft_state {
    block_id_type    pbft_lib;
    bool             contains_proposed_schedule = false;
};

struct controller_impl {
   controller&                    self;
   chainbase::database            db;
   chainbase::database            reversible_blocks; ///< a special database to persist blocks that have successfully been applied but are still reversible
   block_log                      blog;
   optional<pending_state>        pending;
   optional<pending_pbft_state>   pending_pbft_lib;
   optional<block_id_type>        pending_pbft_checkpoint;
   optional<block_num_type>       last_proposed_schedule_block_num;
   optional<block_num_type>       last_promoted_proposed_schedule_block_num;
   block_state_ptr                head;
   fork_database                  fork_db;
   wasm_interface                 wasmif;
   resource_limits_manager        resource_limits;
   authorization_manager          authorization;
   controller::config             conf;
   chain_id_type                  chain_id;
   bool                           replaying= false;
   optional<fc::time_point>       replay_head_time;
   db_read_mode                   read_mode = db_read_mode::SPECULATIVE;
   bool                           in_trx_requiring_checks = false; ///< if true, checks that are normally skipped on replay (e.g. auth checks) cannot be skipped
   optional<fc::microseconds>     subjective_cpu_leeway;
   bool                           trusted_producer_light_validation = false;
   uint32_t                       snapshot_head_block = 0;

   typedef pair<scope_name,action_name>                   handler_key;
   map< account_name, map<handler_key, apply_handler> >   apply_handlers;

   /**
    *  Transactions that were undone by pop_block or abort_block, transactions
    *  are removed from this list if they are re-applied in other blocks. Producers
    *  can query this list when scheduling new transactions into blocks.
    */
   map<digest_type, transaction_metadata_ptr>     unapplied_transactions;

   void pop_block() {
      auto prev = fork_db.get_block( head->header.previous );
      EOS_ASSERT( prev, block_validate_exception, "attempt to pop beyond last irreversible block" );

      if( const auto* b = reversible_blocks.find<reversible_block_object,by_num>(head->block_num) )
      {
         reversible_blocks.remove( *b );
      }

      if ( read_mode == db_read_mode::SPECULATIVE ) {
         EOS_ASSERT( head->block, block_validate_exception, "attempting to pop a block that was sparsely loaded from a snapshot");
         for( const auto& t : head->trxs )
            unapplied_transactions[t->signed_id] = t;
      }
      head = prev;
      db.undo();

   }


   void set_apply_handler( account_name receiver, account_name contract, action_name action, apply_handler v ) {
      apply_handlers[receiver][make_pair(contract,action)] = v;
   }

   controller_impl( const controller::config& cfg, controller& s  )
   :self(s),
    db( cfg.state_dir,
        cfg.read_only ? database::read_only : database::read_write,
        cfg.state_size ),
    reversible_blocks( cfg.blocks_dir/config::reversible_blocks_dir_name,
        cfg.read_only ? database::read_only : database::read_write,
        cfg.reversible_cache_size ),
    blog( cfg.blocks_dir ),
    fork_db( cfg.state_dir ),
    wasmif( cfg.wasm_runtime ),
    resource_limits( db ),
    authorization( s, db ),
    conf( cfg ),
    chain_id( cfg.genesis.compute_chain_id() ),
    read_mode( cfg.read_mode )
   {

#define SET_APP_HANDLER( receiver, contract, action) \
   set_apply_handler( #receiver, #contract, #action, &BOOST_PP_CAT(apply_, BOOST_PP_CAT(contract, BOOST_PP_CAT(_,action) ) ) )

   SET_APP_HANDLER( eosio, eosio, newaccount );
   SET_APP_HANDLER( eosio, eosio, setcode );
   SET_APP_HANDLER( eosio, eosio, setabi );
   SET_APP_HANDLER( eosio, eosio, updateauth );
   SET_APP_HANDLER( eosio, eosio, deleteauth );
   SET_APP_HANDLER( eosio, eosio, linkauth );
   SET_APP_HANDLER( eosio, eosio, unlinkauth );
/*
   SET_APP_HANDLER( eosio, eosio, postrecovery );
   SET_APP_HANDLER( eosio, eosio, passrecovery );
   SET_APP_HANDLER( eosio, eosio, vetorecovery );
*/

   SET_APP_HANDLER( eosio, eosio, canceldelay );

   fork_db.irreversible.connect( [&]( auto b ) {
                                 on_irreversible(b);
                                 });

   }

   /**
    *  Plugins / observers listening to signals emited (such as accepted_transaction) might trigger
    *  errors and throw exceptions. Unless those exceptions are caught it could impact consensus and/or
    *  cause a node to fork.
    *
    *  If it is ever desirable to let a signal handler bubble an exception out of this method
    *  a full audit of its uses needs to be undertaken.
    *
    */
   template<typename Signal, typename Arg>
   void emit( const Signal& s, Arg&& a ) {
      try {
        s(std::forward<Arg>(a));
      } catch (boost::interprocess::bad_alloc& e) {
         wlog( "bad alloc" );
         throw e;
      } catch ( controller_emit_signal_exception& e ) {
         wlog( "${details}", ("details", e.to_detail_string()) );
         throw e;
      } catch ( fc::exception& e ) {
         wlog( "${details}", ("details", e.to_detail_string()) );
      } catch ( ... ) {
         wlog( "signal handler threw exception" );
      }
   }

   void on_irreversible( const block_state_ptr& s ) {
      if( !blog.head() )
         blog.read_head();

      const auto& log_head = blog.head();
      bool append_to_blog = false;
      if (!log_head) {
         if (s->block) {
            EOS_ASSERT(s->block_num == blog.first_block_num(), block_log_exception, "block log has no blocks and is appending the wrong first block.  Expected ${expected}, but received: ${actual}",
                      ("expected", blog.first_block_num())("actual", s->block_num));
            append_to_blog = true;
         } else {
            EOS_ASSERT(s->block_num == blog.first_block_num() - 1, block_log_exception, "block log has no blocks and is not properly set up to start after the snapshot");
         }
      } else {
         auto lh_block_num = log_head->block_num();
         if (s->block_num > lh_block_num) {
            EOS_ASSERT(s->block_num - 1 == lh_block_num, unlinkable_block_exception, "unlinkable block", ("s->block_num", s->block_num)("lh_block_num", lh_block_num));
            EOS_ASSERT(s->block->previous == log_head->id(), unlinkable_block_exception, "irreversible doesn't link to block log head");
            append_to_blog = true;
         }
      }


      db.commit( s->block_num );

      if( append_to_blog ) {
         blog.append(s->block);
      }

      const auto& ubi = reversible_blocks.get_index<reversible_block_index,by_num>();
      auto objitr = ubi.begin();
      while( objitr != ubi.end() && objitr->blocknum <= s->block_num ) {
         reversible_blocks.remove( *objitr );
         objitr = ubi.begin();
      }

      // the "head" block when a snapshot is loaded is virtual and has no block data, all of its effects
      // should already have been loaded from the snapshot so, it cannot be applied
      if (s->block) {
         if (read_mode == db_read_mode::IRREVERSIBLE) {
            // when applying a snapshot, head may not be present
            // when not applying a snapshot, make sure this is the next block
            if (!head || s->block_num == head->block_num + 1) {
               apply_block(s->block, controller::block_status::complete);
               head = s;
            } else {
               // otherwise, assert the one odd case where initializing a chain
               // from genesis creates and applies the first block automatically.
               // when syncing from another chain, this is pushed in again
               EOS_ASSERT(!head || head->block_num == 1, block_validate_exception, "Attempting to re-apply an irreversible block that was not the implied genesis block");
            }

            fork_db.mark_in_current_chain(head, true);
            fork_db.set_validity(head, true);
         }
         emit(self.irreversible_block, s);
      }
   }

   void replay() {
      auto blog_head = blog.read_head();
      auto blog_head_time = blog_head->timestamp.to_time_point();
      replaying = true;
      replay_head_time = blog_head_time;
      ilog( "existing block log, attempting to replay ${n} blocks", ("n",blog_head->block_num()) );

      auto start = fc::time_point::now();
      while( auto next = blog.read_block_by_num( head->block_num + 1 ) ) {
         self.push_block( next, controller::block_status::irreversible );
         if( next->block_num() % 100 == 0 ) {
            std::cerr << std::setw(10) << next->block_num() << " of " << blog_head->block_num() <<"\r";
         }
      }
      std::cerr<< "\n";
      ilog( "${n} blocks replayed", ("n", head->block_num) );

      // if the irreverible log is played without undo sessions enabled, we need to sync the
      // revision ordinal to the appropriate expected value here.
      if( self.skip_db_sessions( controller::block_status::irreversible ) )
         db.set_revision(head->block_num);

      int rev = 0;
      while( auto obj = reversible_blocks.find<reversible_block_object,by_num>(head->block_num+1) ) {
         ++rev;
         self.push_block( obj->get_block(), controller::block_status::validated );
      }

      ilog( "${n} reversible blocks replayed", ("n",rev) );
      auto end = fc::time_point::now();
      ilog( "replayed ${n} blocks in ${duration} seconds, ${mspb} ms/block",
            ("n", head->block_num)("duration", (end-start).count()/1000000)
            ("mspb", ((end-start).count()/1000.0)/head->block_num)        );
      replaying = false;
      replay_head_time.reset();
   }

   void init(const snapshot_reader_ptr& snapshot) {

      if (snapshot) {
         EOS_ASSERT(!head, fork_database_exception, "");
         snapshot->validate();

         read_from_snapshot(snapshot);

         auto end = blog.read_head();
         if( !end ) {
            blog.reset(conf.genesis, signed_block_ptr(), head->block_num + 1);
         } else if ( end->block_num() > head->block_num) {
            replay();
         } else {
            EOS_ASSERT(end->block_num() == head->block_num, fork_database_exception,
                       "Block log is provided with snapshot but does not contain the head block from the snapshot");
         }
      } else if( !head ) {
         initialize_fork_db(); // set head to genesis state

         auto end = blog.read_head();
         if( end && end->block_num() > 1 ) {
            replay();
         } else if( !end ) {
            blog.reset( conf.genesis, head->block );
         }
      }

      const auto& ubi = reversible_blocks.get_index<reversible_block_index,by_num>();
      auto objitr = ubi.rbegin();
      if( objitr != ubi.rend() ) {
         EOS_ASSERT( objitr->blocknum == head->block_num, fork_database_exception,
                    "reversible block database is inconsistent with fork database, replay blockchain",
                    ("head",head->block_num)("unconfimed", objitr->blocknum)         );
      } else {
         auto end = blog.read_head();
         EOS_ASSERT( !end || end->block_num() == head->block_num, fork_database_exception,
                    "fork database exists but reversible block database does not, replay blockchain",
                    ("blog_head",end->block_num())("head",head->block_num)  );
      }

      EOS_ASSERT( db.revision() >= head->block_num, fork_database_exception, "fork database is inconsistent with shared memory",
                 ("db",db.revision())("head",head->block_num) );

      if( db.revision() > head->block_num ) {
         wlog( "warning: database revision (${db}) is greater than head block number (${head}), "
               "attempting to undo pending changes",
               ("db",db.revision())("head",head->block_num) );
      }
      while( db.revision() > head->block_num ) {
         db.undo();
      }

      if( snapshot ) {
         const auto hash = calculate_integrity_hash();
         ilog( "database initialized with hash: ${hash}", ("hash", hash) );
      }

<<<<<<< HEAD

=======
      //*bos begin*
      sync_name_list(list_type::actor_blacklist_type,true);
      sync_name_list(list_type::contract_blacklist_type,true);
      sync_name_list(list_type::resource_greylist_type,true);
      //*bos end*
>>>>>>> 52d0745c
   }

   ~controller_impl() {
      pending.reset();

      db.flush();
      reversible_blocks.flush();
   }

   void add_indices() {
      reversible_blocks.add_index<reversible_block_index>();

      controller_index_set::add_indices(db);
      contract_database_index_set::add_indices(db);

      authorization.add_indices();
      resource_limits.add_indices();
   }

   void clear_all_undo() {
      // Rewind the database to the last irreversible block
      db.with_write_lock([&] {
         db.undo_all();
         /*
         FC_ASSERT(db.revision() == self.head_block_num(),
                   "Chainbase revision does not match head block num",
                   ("rev", db.revision())("head_block", self.head_block_num()));
                   */
      });
   }

   void add_contract_tables_to_snapshot( const snapshot_writer_ptr& snapshot ) const {
      snapshot->write_section("contract_tables", [this]( auto& section ) {
         index_utils<table_id_multi_index>::walk(db, [this, &section]( const table_id_object& table_row ){
            // add a row for the table
            section.add_row(table_row, db);

            // followed by a size row and then N data rows for each type of table
            contract_database_index_set::walk_indices([this, &section, &table_row]( auto utils ) {
               using utils_t = decltype(utils);
               using value_t = typename decltype(utils)::index_t::value_type;
               using by_table_id = object_to_table_id_tag_t<value_t>;

               auto tid_key = boost::make_tuple(table_row.id);
               auto next_tid_key = boost::make_tuple(table_id_object::id_type(table_row.id._id + 1));

               unsigned_int size = utils_t::template size_range<by_table_id>(db, tid_key, next_tid_key);
               section.add_row(size, db);

               utils_t::template walk_range<by_table_id>(db, tid_key, next_tid_key, [this, &section]( const auto &row ) {
                  section.add_row(row, db);
               });
            });
         });
      });
   }

   void read_contract_tables_from_snapshot( const snapshot_reader_ptr& snapshot ) {
      snapshot->read_section("contract_tables", [this]( auto& section ) {
         bool more = !section.empty();
         while (more) {
            // read the row for the table
            table_id_object::id_type t_id;
            index_utils<table_id_multi_index>::create(db, [this, &section, &t_id](auto& row) {
               section.read_row(row, db);
               t_id = row.id;
            });

            // read the size and data rows for each type of table
            contract_database_index_set::walk_indices([this, &section, &t_id, &more](auto utils) {
               using utils_t = decltype(utils);

               unsigned_int size;
               more = section.read_row(size, db);

               for (size_t idx = 0; idx < size.value; idx++) {
                  utils_t::create(db, [this, &section, &more, &t_id](auto& row) {
                     row.t_id = t_id;
                     more = section.read_row(row, db);
                  });
               }
            });
         }
      });
   }

   void add_to_snapshot( const snapshot_writer_ptr& snapshot ) const {
      snapshot->write_section<chain_snapshot_header>([this]( auto &section ){
         section.add_row(chain_snapshot_header(), db);
      });

      snapshot->write_section<genesis_state>([this]( auto &section ){
         section.add_row(conf.genesis, db);
      });

      snapshot->write_section<block_state>([this]( auto &section ){
         section.template add_row<block_header_state>(*fork_db.head(), db);
      });

      controller_index_set::walk_indices([this, &snapshot]( auto utils ){
         using value_t = typename decltype(utils)::index_t::value_type;

         // skip the table_id_object as its inlined with contract tables section
         if (std::is_same<value_t, table_id_object>::value) {
            return;
         }

         snapshot->write_section<value_t>([this]( auto& section ){
            decltype(utils)::walk(db, [this, &section]( const auto &row ) {
               section.add_row(row, db);
            });
         });
      });

      add_contract_tables_to_snapshot(snapshot);

      authorization.add_to_snapshot(snapshot);
      resource_limits.add_to_snapshot(snapshot);
   }

   void read_from_snapshot( const snapshot_reader_ptr& snapshot ) {
      snapshot->read_section<chain_snapshot_header>([this]( auto &section ){
         chain_snapshot_header header;
         section.read_row(header, db);
         header.validate();
      });


      snapshot->read_section<block_state>([this]( auto &section ){
         block_header_state head_header_state;
         section.read_row(head_header_state, db);

         auto head_state = std::make_shared<block_state>(head_header_state);
         fork_db.set(head_state);
         fork_db.set_validity(head_state, true);
         fork_db.mark_in_current_chain(head_state, true);
         head = head_state;
         snapshot_head_block = head->block_num;
      });

      controller_index_set::walk_indices([this, &snapshot]( auto utils ){
         using value_t = typename decltype(utils)::index_t::value_type;

         // skip the table_id_object as its inlined with contract tables section
         if (std::is_same<value_t, table_id_object>::value) {
            return;
         }

         snapshot->read_section<value_t>([this]( auto& section ) {
            bool more = !section.empty();
            while(more) {
               decltype(utils)::create(db, [this, &section, &more]( auto &row ) {
                  more = section.read_row(row, db);
               });
            }
         });
      });

      read_contract_tables_from_snapshot(snapshot);

      authorization.read_from_snapshot(snapshot);
      resource_limits.read_from_snapshot(snapshot);

      db.set_revision( head->block_num );
   }

   sha256 calculate_integrity_hash() const {
      sha256::encoder enc;
      auto hash_writer = std::make_shared<integrity_hash_snapshot_writer>(enc);
      add_to_snapshot(hash_writer);
      hash_writer->finalize();

      return enc.result();
   }


   /**
    *  Sets fork database head to the genesis state.
    */
   void initialize_fork_db() {
      wlog( " Initializing new blockchain with genesis state                  " );
      producer_schedule_type initial_schedule{ 0, {{config::system_account_name, conf.genesis.initial_key}} };

      block_header_state genheader;
      genheader.active_schedule       = initial_schedule;
      genheader.pending_schedule      = initial_schedule;
      genheader.pending_schedule_hash = fc::sha256::hash(initial_schedule);
      genheader.header.timestamp      = conf.genesis.initial_timestamp;
      genheader.header.action_mroot   = conf.genesis.compute_chain_id();
      genheader.id                    = genheader.header.id();
      genheader.block_num             = genheader.header.block_num();

      head = std::make_shared<block_state>( genheader );
      head->block = std::make_shared<signed_block>(genheader.header);
      fork_db.set( head );
      db.set_revision( head->block_num );

      initialize_database();
   }

   void create_native_account( account_name name, const authority& owner, const authority& active, bool is_privileged = false ) {
      db.create<account_object>([&](auto& a) {
         a.name = name;
         a.creation_date = conf.genesis.initial_timestamp;
         a.privileged = is_privileged;

         if( name == config::system_account_name ) {
            a.set_abi(eosio_contract_abi(abi_def()));
         }
      });
      db.create<account_sequence_object>([&](auto & a) {
        a.name = name;
      });

      const auto& owner_permission  = authorization.create_permission(name, config::owner_name, 0,
                                                                      owner, conf.genesis.initial_timestamp );
      const auto& active_permission = authorization.create_permission(name, config::active_name, owner_permission.id,
                                                                      active, conf.genesis.initial_timestamp );

      resource_limits.initialize_account(name);

      int64_t ram_delta = config::overhead_per_account_ram_bytes;
      ram_delta += 2*config::billable_size_v<permission_object>;
      ram_delta += owner_permission.auth.get_billable_size();
      ram_delta += active_permission.auth.get_billable_size();

      resource_limits.add_pending_ram_usage(name, ram_delta);
      resource_limits.verify_account_ram_usage(name);
   }

   void initialize_database() {
      // Initialize block summary index
      for (int i = 0; i < 0x10000; i++)
         db.create<block_summary_object>([&](block_summary_object&) {});

      const auto& tapos_block_summary = db.get<block_summary_object>(1);
      db.modify( tapos_block_summary, [&]( auto& bs ) {
        bs.block_id = head->id;
      });

      conf.genesis.initial_configuration.validate();
      db.create<global_property_object>([&](auto& gpo ){
        gpo.configuration = conf.genesis.initial_configuration;
      });
      db.create<dynamic_global_property_object>([](auto&){});

      // *bos begin*
      //guaranteed minimum resources  which is abbreviated  gmr
       db.create<global_property2_object>([&](auto &gpo) {
         gpo.gmr.cpu_us = config::default_gmr_cpu_limit;
         gpo.gmr.net_byte = config::default_gmr_net_limit;
         gpo.gmr.ram_byte = config::default_gmr_ram_limit;
      });


      // *bos end*

      authorization.initialize_database();
      resource_limits.initialize_database();

      authority system_auth(conf.genesis.initial_key);
      create_native_account( config::system_account_name, system_auth, system_auth, true );

      auto empty_authority = authority(1, {}, {});
      auto active_producers_authority = authority(1, {}, {});
      active_producers_authority.accounts.push_back({{config::system_account_name, config::active_name}, 1});

      create_native_account( config::null_account_name, empty_authority, empty_authority );
      create_native_account( config::producers_account_name, empty_authority, active_producers_authority );
      const auto& active_permission       = authorization.get_permission({config::producers_account_name, config::active_name});
      const auto& majority_permission     = authorization.create_permission( config::producers_account_name,
                                                                             config::majority_producers_permission_name,
                                                                             active_permission.id,
                                                                             active_producers_authority,
                                                                             conf.genesis.initial_timestamp );
      const auto& minority_permission     = authorization.create_permission( config::producers_account_name,
                                                                             config::minority_producers_permission_name,
                                                                             majority_permission.id,
                                                                             active_producers_authority,
                                                                             conf.genesis.initial_timestamp );
   }

   // "bos begin"
   void set_name_list(list_type list, list_action_type action, std::vector<account_name> name_list)
   {
       int64_t lst = static_cast<int64_t>(list);

      EOS_ASSERT(list >= list_type::actor_blacklist_type && list < list_type::list_type_count, transaction_exception, "unknown list type : ${l}, action: ${n}", ("l", static_cast<int64_t>(list))("n", static_cast<int64_t>(action)));
      vector<flat_set<account_name> *> lists = {&conf.actor_blacklist, &conf.contract_blacklist, &conf.resource_greylist};
      EOS_ASSERT(lists.size() == static_cast<int64_t>(list_type::list_type_count) - 1, transaction_exception, " list size wrong : ${l}, action: ${n}", ("l", static_cast<int64_t>(list))("n", static_cast<int64_t>(action)));

      flat_set<account_name> &lo = *lists[lst - 1];

      if (action == list_action_type::insert_type)
      {
         lo.insert(name_list.begin(), name_list.end());
      }
      else if (action == list_action_type::remove_type)
      {
         flat_set<account_name> name_set(name_list.begin(), name_list.end());

         flat_set<account_name> results;
         results.reserve(lo.size());
         set_difference(lo.begin(), lo.end(),
                        name_set.begin(), name_set.end(),
                        std::inserter(results,results.begin()));

         lo = results;
      }

      sync_name_list(list);
   }

   void sync_list_and_db(list_type list, global_property2_object &gprops2,bool isMerge=false)
   {
      int64_t lst = static_cast<int64_t>(list);
      EOS_ASSERT( list >= list_type::actor_blacklist_type && list < list_type::list_type_count, transaction_exception, "unknown list type : ${l}, ismerge: ${n}", ("l", static_cast<int64_t>(list))("n", isMerge));
      vector<shared_vector<account_name> *> lists = {&gprops2.cfg.actor_blacklist, &gprops2.cfg.contract_blacklist, &gprops2.cfg.resource_greylist};
      vector<flat_set<account_name> *> conflists = {&conf.actor_blacklist, &conf.contract_blacklist, &conf.resource_greylist};
      EOS_ASSERT(lists.size() == static_cast<int64_t>(list_type::list_type_count) - 1, transaction_exception, " list size wrong : ${l}, ismerge: ${n}", ("l", static_cast<int64_t>(list))("n", isMerge));
      shared_vector<account_name> &lo = *lists[lst - 1];
      flat_set<account_name> &clo = *conflists[lst - 1];

      if (isMerge)
      {
         //initialize,  merge elements and deduplication between list and db.result save to  list
         for (auto &a : lo)
         {
            clo.insert(a);
         }
      }

      //clear list from db and save merge result to db  object
      lo.clear();
      for (auto &a : clo)
      {
         lo.push_back(a);
      }
   }

   void sync_name_list(list_type list,bool isMerge=false)
   {
      const auto &gpo2 = db.get<global_property2_object>();
      db.modify(gpo2, [&](auto &gprops2) {
         sync_list_and_db(list, gprops2,isMerge);
      });
   }

   // "bos end"

   /**
    * @post regardless of the success of commit block there is no active pending block
    */
   void commit_block( bool add_to_fork_db ) {
      auto reset_pending_on_exit = fc::make_scoped_exit([this]{
         pending.reset();
         set_pbft_lib();
         set_pbft_lscb();
      });

      try {
         set_pbft_lib();
         set_pbft_lscb();
         if (add_to_fork_db) {
            pending->_pending_block_state->validated = true;
            auto new_bsp = fork_db.add(pending->_pending_block_state);
            emit(self.accepted_block_header, pending->_pending_block_state);
            head = fork_db.head();
            EOS_ASSERT(new_bsp == head, fork_database_exception, "committed block did not become the new head in fork database");
         }

         if( !replaying ) {
            reversible_blocks.create<reversible_block_object>( [&]( auto& ubo ) {
               ubo.blocknum = pending->_pending_block_state->block_num;
               ubo.set_block( pending->_pending_block_state->block );
            });
         }

         emit( self.accepted_block, pending->_pending_block_state );
      } catch (...) {
         // dont bother resetting pending, instead abort the block
         reset_pending_on_exit.cancel();
         abort_block();
         throw;
      }

      // push the state for pending.
      pending->push();
   }

   // The returned scoped_exit should not exceed the lifetime of the pending which existed when make_block_restore_point was called.
   fc::scoped_exit<std::function<void()>> make_block_restore_point() {
      auto orig_block_transactions_size = pending->_pending_block_state->block->transactions.size();
      auto orig_state_transactions_size = pending->_pending_block_state->trxs.size();
      auto orig_state_actions_size      = pending->_actions.size();

      std::function<void()> callback = [this,
                                        orig_block_transactions_size,
                                        orig_state_transactions_size,
                                        orig_state_actions_size]()
      {
         pending->_pending_block_state->block->transactions.resize(orig_block_transactions_size);
         pending->_pending_block_state->trxs.resize(orig_state_transactions_size);
         pending->_actions.resize(orig_state_actions_size);
      };

      return fc::make_scoped_exit( std::move(callback) );
   }

   transaction_trace_ptr apply_onerror( const generated_transaction& gtrx,
                                        fc::time_point deadline,
                                        fc::time_point start,
                                        uint32_t& cpu_time_to_bill_us, // only set on failure
                                        uint32_t billed_cpu_time_us,
                                        bool explicit_billed_cpu_time = false ) {
      signed_transaction etrx;
      // Deliver onerror action containing the failed deferred transaction directly back to the sender.
      etrx.actions.emplace_back( vector<permission_level>{{gtrx.sender, config::active_name}},
                                 onerror( gtrx.sender_id, gtrx.packed_trx.data(), gtrx.packed_trx.size() ) );
      etrx.expiration = self.pending_block_time() + fc::microseconds(999'999); // Round up to avoid appearing expired
      etrx.set_reference_block( self.head_block_id() );

      transaction_context trx_context( self, etrx, etrx.id(), start );
      trx_context.deadline = deadline;
      trx_context.explicit_billed_cpu_time = explicit_billed_cpu_time;
      trx_context.billed_cpu_time_us = billed_cpu_time_us;
      transaction_trace_ptr trace = trx_context.trace;
      try {
         trx_context.init_for_implicit_trx();
         trx_context.published = gtrx.published;
         trx_context.trace->action_traces.emplace_back();
         trx_context.dispatch_action( trx_context.trace->action_traces.back(), etrx.actions.back(), gtrx.sender );
         trx_context.finalize(); // Automatically rounds up network and CPU usage in trace and bills payers if successful

         auto restore = make_block_restore_point();
         trace->receipt = push_receipt( gtrx.trx_id, transaction_receipt::soft_fail,
                                        trx_context.billed_cpu_time_us, trace->net_usage );
         fc::move_append( pending->_actions, move(trx_context.executed) );

         trx_context.squash();
         restore.cancel();
         return trace;
      } catch( const fc::exception& e ) {
         cpu_time_to_bill_us = trx_context.update_billed_cpu_time( fc::time_point::now() );
         trace->except = e;
         trace->except_ptr = std::current_exception();
      }
      return trace;
   }

   void remove_scheduled_transaction( const generated_transaction_object& gto ) {
      resource_limits.add_pending_ram_usage(
         gto.payer,
         -(config::billable_size_v<generated_transaction_object> + gto.packed_trx.size())
      );
      // No need to verify_account_ram_usage since we are only reducing memory

      db.remove( gto );
   }

   bool failure_is_subjective( const fc::exception& e ) const {
      auto code = e.code();
      return    (code == subjective_block_production_exception::code_value)
             || (code == block_net_usage_exceeded::code_value)
             || (code == greylist_net_usage_exceeded::code_value)
             || (code == block_cpu_usage_exceeded::code_value)
             || (code == greylist_cpu_usage_exceeded::code_value)
             || (code == deadline_exception::code_value)
             || (code == leeway_deadline_exception::code_value)
             || (code == actor_whitelist_exception::code_value)
             || (code == actor_blacklist_exception::code_value)
             || (code == contract_whitelist_exception::code_value)
             || (code == contract_blacklist_exception::code_value)
             || (code == action_blacklist_exception::code_value)
             || (code == key_blacklist_exception::code_value);
   }

   bool scheduled_failure_is_subjective( const fc::exception& e ) const {
      auto code = e.code();
      return    (code == tx_cpu_usage_exceeded::code_value)
             || failure_is_subjective(e);
   }

   transaction_trace_ptr push_scheduled_transaction( const transaction_id_type& trxid, fc::time_point deadline, uint32_t billed_cpu_time_us, bool explicit_billed_cpu_time = false ) {
      const auto& idx = db.get_index<generated_transaction_multi_index,by_trx_id>();
      auto itr = idx.find( trxid );
      EOS_ASSERT( itr != idx.end(), unknown_transaction_exception, "unknown transaction" );
      return push_scheduled_transaction( *itr, deadline, billed_cpu_time_us, explicit_billed_cpu_time );
   }

   transaction_trace_ptr push_scheduled_transaction( const generated_transaction_object& gto, fc::time_point deadline, uint32_t billed_cpu_time_us, bool explicit_billed_cpu_time = false )
   { try {
      maybe_session undo_session;
      if ( !self.skip_db_sessions() )
         undo_session = maybe_session(db);

      auto gtrx = generated_transaction(gto);

      // remove the generated transaction object after making a copy
      // this will ensure that anything which affects the GTO multi-index-container will not invalidate
      // data we need to successfully retire this transaction.
      //
      // IF the transaction FAILs in a subjective way, `undo_session` should expire without being squashed
      // resulting in the GTO being restored and available for a future block to retire.
      remove_scheduled_transaction(gto);

      fc::datastream<const char*> ds( gtrx.packed_trx.data(), gtrx.packed_trx.size() );

      EOS_ASSERT( gtrx.delay_until <= self.pending_block_time(), transaction_exception, "this transaction isn't ready",
                 ("gtrx.delay_until",gtrx.delay_until)("pbt",self.pending_block_time())          );

      signed_transaction dtrx;
      fc::raw::unpack(ds,static_cast<transaction&>(dtrx) );
      transaction_metadata_ptr trx = std::make_shared<transaction_metadata>( dtrx );
      trx->accepted = true;
      trx->scheduled = true;

      transaction_trace_ptr trace;
      if( gtrx.expiration < self.pending_block_time() ) {
         trace = std::make_shared<transaction_trace>();
         trace->id = gtrx.trx_id;
         trace->block_num = self.pending_block_state()->block_num;
         trace->block_time = self.pending_block_time();
         trace->producer_block_id = self.pending_producer_block_id();
         trace->scheduled = true;
         trace->receipt = push_receipt( gtrx.trx_id, transaction_receipt::expired, billed_cpu_time_us, 0 ); // expire the transaction
         emit( self.accepted_transaction, trx );
         emit( self.applied_transaction, trace );
         undo_session.squash();
         return trace;
      }

      auto reset_in_trx_requiring_checks = fc::make_scoped_exit([old_value=in_trx_requiring_checks,this](){
         in_trx_requiring_checks = old_value;
      });
      in_trx_requiring_checks = true;

      uint32_t cpu_time_to_bill_us = billed_cpu_time_us;

      transaction_context trx_context( self, dtrx, gtrx.trx_id );
      trx_context.leeway =  fc::microseconds(0); // avoid stealing cpu resource
      trx_context.deadline = deadline;
      trx_context.explicit_billed_cpu_time = explicit_billed_cpu_time;
      trx_context.billed_cpu_time_us = billed_cpu_time_us;
      trace = trx_context.trace;
      try {
         trx_context.init_for_deferred_trx( gtrx.published );
         trx_context.exec();
         trx_context.finalize(); // Automatically rounds up network and CPU usage in trace and bills payers if successful

         auto restore = make_block_restore_point();

         trace->receipt = push_receipt( gtrx.trx_id,
                                        transaction_receipt::executed,
                                        trx_context.billed_cpu_time_us,
                                        trace->net_usage );

         fc::move_append( pending->_actions, move(trx_context.executed) );

         emit( self.accepted_transaction, trx );
         emit( self.applied_transaction, trace );

         trx_context.squash();
         undo_session.squash();

         restore.cancel();

         return trace;
      } catch( const fc::exception& e ) {
         cpu_time_to_bill_us = trx_context.update_billed_cpu_time( fc::time_point::now() );
         trace->except = e;
         trace->except_ptr = std::current_exception();
         trace->elapsed = fc::time_point::now() - trx_context.start;
      }
      trx_context.undo();

      // Only subjective OR soft OR hard failure logic below:

      if( gtrx.sender != account_name() && !failure_is_subjective(*trace->except)) {
         // Attempt error handling for the generated transaction.
         dlog("${detail}", ("detail", trace->except->to_detail_string()));
         auto error_trace = apply_onerror( gtrx, deadline, trx_context.pseudo_start, cpu_time_to_bill_us, billed_cpu_time_us, explicit_billed_cpu_time );
         error_trace->failed_dtrx_trace = trace;
         trace = error_trace;
         if( !trace->except_ptr ) {
            emit( self.accepted_transaction, trx );
            emit( self.applied_transaction, trace );
            undo_session.squash();
            return trace;
         }
         trace->elapsed = fc::time_point::now() - trx_context.start;
      }

      // Only subjective OR hard failure logic below:

      // subjectivity changes based on producing vs validating
      bool subjective  = false;
      if (explicit_billed_cpu_time) {
         subjective = failure_is_subjective(*trace->except);
      } else {
         subjective = scheduled_failure_is_subjective(*trace->except);
      }

      if ( !subjective ) {
         // hard failure logic

         if( !explicit_billed_cpu_time ) {
            auto& rl = self.get_mutable_resource_limits_manager();
            rl.update_account_usage( trx_context.bill_to_accounts, block_timestamp_type(self.pending_block_time()).slot );
            int64_t account_cpu_limit = 0;
            std::tie( std::ignore, account_cpu_limit, std::ignore, std::ignore ) = trx_context.max_bandwidth_billed_accounts_can_pay( true );

            cpu_time_to_bill_us = static_cast<uint32_t>( std::min( std::min( static_cast<int64_t>(cpu_time_to_bill_us),
                                                                             account_cpu_limit                          ),
                                                                   trx_context.initial_objective_duration_limit.count()    ) );
         }

         resource_limits.add_transaction_usage( trx_context.bill_to_accounts, cpu_time_to_bill_us, 0,
                                                block_timestamp_type(self.pending_block_time()).slot ); // Should never fail

         trace->receipt = push_receipt(gtrx.trx_id, transaction_receipt::hard_fail, cpu_time_to_bill_us, 0);

         emit( self.accepted_transaction, trx );
         emit( self.applied_transaction, trace );

         undo_session.squash();
      } else {
         emit( self.accepted_transaction, trx );
         emit( self.applied_transaction, trace );
      }

      return trace;
   } FC_CAPTURE_AND_RETHROW() } /// push_scheduled_transaction


   /**
    *  Adds the transaction receipt to the pending block and returns it.
    */
   template<typename T>
   const transaction_receipt& push_receipt( const T& trx, transaction_receipt_header::status_enum status,
                                            uint64_t cpu_usage_us, uint64_t net_usage ) {
      uint64_t net_usage_words = net_usage / 8;
      EOS_ASSERT( net_usage_words*8 == net_usage, transaction_exception, "net_usage is not divisible by 8" );
      pending->_pending_block_state->block->transactions.emplace_back( trx );
      transaction_receipt& r = pending->_pending_block_state->block->transactions.back();
      r.cpu_usage_us         = cpu_usage_us;
      r.net_usage_words      = net_usage_words;
      r.status               = status;
      return r;
   }

   /**
    *  This is the entry point for new transactions to the block state. It will check authorization and
    *  determine whether to execute it now or to delay it. Lastly it inserts a transaction receipt into
    *  the pending block.
    */
   transaction_trace_ptr push_transaction( const transaction_metadata_ptr& trx,
                                           fc::time_point deadline,
                                           uint32_t billed_cpu_time_us,
                                           bool explicit_billed_cpu_time = false )
   {
      EOS_ASSERT(deadline != fc::time_point(), transaction_exception, "deadline cannot be uninitialized");

      transaction_trace_ptr trace;
      try {
         transaction_context trx_context(self, trx->trx, trx->id);
         if ((bool)subjective_cpu_leeway && pending->_block_status == controller::block_status::incomplete) {
            trx_context.leeway = *subjective_cpu_leeway;
         }
         trx_context.deadline = deadline;
         trx_context.explicit_billed_cpu_time = explicit_billed_cpu_time;
         trx_context.billed_cpu_time_us = billed_cpu_time_us;
         trace = trx_context.trace;
         try {
            if( trx->implicit ) {
               trx_context.init_for_implicit_trx();
               trx_context.can_subjectively_fail = false;
            } else {
               bool skip_recording = replay_head_time && (time_point(trx->trx.expiration) <= *replay_head_time);
               trx_context.init_for_input_trx( trx->packed_trx.get_unprunable_size(),
                                               trx->packed_trx.get_prunable_size(),
                                               trx->trx.signatures.size(),
                                               skip_recording);
            }

            if( trx_context.can_subjectively_fail && pending->_block_status == controller::block_status::incomplete ) {
               check_actor_list( trx_context.bill_to_accounts ); // Assumes bill_to_accounts is the set of actors authorizing the transaction
            }


            trx_context.delay = fc::seconds(trx->trx.delay_sec);

            if( !self.skip_auth_check() && !trx->implicit ) {
               authorization.check_authorization(
                       trx->trx.actions,
                       trx->recover_keys( chain_id ),
                       {},
                       trx_context.delay,
                       [](){}
                       /*std::bind(&transaction_context::add_cpu_usage_and_check_time, &trx_context,
                                 std::placeholders::_1)*/,
                       false
               );
            }
            trx_context.exec();
            trx_context.finalize(); // Automatically rounds up network and CPU usage in trace and bills payers if successful

            auto restore = make_block_restore_point();

            if (!trx->implicit) {
               transaction_receipt::status_enum s = (trx_context.delay == fc::seconds(0))
                                                    ? transaction_receipt::executed
                                                    : transaction_receipt::delayed;
               trace->receipt = push_receipt(trx->packed_trx, s, trx_context.billed_cpu_time_us, trace->net_usage);
               pending->_pending_block_state->trxs.emplace_back(trx);
            } else {
               transaction_receipt_header r;
               r.status = transaction_receipt::executed;
               r.cpu_usage_us = trx_context.billed_cpu_time_us;
               r.net_usage_words = trace->net_usage / 8;
               trace->receipt = r;
            }

            fc::move_append(pending->_actions, move(trx_context.executed));

            // call the accept signal but only once for this transaction
            if (!trx->accepted) {
               trx->accepted = true;
               emit( self.accepted_transaction, trx);
            }

            emit(self.applied_transaction, trace);


            if ( read_mode != db_read_mode::SPECULATIVE && pending->_block_status == controller::block_status::incomplete ) {
               //this may happen automatically in destructor, but I prefere make it more explicit
               trx_context.undo();
            } else {
               restore.cancel();
               trx_context.squash();
            }

            if (!trx->implicit) {
               unapplied_transactions.erase( trx->signed_id );
            }
            return trace;
         } catch (const fc::exception& e) {
            trace->except = e;
            trace->except_ptr = std::current_exception();
         }

         if (!failure_is_subjective(*trace->except)) {
            unapplied_transactions.erase( trx->signed_id );
         }

         emit( self.accepted_transaction, trx );
         emit( self.applied_transaction, trace );

         return trace;
      } FC_CAPTURE_AND_RETHROW((trace))
   } /// push_transaction


   void start_block( block_timestamp_type when, uint16_t confirm_block_count, controller::block_status s,
                     const optional<block_id_type>& producer_block_id , std::function<signature_type(digest_type)> signer = nullptr)
   {
      EOS_ASSERT( !pending, block_validate_exception, "pending block already exists" );

      auto guard_pending = fc::make_scoped_exit([this](){
         pending.reset();
      });

      if (!self.skip_db_sessions(s)) {
         EOS_ASSERT( db.revision() == head->block_num, database_exception, "db revision is not on par with head block",
                     ("db.revision()", db.revision())("controller_head_block", head->block_num)("fork_db_head_block", fork_db.head()->block_num) );

         pending.emplace(maybe_session(db));
      } else {
         pending.emplace(maybe_session());
      }

      pending->_block_status = s;
      pending->_producer_block_id = producer_block_id;
      pending->_signer = signer;
      pending->_pending_block_state = std::make_shared<block_state>( *head, when ); // promotes pending schedule (if any) to active
      pending->_pending_block_state->in_current_chain = true;

//      pending->_pending_block_state->set_confirmed(confirm_block_count);

      auto was_pending_promoted = pending->_pending_block_state->maybe_promote_pending();

      //modify state in speculative block only if we are speculative reads mode (other wise we need clean state for head or irreversible reads)
      if ( read_mode == db_read_mode::SPECULATIVE || pending->_block_status != controller::block_status::incomplete ) {

         const auto& gpo = db.get<global_property_object>();
         if( gpo.proposed_schedule_block_num.valid() && // if there is a proposed schedule that was proposed in a block ...
//             ( *gpo.proposed_schedule_block_num <= pending->_pending_block_state->pbft_stable_checkpoint_blocknum ) && // ... that has now become irreversible ...
             pending->_pending_block_state->pending_schedule.producers.size() == 0 && // ... and there is room for a new pending schedule ...
             !was_pending_promoted && // ... and not just because it was promoted to active at the start of this block, then:
             pending->_pending_block_state->block_num  == *gpo.proposed_schedule_block_num + 1 //TODO: to be optimised.
//             pending->_pending_block_state->block_num  == *gpo.proposed_schedule_block_num + (12*head->active_schedule.producers.size()) //TODO: to be optimised.
         )
            {
               // Promote proposed schedule to pending schedule.
               if( !replaying ) {
                  ilog( "promoting proposed schedule (set in block ${proposed_num}) to pending; current block: ${n} lib: ${lib} schedule: ${schedule} ",
                        ("proposed_num", *gpo.proposed_schedule_block_num)("n", pending->_pending_block_state->block_num)
                        ("lib", pending->_pending_block_state->bft_irreversible_blocknum)
                        ("schedule", static_cast<producer_schedule_type>(gpo.proposed_schedule) ) );
                   last_promoted_proposed_schedule_block_num.reset();
                   last_promoted_proposed_schedule_block_num.emplace(pending->_pending_block_state->block_num);
               }
               pending->_pending_block_state->set_new_producers( gpo.proposed_schedule );
               db.modify( gpo, [&]( auto& gp ) {
                     gp.proposed_schedule_block_num = optional<block_num_type>();
                     gp.proposed_schedule.clear();
                  });
            }

         try {
            auto onbtrx = std::make_shared<transaction_metadata>( get_on_block_transaction() );
            onbtrx->implicit = true;
            auto reset_in_trx_requiring_checks = fc::make_scoped_exit([old_value=in_trx_requiring_checks,this](){
                  in_trx_requiring_checks = old_value;
               });
            in_trx_requiring_checks = true;
            push_transaction( onbtrx, fc::time_point::maximum(), self.get_global_properties().configuration.min_transaction_cpu_usage, true );
         } catch( const boost::interprocess::bad_alloc& e  ) {
            elog( "on block transaction failed due to a bad allocation" );
            throw;
         } catch( const fc::exception& e ) {
            wlog( "on block transaction failed, but shouldn't impact block generation, system contract needs update" );
            edump((e.to_detail_string()));
         } catch( ... ) {
         }

         clear_expired_input_transactions();
         update_producers_authority();
      }

      guard_pending.cancel();
   } // start_block



   void sign_block( const std::function<signature_type( const digest_type& )>& signer_callback  ) {
      auto p = pending->_pending_block_state;

      p->sign( signer_callback );

      static_cast<signed_block_header&>(*p->block) = p->header;
   } /// sign_block

   void apply_block( const signed_block_ptr& b, controller::block_status s ) { try {
      try {
         //EOS_ASSERT( b->block_extensions.size() == 0, block_validate_exception, "no supported extensions" );
         auto producer_block_id = b->id();
         start_block( b->timestamp, b->confirmed, s , producer_block_id);

         pending->_pending_block_state->block->header_extensions = b->header_extensions;
         pending->_pending_block_state->block->block_extensions = b->block_extensions;

         transaction_trace_ptr trace;

         for( const auto& receipt : b->transactions ) {
            auto num_pending_receipts = pending->_pending_block_state->block->transactions.size();
            if( receipt.trx.contains<packed_transaction>() ) {
               auto& pt = receipt.trx.get<packed_transaction>();
               auto mtrx = std::make_shared<transaction_metadata>(pt);
               trace = push_transaction( mtrx, fc::time_point::maximum(), receipt.cpu_usage_us, true );
            } else if( receipt.trx.contains<transaction_id_type>() ) {
               trace = push_scheduled_transaction( receipt.trx.get<transaction_id_type>(), fc::time_point::maximum(), receipt.cpu_usage_us, true );
            } else {
               EOS_ASSERT( false, block_validate_exception, "encountered unexpected receipt type" );
            }

            bool transaction_failed =  trace && trace->except;
            bool transaction_can_fail = receipt.status == transaction_receipt_header::hard_fail && receipt.trx.contains<transaction_id_type>();
            if( transaction_failed && !transaction_can_fail) {
               edump((*trace));
               throw *trace->except;
            }

            EOS_ASSERT( pending->_pending_block_state->block->transactions.size() > 0,
                        block_validate_exception, "expected a receipt",
                        ("block", *b)("expected_receipt", receipt)
                      );
            EOS_ASSERT( pending->_pending_block_state->block->transactions.size() == num_pending_receipts + 1,
                        block_validate_exception, "expected receipt was not added",
                        ("block", *b)("expected_receipt", receipt)
                      );
            const transaction_receipt_header& r = pending->_pending_block_state->block->transactions.back();
            EOS_ASSERT( r == static_cast<const transaction_receipt_header&>(receipt),
                        block_validate_exception, "receipt does not match",
                        ("producer_receipt", receipt)("validator_receipt", pending->_pending_block_state->block->transactions.back()) );
         }

         finalize_block();

         // this implicitly asserts that all header fields (less the signature) are identical
         EOS_ASSERT(producer_block_id == pending->_pending_block_state->header.id(),
                   block_validate_exception, "Block ID does not match",
                   ("producer_block_id",producer_block_id)("validator_block_id",pending->_pending_block_state->header.id()));

         // We need to fill out the pending block state's block because that gets serialized in the reversible block log
         // in the future we can optimize this by serializing the original and not the copy

         // we can always trust this signature because,
         //   - prior to apply_block, we call fork_db.add which does a signature check IFF the block is untrusted
         //   - OTHERWISE the block is trusted and therefore we trust that the signature is valid
         // Also, as ::sign_block does not lazily calculate the digest of the block, we can just short-circuit to save cycles
         pending->_pending_block_state->header.producer_signature = b->producer_signature;
         static_cast<signed_block_header&>(*pending->_pending_block_state->block) =  pending->_pending_block_state->header;

         commit_block(false);
         return;
      } catch ( const fc::exception& e ) {
         edump((e.to_detail_string()));
         abort_block();
         throw;
      }
   } FC_CAPTURE_AND_RETHROW() } /// apply_block


   void push_block( const signed_block_ptr& b, controller::block_status s ) {
      EOS_ASSERT(!pending, block_validate_exception, "it is not valid to push a block when there is a pending block");
      auto reset_prod_light_validation = fc::make_scoped_exit([old_value=trusted_producer_light_validation, this]() {
         trusted_producer_light_validation = old_value;
      });

      try {
         EOS_ASSERT( b, block_validate_exception, "trying to push empty block" );
         EOS_ASSERT( s != controller::block_status::incomplete, block_validate_exception, "invalid block status for a completed block" );
         emit( self.pre_accepted_block, b );

         set_pbft_lib();
         set_pbft_lscb();

         bool trust = !conf.force_all_checks && (s == controller::block_status::irreversible || s == controller::block_status::validated);
         auto new_header_state = fork_db.add( b, trust );
         if (conf.trusted_producers.count(b->producer)) {
            trusted_producer_light_validation = true;
         };
         emit( self.accepted_block_header, new_header_state );

         if ( read_mode != db_read_mode::IRREVERSIBLE ) {
            maybe_switch_forks( s );
         }

         // on replay irreversible is not emitted by fork database, so emit it explicitly here
         if( s == controller::block_status::irreversible )
            emit( self.irreversible_block, new_header_state );

      } FC_LOG_AND_RETHROW( )
   }

   void push_confirmation( const header_confirmation& c ) {
      EOS_ASSERT(!pending, block_validate_exception, "it is not valid to push a confirmation when there is a pending block");
      fork_db.add( c );
      emit( self.accepted_confirmation, c );
      if ( read_mode != db_read_mode::IRREVERSIBLE ) {
         maybe_switch_forks();
      }
   }

   void pbft_commit_local( const block_id_type& id ) {
      pending_pbft_lib.reset();
      auto contains_proposed_schedule = false;
      const auto& gpo = db.get<global_property_object>();
      if (gpo.proposed_schedule_block_num.valid() && fork_db.get_block(id)->block_num == *gpo.proposed_schedule_block_num) {
         contains_proposed_schedule = true;
         last_proposed_schedule_block_num.reset();
         last_proposed_schedule_block_num.emplace(*gpo.proposed_schedule_block_num);
      }
      pending_pbft_lib.emplace(pending_pbft_state{id, contains_proposed_schedule});
   }

   void set_pbft_lib() {

      if ((!pending || pending->_block_status != controller::block_status::incomplete) && pending_pbft_lib ) {
         fork_db.set_bft_irreversible(pending_pbft_lib->pbft_lib);
         pending_pbft_lib.reset();
         if (read_mode != db_read_mode::IRREVERSIBLE) {
             maybe_switch_forks();
         }
      }
   }

   void set_pbft_latest_checkpoint( const block_id_type& id ) {
      pending_pbft_checkpoint.reset();
      pending_pbft_checkpoint.emplace(id);
   }

   void set_pbft_lscb() {
       if ((!pending || pending->_block_status != controller::block_status::incomplete) && pending_pbft_checkpoint) {
           fork_db.set_latest_checkpoint(*pending_pbft_checkpoint);
           pending_pbft_checkpoint.reset();

       }
   }

   void maybe_switch_forks( controller::block_status s = controller::block_status::complete ) {
      auto new_head = fork_db.head();

      if( new_head->header.previous == head->id ) {
         try {
            apply_block( new_head->block, s );
            fork_db.mark_in_current_chain( new_head, true );
            fork_db.set_validity( new_head, true );
            head = new_head;
         } catch ( const fc::exception& e ) {
            fork_db.set_validity( new_head, false ); // Removes new_head from fork_db index, so no need to mark it as not in the current chain.
            throw;
         }
      } else if( new_head->id != head->id ) {
         ilog("switching forks from ${current_head_id} (block number ${current_head_num}) to ${new_head_id} (block number ${new_head_num})",
              ("current_head_id", head->id)("current_head_num", head->block_num)("new_head_id", new_head->id)("new_head_num", new_head->block_num) );
         auto branches = fork_db.fetch_branch_from( new_head->id, head->id );

         for( auto itr = branches.second.begin(); itr != branches.second.end(); ++itr ) {
            fork_db.mark_in_current_chain( *itr , false );
            pop_block();
         }
         EOS_ASSERT( self.head_block_id() == branches.second.back()->header.previous, fork_database_exception,
                    "loss of sync between fork_db and chainbase during fork switch" ); // _should_ never fail

         for( auto ritr = branches.first.rbegin(); ritr != branches.first.rend(); ++ritr) {
            optional<fc::exception> except;
            try {
               apply_block( (*ritr)->block, (*ritr)->validated ? controller::block_status::validated : controller::block_status::complete );
               head = *ritr;
               fork_db.mark_in_current_chain( *ritr, true );
               (*ritr)->validated = true;
            }
            catch (const fc::exception& e) { except = e; }
            if (except) {
               elog("exception thrown while switching forks ${e}", ("e",except->to_detail_string()));

               // ritr currently points to the block that threw
               // if we mark it invalid it will automatically remove all forks built off it.
               fork_db.set_validity( *ritr, false );

               // pop all blocks from the bad fork
               // ritr base is a forward itr to the last block successfully applied
               auto applied_itr = ritr.base();
               for( auto itr = applied_itr; itr != branches.first.end(); ++itr ) {
                  fork_db.mark_in_current_chain( *itr , false );
                  pop_block();
               }
               EOS_ASSERT( self.head_block_id() == branches.second.back()->header.previous, fork_database_exception,
                          "loss of sync between fork_db and chainbase during fork switch reversal" ); // _should_ never fail

               // re-apply good blocks
               for( auto ritr = branches.second.rbegin(); ritr != branches.second.rend(); ++ritr ) {
                  apply_block( (*ritr)->block, controller::block_status::validated /* we previously validated these blocks*/ );
                  head = *ritr;
                  fork_db.mark_in_current_chain( *ritr, true );
               }
               throw *except;
            } // end if exception
         } /// end for each block in branch
         ilog("successfully switched fork to new head ${new_head_id}", ("new_head_id", new_head->id));
      }
   } /// push_block

   void abort_block() {
      if( pending ) {
         if ( read_mode == db_read_mode::SPECULATIVE ) {
            for( const auto& t : pending->_pending_block_state->trxs )
               unapplied_transactions[t->signed_id] = t;
         }
         pending.reset();
      }
   }


   bool should_enforce_runtime_limits()const {
      return false;
   }

   void set_action_merkle() {
      vector<digest_type> action_digests;
      action_digests.reserve( pending->_actions.size() );
      for( const auto& a : pending->_actions )
         action_digests.emplace_back( a.digest() );

      pending->_pending_block_state->header.action_mroot = merkle( move(action_digests) );
   }

   void set_trx_merkle() {
      vector<digest_type> trx_digests;
      const auto& trxs = pending->_pending_block_state->block->transactions;
      trx_digests.reserve( trxs.size() );
      for( const auto& a : trxs )
         trx_digests.emplace_back( a.digest() );

      pending->_pending_block_state->header.transaction_mroot = merkle( move(trx_digests) );
   }

    void set_ext_merkle() {
        vector<digest_type> ext_digests;
        const auto& exts = pending->_pending_block_state->block->block_extensions;
        ext_digests.reserve( exts.size());
        for( const auto& a : exts )
           ext_digests.emplace_back( digest_type::hash(a) );

        auto mroot = merkle( move(ext_digests));
        pending->_pending_block_state->header.set_block_extensions_mroot(mroot);
    }


   void finalize_block()
   {
      EOS_ASSERT(pending, block_validate_exception, "it is not valid to finalize when there is no pending block");
      try {


      /*
      ilog( "finalize block ${n} (${id}) at ${t} by ${p} (${signing_key}); schedule_version: ${v} lib: ${lib} #dtrxs: ${ndtrxs} ${np}",
            ("n",pending->_pending_block_state->block_num)
            ("id",pending->_pending_block_state->header.id())
            ("t",pending->_pending_block_state->header.timestamp)
            ("p",pending->_pending_block_state->header.producer)
            ("signing_key", pending->_pending_block_state->block_signing_key)
            ("v",pending->_pending_block_state->header.schedule_version)
            ("lib",pending->_pending_block_state->dpos_irreversible_blocknum)
            ("ndtrxs",db.get_index<generated_transaction_multi_index,by_trx_id>().size())
            ("np",pending->_pending_block_state->header.new_producers)
            );
      */

      // Update resource limits:
      resource_limits.process_account_limit_updates();
      const auto& chain_config = self.get_global_properties().configuration;
      const auto& gmr = self.get_global_properties2().gmr;//guaranteed minimum resources  which is abbreviated  gmr

      uint32_t max_virtual_mult = 1000;
      uint64_t CPU_TARGET = EOS_PERCENT(chain_config.max_block_cpu_usage, chain_config.target_block_cpu_usage_pct);
      resource_limits.set_block_parameters(
         { CPU_TARGET, chain_config.max_block_cpu_usage, config::block_cpu_usage_average_window_ms / config::block_interval_ms, max_virtual_mult, {99, 100}, {1000, 999}},
         {EOS_PERCENT(chain_config.max_block_net_usage, chain_config.target_block_net_usage_pct), chain_config.max_block_net_usage, config::block_size_average_window_ms / config::block_interval_ms, max_virtual_mult, {99, 100}, {1000, 999}}
      );

    resource_limits.set_gmr_parameters(
         {  gmr.ram_byte, gmr.cpu_us,gmr.net_byte}
      );

      resource_limits.process_block_usage(pending->_pending_block_state->block_num);

      set_action_merkle();
      set_trx_merkle();
      set_ext_merkle();

      auto p = pending->_pending_block_state;
      p->id = p->header.id();

      create_block_summary(p->id);

   } FC_CAPTURE_AND_RETHROW() }

   void update_producers_authority() {
      const auto& producers = pending->_pending_block_state->active_schedule.producers;

      auto update_permission = [&]( auto& permission, auto threshold ) {
         auto auth = authority( threshold, {}, {});
         for( auto& p : producers ) {
            auth.accounts.push_back({{p.producer_name, config::active_name}, 1});
         }

         if( static_cast<authority>(permission.auth) != auth ) { // TODO: use a more efficient way to check that authority has not changed
            db.modify(permission, [&]( auto& po ) {
               po.auth = auth;
            });
         }
      };

      uint32_t num_producers = producers.size();
      auto calculate_threshold = [=]( uint32_t numerator, uint32_t denominator ) {
         return ( (num_producers * numerator) / denominator ) + 1;
      };

      update_permission( authorization.get_permission({config::producers_account_name,
                                                       config::active_name}),
                         calculate_threshold( 2, 3 ) /* more than two-thirds */                      );

      update_permission( authorization.get_permission({config::producers_account_name,
                                                       config::majority_producers_permission_name}),
                         calculate_threshold( 1, 2 ) /* more than one-half */                        );

      update_permission( authorization.get_permission({config::producers_account_name,
                                                       config::minority_producers_permission_name}),
                         calculate_threshold( 1, 3 ) /* more than one-third */                       );

      //TODO: Add tests
   }

   void create_block_summary(const block_id_type& id) {
      auto block_num = block_header::num_from_id(id);
      auto sid = block_num & 0xffff;
      db.modify( db.get<block_summary_object,by_id>(sid), [&](block_summary_object& bso ) {
          bso.block_id = id;
      });
   }


   void clear_expired_input_transactions() {
      //Look for expired transactions in the deduplication list, and remove them.
      auto& transaction_idx = db.get_mutable_index<transaction_multi_index>();
      const auto& dedupe_index = transaction_idx.indices().get<by_expiration>();
      auto now = self.pending_block_time();
      while( (!dedupe_index.empty()) && ( now > fc::time_point(dedupe_index.begin()->expiration) ) ) {
         transaction_idx.remove(*dedupe_index.begin());
      }
   }


   void check_actor_list( const flat_set<account_name>& actors )const {
      if( conf.actor_whitelist.size() > 0 ) {
         vector<account_name> excluded;
         excluded.reserve( actors.size() );
         set_difference( actors.begin(), actors.end(),
                         conf.actor_whitelist.begin(), conf.actor_whitelist.end(),
                         std::back_inserter(excluded) );
         EOS_ASSERT( excluded.size() == 0, actor_whitelist_exception,
                     "authorizing actor(s) in transaction are not on the actor whitelist: ${actors}",
                     ("actors", excluded)
                   );
      } else if( conf.actor_blacklist.size() > 0 ) {
         vector<account_name> blacklisted;
         blacklisted.reserve( actors.size() );
         set_intersection( actors.begin(), actors.end(),
                           conf.actor_blacklist.begin(), conf.actor_blacklist.end(),
                           std::back_inserter(blacklisted)
                         );
         EOS_ASSERT( blacklisted.size() == 0, actor_blacklist_exception,
                     "authorizing actor(s) in transaction are on the actor blacklist: ${actors}",
                     ("actors", blacklisted)
                   );
      }
   }

   void check_contract_list( account_name code )const {
      if( conf.contract_whitelist.size() > 0 ) {
         EOS_ASSERT( conf.contract_whitelist.find( code ) != conf.contract_whitelist.end(),
                     contract_whitelist_exception,
                     "account '${code}' is not on the contract whitelist", ("code", code)
                   );
      } else if( conf.contract_blacklist.size() > 0 ) {
         EOS_ASSERT( conf.contract_blacklist.find( code ) == conf.contract_blacklist.end(),
                     contract_blacklist_exception,
                     "account '${code}' is on the contract blacklist", ("code", code)
                   );
      }
   }

   void check_action_list( account_name code, action_name action )const {
      if( conf.action_blacklist.size() > 0 ) {
         EOS_ASSERT( conf.action_blacklist.find( std::make_pair(code, action) ) == conf.action_blacklist.end(),
                     action_blacklist_exception,
                     "action '${code}::${action}' is on the action blacklist",
                     ("code", code)("action", action)
                   );
      }
   }

   void check_key_list( const public_key_type& key )const {
      if( conf.key_blacklist.size() > 0 ) {
         EOS_ASSERT( conf.key_blacklist.find( key ) == conf.key_blacklist.end(),
                     key_blacklist_exception,
                     "public key '${key}' is on the key blacklist",
                     ("key", key)
                   );
      }
   }

   /*
   bool should_check_tapos()const { return true; }

   void validate_tapos( const transaction& trx )const {
      if( !should_check_tapos() ) return;

      const auto& tapos_block_summary = db.get<block_summary_object>((uint16_t)trx.ref_block_num);

      //Verify TaPoS block summary has correct ID prefix, and that this block's time is not past the expiration
      EOS_ASSERT(trx.verify_reference_block(tapos_block_summary.block_id), invalid_ref_block_exception,
                 "Transaction's reference block did not match. Is this transaction from a different fork?",
                 ("tapos_summary", tapos_block_summary));
   }
   */


   /**
    *  At the start of each block we notify the system contract with a transaction that passes in
    *  the block header of the prior block (which is currently our head block)
    */
   signed_transaction get_on_block_transaction()
   {
      action on_block_act;
      on_block_act.account = config::system_account_name;
      on_block_act.name = N(onblock);
      on_block_act.authorization = vector<permission_level>{{config::system_account_name, config::active_name}};
      on_block_act.data = fc::raw::pack(self.head_block_header());

      signed_transaction trx;
      trx.actions.emplace_back(std::move(on_block_act));
      trx.set_reference_block(self.head_block_id());
      trx.expiration = self.pending_block_time() + fc::microseconds(999'999); // Round up to nearest second to avoid appearing expired
      return trx;
   }

}; /// controller_impl

const resource_limits_manager&   controller::get_resource_limits_manager()const
{
   return my->resource_limits;
}
resource_limits_manager&         controller::get_mutable_resource_limits_manager()
{
   return my->resource_limits;
}

const authorization_manager&   controller::get_authorization_manager()const
{
   return my->authorization;
}
authorization_manager&         controller::get_mutable_authorization_manager()
{
   return my->authorization;
}

controller::controller( const controller::config& cfg )
:my( new controller_impl( cfg, *this ) )
{
}

controller::~controller() {
   my->abort_block();
   //close fork_db here, because it can generate "irreversible" signal to this controller,
   //in case if read-mode == IRREVERSIBLE, we will apply latest irreversible block
   //for that we need 'my' to be valid pointer pointing to valid controller_impl.
   my->fork_db.close();
}

void controller::add_indices() {
   my->add_indices();
}

void controller::startup( const snapshot_reader_ptr& snapshot ) {
   my->head = my->fork_db.head();
   if( !my->head ) {
      elog( "No head block in fork db, perhaps we need to replay" );
   }
   my->init(snapshot);
}

const chainbase::database& controller::db()const { return my->db; }

chainbase::database& controller::mutable_db()const { return my->db; }

const fork_database& controller::fork_db()const { return my->fork_db; }

//pbft_controller& controller::pbft()const { return my->pbft_ctrl; }

set<chain::account_name> controller::my_producers()const{
   return my->conf.my_producers;
}

std::map<chain::public_key_type, signature_provider_type> controller::my_signature_providers()const{
   return my->conf.my_signature_providers;
}

void controller::start_block( block_timestamp_type when, uint16_t confirm_block_count, std::function<signature_type(digest_type)> signer) {
   validate_db_available_size();
   my->start_block(when, confirm_block_count, block_status::incomplete, optional<block_id_type>() , signer);
}

void controller::finalize_block() {
   validate_db_available_size();
   my->finalize_block();
}

void controller::sign_block( const std::function<signature_type( const digest_type& )>& signer_callback ) {
   my->sign_block( signer_callback );
}

void controller::commit_block() {
   validate_db_available_size();
   validate_reversible_available_size();
   my->commit_block(true);
}

void controller::abort_block() {
   my->abort_block();
}

void controller::push_block( const signed_block_ptr& b, block_status s ) {
   validate_db_available_size();
   validate_reversible_available_size();
   my->push_block( b, s );
}

void controller::push_confirmation( const header_confirmation& c ) {
   validate_db_available_size();
   my->push_confirmation( c );
}

void controller::pbft_commit_local( const block_id_type& id ) {
   validate_db_available_size();
   my->pbft_commit_local(id);
}

bool controller::pending_pbft_lib() {
    if (my->pending_pbft_lib) return true;
    return false;
}

void controller::set_pbft_latest_checkpoint( const block_id_type& id ) {
   my->set_pbft_latest_checkpoint(id);
}

//void controller::set_pbft_prepared_block_id(optional<block_id_type> bid){
//    my->pbft_prepared_block_id = bid;
//}

transaction_trace_ptr controller::push_transaction( const transaction_metadata_ptr& trx, fc::time_point deadline, uint32_t billed_cpu_time_us ) {
   validate_db_available_size();
   EOS_ASSERT( get_read_mode() != chain::db_read_mode::READ_ONLY, transaction_type_exception, "push transaction not allowed in read-only mode" );
   EOS_ASSERT( trx && !trx->implicit && !trx->scheduled, transaction_type_exception, "Implicit/Scheduled transaction not allowed" );
   return my->push_transaction(trx, deadline, billed_cpu_time_us, billed_cpu_time_us > 0 );
}

transaction_trace_ptr controller::push_scheduled_transaction( const transaction_id_type& trxid, fc::time_point deadline, uint32_t billed_cpu_time_us )
{
   validate_db_available_size();
   return my->push_scheduled_transaction( trxid, deadline, billed_cpu_time_us, billed_cpu_time_us > 0 );
}

const flat_set<account_name>& controller::get_actor_whitelist() const {
   return my->conf.actor_whitelist;
}
const flat_set<account_name>& controller::get_actor_blacklist() const {
   return my->conf.actor_blacklist;
}
const flat_set<account_name>& controller::get_contract_whitelist() const {
   return my->conf.contract_whitelist;
}
const flat_set<account_name>& controller::get_contract_blacklist() const {
   return my->conf.contract_blacklist;
}
const flat_set< pair<account_name, action_name> >& controller::get_action_blacklist() const {
   return my->conf.action_blacklist;
}
const flat_set<public_key_type>& controller::get_key_blacklist() const {
   return my->conf.key_blacklist;
}

void controller::set_actor_whitelist( const flat_set<account_name>& new_actor_whitelist ) {
   my->conf.actor_whitelist = new_actor_whitelist;
}
void controller::set_actor_blacklist( const flat_set<account_name>& new_actor_blacklist ) {
   my->conf.actor_blacklist = new_actor_blacklist;

   // *bos begin*
   my->sync_name_list(list_type::actor_blacklist_type);
   // *bos end*
}
void controller::set_contract_whitelist( const flat_set<account_name>& new_contract_whitelist ) {
   my->conf.contract_whitelist = new_contract_whitelist;
}
void controller::set_contract_blacklist( const flat_set<account_name>& new_contract_blacklist ) {
   my->conf.contract_blacklist = new_contract_blacklist;

   // *bos begin*
  my->sync_name_list(list_type::contract_blacklist_type);
   // *bos end*

}
void controller::set_action_blacklist( const flat_set< pair<account_name, action_name> >& new_action_blacklist ) {
   for (auto& act: new_action_blacklist) {
      EOS_ASSERT(act.first != account_name(), name_type_exception, "Action blacklist - contract name should not be empty");
      EOS_ASSERT(act.second != action_name(), action_type_exception, "Action blacklist - action name should not be empty");
   }
   my->conf.action_blacklist = new_action_blacklist;
}
void controller::set_key_blacklist( const flat_set<public_key_type>& new_key_blacklist ) {
   my->conf.key_blacklist = new_key_blacklist;
}

uint32_t controller::head_block_num()const {
   return my->head->block_num;
}
time_point controller::head_block_time()const {
   return my->head->header.timestamp;
}
block_id_type controller::head_block_id()const {
   return my->head->id;
}
account_name  controller::head_block_producer()const {
   return my->head->header.producer;
}
const block_header& controller::head_block_header()const {
   return my->head->header;
}
block_state_ptr controller::head_block_state()const {
   return my->head;
}

uint32_t controller::fork_db_head_block_num()const {
   return my->fork_db.head()->block_num;
}

block_id_type controller::fork_db_head_block_id()const {
   return my->fork_db.head()->id;
}

time_point controller::fork_db_head_block_time()const {
   return my->fork_db.head()->header.timestamp;
}

account_name  controller::fork_db_head_block_producer()const {
   return my->fork_db.head()->header.producer;
}

block_state_ptr controller::pending_block_state()const {
   if( my->pending ) return my->pending->_pending_block_state;
   return block_state_ptr();
}
time_point controller::pending_block_time()const {
   EOS_ASSERT( my->pending, block_validate_exception, "no pending block" );
   return my->pending->_pending_block_state->header.timestamp;
}

optional<block_id_type> controller::pending_producer_block_id()const {
   EOS_ASSERT( my->pending, block_validate_exception, "no pending block" );
   return my->pending->_producer_block_id;
}

std::function<signature_type(digest_type)> controller::pending_producer_signer()const {
  EOS_ASSERT( my->pending, block_validate_exception, "no pending block" );
  return my->pending->_signer;
}

uint32_t controller::last_irreversible_block_num() const {
   return std::max(std::max(my->head->bft_irreversible_blocknum, my->head->dpos_irreversible_blocknum), my->snapshot_head_block);
}

block_id_type controller::last_irreversible_block_id() const {
   auto lib_num = last_irreversible_block_num();
   if (lib_num == 0) return block_id_type{}; //is this necessary?
   const auto& tapos_block_summary = db().get<block_summary_object>((uint16_t)lib_num);

   if( block_header::num_from_id(tapos_block_summary.block_id) == lib_num )
      return tapos_block_summary.block_id;

   return fetch_block_by_number(lib_num)->id();

}

uint32_t controller::last_stable_checkpoint_block_num() const {
    return my->head->pbft_stable_checkpoint_blocknum;
}

block_id_type controller::last_stable_checkpoint_block_id() const {
    auto lscb_num = last_stable_checkpoint_block_num();
    if (lscb_num == 0) return block_id_type{};
    const auto& tapos_block_summary = db().get<block_summary_object>((uint16_t)lscb_num);

    if( block_header::num_from_id(tapos_block_summary.block_id) == lscb_num )
        return tapos_block_summary.block_id;

    return fetch_block_by_number(lscb_num)->id();
}


uint32_t controller::last_proposed_schedule_block_num() const {
   if (my->last_proposed_schedule_block_num) {
      return *my->last_proposed_schedule_block_num;
   }
   return block_num_type{};
}

uint32_t controller::last_promoted_proposed_schedule_block_num() const {
    if (my->last_promoted_proposed_schedule_block_num) {
        return *my->last_promoted_proposed_schedule_block_num;
    }
    return block_num_type{};
}

bool controller::is_replaying() const {
   return my->replaying;
}

const dynamic_global_property_object& controller::get_dynamic_global_properties()const {
  return my->db.get<dynamic_global_property_object>();
}
const global_property_object& controller::get_global_properties()const {
  return my->db.get<global_property_object>();
}

signed_block_ptr controller::fetch_block_by_id( block_id_type id )const {
   auto state = my->fork_db.get_block(id);
   if( state && state->block ) return state->block;
   auto bptr = fetch_block_by_number( block_header::num_from_id(id) );
   if( bptr && bptr->id() == id ) return bptr;
   return signed_block_ptr();
}

signed_block_ptr controller::fetch_block_by_number( uint32_t block_num )const  { try {
   auto blk_state = my->fork_db.get_block_in_current_chain_by_num( block_num );
   if( blk_state && blk_state->block ) {
      return blk_state->block;
   }

   return my->blog.read_block_by_num(block_num);
} FC_CAPTURE_AND_RETHROW( (block_num) ) }

block_state_ptr controller::fetch_block_state_by_id( block_id_type id )const {
   auto state = my->fork_db.get_block(id);
   return state;
}

block_state_ptr controller::fetch_block_state_by_number( uint32_t block_num )const  { try {
   auto blk_state = my->fork_db.get_block_in_current_chain_by_num( block_num );
   return blk_state;
} FC_CAPTURE_AND_RETHROW( (block_num) ) }

block_id_type controller::get_block_id_for_num( uint32_t block_num )const { try {
   auto blk_state = my->fork_db.get_block_in_current_chain_by_num( block_num );
   if( blk_state ) {
      return blk_state->id;
   }

   auto signed_blk = my->blog.read_block_by_num(block_num);

   EOS_ASSERT( BOOST_LIKELY( signed_blk != nullptr ), unknown_block_exception,
               "Could not find block: ${block}", ("block", block_num) );

   return signed_blk->id();
} FC_CAPTURE_AND_RETHROW( (block_num) ) }

sha256 controller::calculate_integrity_hash()const { try {
   return my->calculate_integrity_hash();
} FC_LOG_AND_RETHROW() }

void controller::write_snapshot( const snapshot_writer_ptr& snapshot ) const {
   EOS_ASSERT( !my->pending, block_validate_exception, "cannot take a consistent snapshot with a pending block" );
   return my->add_to_snapshot(snapshot);
}

void controller::pop_block() {
   my->pop_block();
}

int64_t controller::set_proposed_producers( vector<producer_key> producers ) {
   const auto& gpo = get_global_properties();
   auto cur_block_num = head_block_num() + 1;

   if( gpo.proposed_schedule_block_num.valid() ) {
      if( *gpo.proposed_schedule_block_num != cur_block_num )
         return -1; // there is already a proposed schedule set in a previous block, wait for it to become pending

      if( std::equal( producers.begin(), producers.end(),
                      gpo.proposed_schedule.producers.begin(), gpo.proposed_schedule.producers.end() ) )
         return -1; // the proposed producer schedule does not change
   }

   producer_schedule_type sch;

   decltype(sch.producers.cend()) end;
   decltype(end)                  begin;

   if( my->pending->_pending_block_state->pending_schedule.producers.size() == 0 ) {
      const auto& active_sch = my->pending->_pending_block_state->active_schedule;
      begin = active_sch.producers.begin();
      end   = active_sch.producers.end();
      sch.version = active_sch.version + 1;
   } else {
      const auto& pending_sch = my->pending->_pending_block_state->pending_schedule;
      begin = pending_sch.producers.begin();
      end   = pending_sch.producers.end();
      sch.version = pending_sch.version + 1;
   }

   if( std::equal( producers.begin(), producers.end(), begin, end ) )
      return -1; // the producer schedule would not change

   sch.producers = std::move(producers);

   int64_t version = sch.version;

   my->db.modify( gpo, [&]( auto& gp ) {
      gp.proposed_schedule_block_num = cur_block_num;
      gp.proposed_schedule = std::move(sch);
   });
   return version;
}

const producer_schedule_type&    controller::active_producers()const {
   if ( !(my->pending) )
      return  my->head->active_schedule;
   return my->pending->_pending_block_state->active_schedule;
}

const producer_schedule_type&    controller::pending_producers()const {
   if ( !(my->pending) )
      return  my->head->pending_schedule;
   return my->pending->_pending_block_state->pending_schedule;
}

optional<producer_schedule_type> controller::proposed_producers()const {
   const auto& gpo = get_global_properties();
   if( !gpo.proposed_schedule_block_num.valid() )
      return optional<producer_schedule_type>();

   return gpo.proposed_schedule;
}

bool controller::light_validation_allowed(bool replay_opts_disabled_by_policy) const {
   if (!my->pending || my->in_trx_requiring_checks) {
      return false;
   }

   const auto pb_status = my->pending->_block_status;

   // in a pending irreversible or previously validated block and we have forcing all checks
   const bool consider_skipping_on_replay = (pb_status == block_status::irreversible || pb_status == block_status::validated) && !replay_opts_disabled_by_policy;

   // OR in a signed block and in light validation mode
   const bool consider_skipping_on_validate = (pb_status == block_status::complete &&
         (my->conf.block_validation_mode == validation_mode::LIGHT || my->trusted_producer_light_validation));

   return consider_skipping_on_replay || consider_skipping_on_validate;
}


bool controller::skip_auth_check() const {
   return light_validation_allowed(my->conf.force_all_checks);
}

bool controller::skip_db_sessions( block_status bs ) const {
   bool consider_skipping = bs == block_status::irreversible;
   return consider_skipping
      && !my->conf.disable_replay_opts
      && !my->in_trx_requiring_checks;
}

bool controller::skip_db_sessions( ) const {
   if (my->pending) {
      return skip_db_sessions(my->pending->_block_status);
   } else {
      return false;
   }
}

bool controller::skip_trx_checks() const {
   return light_validation_allowed(my->conf.disable_replay_opts);
}

bool controller::contracts_console()const {
   return my->conf.contracts_console;
}

chain_id_type controller::get_chain_id()const {
   return my->chain_id;
}

db_read_mode controller::get_read_mode()const {
   return my->read_mode;
}

validation_mode controller::get_validation_mode()const {
   return my->conf.block_validation_mode;
}

const apply_handler* controller::find_apply_handler( account_name receiver, account_name scope, action_name act ) const
{
   auto native_handler_scope = my->apply_handlers.find( receiver );
   if( native_handler_scope != my->apply_handlers.end() ) {
      auto handler = native_handler_scope->second.find( make_pair( scope, act ) );
      if( handler != native_handler_scope->second.end() )
         return &handler->second;
   }
   return nullptr;
}
wasm_interface& controller::get_wasm_interface() {
   return my->wasmif;
}

const account_object& controller::get_account( account_name name )const
{ try {
   return my->db.get<account_object, by_name>(name);
} FC_CAPTURE_AND_RETHROW( (name) ) }

vector<transaction_metadata_ptr> controller::get_unapplied_transactions() const {
   vector<transaction_metadata_ptr> result;
   if ( my->read_mode == db_read_mode::SPECULATIVE ) {
      result.reserve(my->unapplied_transactions.size());
      for ( const auto& entry: my->unapplied_transactions ) {
         result.emplace_back(entry.second);
      }
   } else {
      EOS_ASSERT( my->unapplied_transactions.empty(), transaction_exception, "not empty unapplied_transactions in non-speculative mode" ); //should never happen
   }
   return result;
}

void controller::drop_unapplied_transaction(const transaction_metadata_ptr& trx) {
   my->unapplied_transactions.erase(trx->signed_id);
}

void controller::drop_all_unapplied_transactions() {
   my->unapplied_transactions.clear();
}

vector<transaction_id_type> controller::get_scheduled_transactions() const {
   const auto& idx = db().get_index<generated_transaction_multi_index,by_delay>();

   vector<transaction_id_type> result;

   static const size_t max_reserve = 64;
   result.reserve(std::min(idx.size(), max_reserve));

   auto itr = idx.begin();
   while( itr != idx.end() && itr->delay_until <= pending_block_time() ) {
      result.emplace_back(itr->trx_id);
      ++itr;
   }
   return result;
}

void controller::check_contract_list( account_name code )const {
   my->check_contract_list( code );
}

void controller::check_action_list( account_name code, action_name action )const {
   my->check_action_list( code, action );
}

void controller::check_key_list( const public_key_type& key )const {
   my->check_key_list( key );
}

bool controller::is_producing_block()const {
   if( !my->pending ) return false;

   return (my->pending->_block_status == block_status::incomplete);
}

bool controller::is_ram_billing_in_notify_allowed()const {
   return !is_producing_block() || my->conf.allow_ram_billing_in_notify;
}

void controller::validate_referenced_accounts( const transaction& trx )const {
   for( const auto& a : trx.context_free_actions ) {
      auto* code = my->db.find<account_object, by_name>(a.account);
      EOS_ASSERT( code != nullptr, transaction_exception,
                  "action's code account '${account}' does not exist", ("account", a.account) );
      EOS_ASSERT( a.authorization.size() == 0, transaction_exception,
                  "context-free actions cannot have authorizations" );
   }
   bool one_auth = false;
   for( const auto& a : trx.actions ) {
      auto* code = my->db.find<account_object, by_name>(a.account);
      EOS_ASSERT( code != nullptr, transaction_exception,
                  "action's code account '${account}' does not exist", ("account", a.account) );
      for( const auto& auth : a.authorization ) {
         one_auth = true;
         auto* actor = my->db.find<account_object, by_name>(auth.actor);
         EOS_ASSERT( actor  != nullptr, transaction_exception,
                     "action's authorizing actor '${account}' does not exist", ("account", auth.actor) );
         EOS_ASSERT( my->authorization.find_permission(auth) != nullptr, transaction_exception,
                     "action's authorizations include a non-existent permission: {permission}",
                     ("permission", auth) );
      }
   }
   EOS_ASSERT( one_auth, tx_no_auths, "transaction must have at least one authorization" );
}

void controller::validate_expiration( const transaction& trx )const { try {
   const auto& chain_configuration = get_global_properties().configuration;

   EOS_ASSERT( time_point(trx.expiration) >= pending_block_time(),
               expired_tx_exception,
               "transaction has expired, "
               "expiration is ${trx.expiration} and pending block time is ${pending_block_time}",
               ("trx.expiration",trx.expiration)("pending_block_time",pending_block_time()));
   EOS_ASSERT( time_point(trx.expiration) <= pending_block_time() + fc::seconds(chain_configuration.max_transaction_lifetime),
               tx_exp_too_far_exception,
               "Transaction expiration is too far in the future relative to the reference time of ${reference_time}, "
               "expiration is ${trx.expiration} and the maximum transaction lifetime is ${max_til_exp} seconds",
               ("trx.expiration",trx.expiration)("reference_time",pending_block_time())
               ("max_til_exp",chain_configuration.max_transaction_lifetime) );
} FC_CAPTURE_AND_RETHROW((trx)) }

void controller::validate_tapos( const transaction& trx )const { try {
   const auto& tapos_block_summary = db().get<block_summary_object>((uint16_t)trx.ref_block_num);

   //Verify TaPoS block summary has correct ID prefix, and that this block's time is not past the expiration
   EOS_ASSERT(trx.verify_reference_block(tapos_block_summary.block_id), invalid_ref_block_exception,
              "Transaction's reference block did not match. Is this transaction from a different fork?",
              ("tapos_summary", tapos_block_summary));
} FC_CAPTURE_AND_RETHROW() }

void controller::validate_db_available_size() const {
   const auto free = db().get_segment_manager()->get_free_memory();
   const auto guard = my->conf.state_guard_size;
   EOS_ASSERT(free >= guard, database_guard_exception, "database free: ${f}, guard size: ${g}", ("f", free)("g",guard));
}

void controller::validate_reversible_available_size() const {
   const auto free = my->reversible_blocks.get_segment_manager()->get_free_memory();
   const auto guard = my->conf.reversible_guard_size;
   EOS_ASSERT(free >= guard, reversible_guard_exception, "reversible free: ${f}, guard size: ${g}", ("f", free)("g",guard));
}

path controller::state_dir() const {
   return my->conf.state_dir;
}

path controller::blocks_dir() const {
    return my->conf.blocks_dir;
}

producer_schedule_type controller::initial_schedule() const {
   return producer_schedule_type{ 0, {{eosio::chain::config::system_account_name, my->conf.genesis.initial_key}} };
}


bool controller::is_known_unexpired_transaction( const transaction_id_type& id) const {
   return db().find<transaction_object, by_trx_id>(id);
}

void controller::set_subjective_cpu_leeway(fc::microseconds leeway) {
   my->subjective_cpu_leeway = leeway;
}

void controller::add_resource_greylist(const account_name &name) {
   my->conf.resource_greylist.insert(name);

   // *bos begin*
   my->sync_name_list(list_type::resource_greylist_type);
   // *bos end*
}

void controller::remove_resource_greylist(const account_name &name) {

   my->conf.resource_greylist.erase(name);

   // *bos begin*
   my->sync_name_list(list_type::resource_greylist_type);
   // *bos end*
}

bool controller::is_resource_greylisted(const account_name &name) const {
   return my->conf.resource_greylist.find(name) !=  my->conf.resource_greylist.end();
}

const flat_set<account_name> &controller::get_resource_greylist() const {
   return  my->conf.resource_greylist;
}

// *bos begin*
const global_property2_object& controller::get_global_properties2()const {
   return my->db.get<global_property2_object>();
}

void controller::set_name_list(int64_t list, int64_t action, std::vector<account_name> name_list)
{
   //redundant sync
   my->sync_name_list(list_type::actor_blacklist_type, true);
   my->sync_name_list(list_type::contract_blacklist_type, true);
   my->sync_name_list(list_type::resource_greylist_type, true);

   my->set_name_list(static_cast<list_type>(list), static_cast<list_action_type>(action), name_list);
}
// *bos end*


} } /// eosio::chain<|MERGE_RESOLUTION|>--- conflicted
+++ resolved
@@ -403,15 +403,11 @@
          ilog( "database initialized with hash: ${hash}", ("hash", hash) );
       }
 
-<<<<<<< HEAD
-
-=======
-      //*bos begin*
+//*bos begin*
       sync_name_list(list_type::actor_blacklist_type,true);
       sync_name_list(list_type::contract_blacklist_type,true);
       sync_name_list(list_type::resource_greylist_type,true);
       //*bos end*
->>>>>>> 52d0745c
    }
 
    ~controller_impl() {
