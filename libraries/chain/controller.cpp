--- conflicted
+++ resolved
@@ -1055,7 +1055,6 @@
          EOS_ASSERT( s != controller::block_status::incomplete, block_validate_exception, "invalid block status for a completed block" );
          emit( self.pre_accepted_block, b );
          bool trust = !conf.force_all_checks && (s == controller::block_status::irreversible || s == controller::block_status::validated);
-<<<<<<< HEAD
 
          block_state_ptr new_header_state;
 
@@ -1073,12 +1072,10 @@
             fork_db.add( new_header_state );
          }
 
-=======
-         auto new_header_state = fork_db.add( b, trust );
          if (conf.trusted_producers.count(b->producer)) {
             trusted_producer_light_validation = true;
          };
->>>>>>> 61cf8d78
+
          emit( self.accepted_block_header, new_header_state );
 
          if ( read_mode != db_read_mode::IRREVERSIBLE ) {
@@ -1088,7 +1085,7 @@
          // on replay irreversible is not emitted by fork database, so emit it explicitly here
          if( s == controller::block_status::irreversible )
             emit( self.irreversible_block, new_header_state );
-            
+
       } FC_LOG_AND_RETHROW( )
    }
 
