#include <eosio/chain/controller.hpp>
#include <eosio/chain/transaction_context.hpp>

#include <eosio/chain/block_log.hpp>
#include <eosio/chain/fork_database.hpp>
#include <eosio/chain/exceptions.hpp>

#include <eosio/chain/account_object.hpp>
#include <eosio/chain/block_summary_object.hpp>
#include <eosio/chain/eosio_contract.hpp>
#include <eosio/chain/global_property_object.hpp>
#include <eosio/chain/contract_table_objects.hpp>
#include <eosio/chain/generated_transaction_object.hpp>
#include <eosio/chain/transaction_object.hpp>
#include <eosio/chain/reversible_block_object.hpp>

#include <eosio/chain/authorization_manager.hpp>
#include <eosio/chain/resource_limits.hpp>
#include <eosio/chain/chain_snapshot.hpp>
#include <eosio/chain/thread_utils.hpp>

#include <chainbase/chainbase.hpp>
#include <fc/io/json.hpp>
#include <fc/scoped_exit.hpp>
#include <fc/variant_object.hpp>


namespace eosio { namespace chain {

using resource_limits::resource_limits_manager;

using controller_index_set = index_set<
   account_index,
   account_sequence_index,
   global_property_multi_index,
   global_property2_multi_index,
   dynamic_global_property_multi_index,
   block_summary_multi_index,
   transaction_multi_index,
   generated_transaction_multi_index,
   table_id_multi_index
>;

using contract_database_index_set = index_set<
   key_value_index,
   index64_index,
   index128_index,
   index256_index,
   index_double_index,
   index_long_double_index
>;

class maybe_session {
   public:
      maybe_session() = default;

      maybe_session( maybe_session&& other)
      :_session(move(other._session))
      {
      }

      explicit maybe_session(database& db) {
         _session = db.start_undo_session(true);
      }

      maybe_session(const maybe_session&) = delete;

      void squash() {
         if (_session)
            _session->squash();
      }

      void undo() {
         if (_session)
            _session->undo();
      }

      void push() {
         if (_session)
            _session->push();
      }

      maybe_session& operator = ( maybe_session&& mv ) {
         if (mv._session) {
            _session = move(*mv._session);
            mv._session.reset();
         } else {
            _session.reset();
         }

         return *this;
      };

   private:
      optional<database::session>     _session;
};

struct pending_state {
   pending_state( maybe_session&& s )
   :_db_session( move(s) ){}

   maybe_session                      _db_session;

   block_state_ptr                    _pending_block_state;

   vector<action_receipt>             _actions;

   controller::block_status           _block_status = controller::block_status::incomplete;

   optional<block_id_type>            _producer_block_id;

    std::function<signature_type(digest_type)> _signer;

   void push() {
      _db_session.push();
   }
};

struct controller_impl {
   controller&                    self;
   chainbase::database            db;
   chainbase::database            reversible_blocks; ///< a special database to persist blocks that have successfully been applied but are still reversible
   block_log                      blog;
   optional<pending_state>        pending;
   block_state_ptr                head;
   fork_database                  fork_db;
   wasm_interface                 wasmif;
   resource_limits_manager        resource_limits;
   authorization_manager          authorization;
   controller::config             conf;
   controller::config             multisig_blacklists;///<  multisig blacklists in memory
   chain_id_type                  chain_id;
   bool                           replaying= false;
   optional<fc::time_point>       replay_head_time;
   db_read_mode                   read_mode = db_read_mode::SPECULATIVE;
   bool                           in_trx_requiring_checks = false; ///< if true, checks that are normally skipped on replay (e.g. auth checks) cannot be skipped
   optional<fc::microseconds>     subjective_cpu_leeway;
   bool                           trusted_producer_light_validation = false;
   uint32_t                       snapshot_head_block = 0;
   boost::asio::thread_pool       thread_pool;

   typedef pair<scope_name,action_name>                   handler_key;
   map< account_name, map<handler_key, apply_handler> >   apply_handlers;

   /**
    *  Transactions that were undone by pop_block or abort_block, transactions
    *  are removed from this list if they are re-applied in other blocks. Producers
    *  can query this list when scheduling new transactions into blocks.
    */
   unapplied_transactions_type     unapplied_transactions;

   void pop_block() {
      auto prev = fork_db.get_block( head->header.previous );
      EOS_ASSERT( prev, block_validate_exception, "attempt to pop beyond last irreversible block" );

      if( const auto* b = reversible_blocks.find<reversible_block_object,by_num>(head->block_num) )
      {
         reversible_blocks.remove( *b );
      }

      if ( read_mode == db_read_mode::SPECULATIVE ) {
         EOS_ASSERT( head->block, block_validate_exception, "attempting to pop a block that was sparsely loaded from a snapshot");
         for( const auto& t : head->trxs )
            unapplied_transactions[t->signed_id] = t;
      }
      head = prev;
      db.undo();

   }


   void set_apply_handler( account_name receiver, account_name contract, action_name action, apply_handler v ) {
      apply_handlers[receiver][make_pair(contract,action)] = v;
   }

   controller_impl( const controller::config& cfg, controller& s  )
   :self(s),
    db( cfg.state_dir,
        cfg.read_only ? database::read_only : database::read_write,
        cfg.state_size ),
    reversible_blocks( cfg.blocks_dir/config::reversible_blocks_dir_name,
        cfg.read_only ? database::read_only : database::read_write,
        cfg.reversible_cache_size ),
    blog( cfg.blocks_dir ),
    fork_db( cfg.state_dir ),
    wasmif( cfg.wasm_runtime ),
    resource_limits( db ),
    authorization( s, db ),
    conf( cfg ),
    chain_id( cfg.genesis.compute_chain_id() ),
    read_mode( cfg.read_mode ),
    thread_pool( cfg.thread_pool_size )
   {

#define SET_APP_HANDLER( receiver, contract, action) \
   set_apply_handler( #receiver, #contract, #action, &BOOST_PP_CAT(apply_, BOOST_PP_CAT(contract, BOOST_PP_CAT(_,action) ) ) )

   SET_APP_HANDLER( eosio, eosio, newaccount );
   SET_APP_HANDLER( eosio, eosio, setcode );
   SET_APP_HANDLER( eosio, eosio, setabi );
   SET_APP_HANDLER( eosio, eosio, updateauth );
   SET_APP_HANDLER( eosio, eosio, deleteauth );
   SET_APP_HANDLER( eosio, eosio, linkauth );
   SET_APP_HANDLER( eosio, eosio, unlinkauth );
/*
   SET_APP_HANDLER( eosio, eosio, postrecovery );
   SET_APP_HANDLER( eosio, eosio, passrecovery );
   SET_APP_HANDLER( eosio, eosio, vetorecovery );
*/

   SET_APP_HANDLER( eosio, eosio, canceldelay );

   fork_db.irreversible.connect( [&]( auto b ) {
                                 on_irreversible(b);
                                 });

   }

   /**
    *  Plugins / observers listening to signals emited (such as accepted_transaction) might trigger
    *  errors and throw exceptions. Unless those exceptions are caught it could impact consensus and/or
    *  cause a node to fork.
    *
    *  If it is ever desirable to let a signal handler bubble an exception out of this method
    *  a full audit of its uses needs to be undertaken.
    *
    */
   template<typename Signal, typename Arg>
   void emit( const Signal& s, Arg&& a ) {
      try {
        s(std::forward<Arg>(a));
      } catch (boost::interprocess::bad_alloc& e) {
         wlog( "bad alloc" );
         throw e;
      } catch ( controller_emit_signal_exception& e ) {
         wlog( "${details}", ("details", e.to_detail_string()) );
         throw e;
      } catch ( fc::exception& e ) {
         wlog( "${details}", ("details", e.to_detail_string()) );
      } catch ( ... ) {
         wlog( "signal handler threw exception" );
      }
   }

   void on_irreversible( const block_state_ptr& s ) {
      if( !blog.head() )
         blog.read_head();

      const auto& log_head = blog.head();
      bool append_to_blog = false;
      if (!log_head) {
         if (s->block) {
            EOS_ASSERT(s->block_num == blog.first_block_num(), block_log_exception, "block log has no blocks and is appending the wrong first block.  Expected ${expected}, but received: ${actual}",
                      ("expected", blog.first_block_num())("actual", s->block_num));
            append_to_blog = true;
         } else {
            EOS_ASSERT(s->block_num == blog.first_block_num() - 1, block_log_exception, "block log has no blocks and is not properly set up to start after the snapshot");
         }
      } else {
         auto lh_block_num = log_head->block_num();
         if (s->block_num > lh_block_num) {
            EOS_ASSERT(s->block_num - 1 == lh_block_num, unlinkable_block_exception, "unlinkable block", ("s->block_num", s->block_num)("lh_block_num", lh_block_num));
            EOS_ASSERT(s->block->previous == log_head->id(), unlinkable_block_exception, "irreversible doesn't link to block log head");
            append_to_blog = true;
         }
      }


      db.commit( s->block_num );

      if( append_to_blog ) {
         blog.append(s->block);
      }

      const auto& ubi = reversible_blocks.get_index<reversible_block_index,by_num>();
      auto objitr = ubi.begin();
      while( objitr != ubi.end() && objitr->blocknum <= s->block_num ) {
         reversible_blocks.remove( *objitr );
         objitr = ubi.begin();
      }

      // the "head" block when a snapshot is loaded is virtual and has no block data, all of its effects
      // should already have been loaded from the snapshot so, it cannot be applied
      if (s->block) {
         if (read_mode == db_read_mode::IRREVERSIBLE) {
            // when applying a snapshot, head may not be present
            // when not applying a snapshot, make sure this is the next block
            if (!head || s->block_num == head->block_num + 1) {
               apply_block(s->block, controller::block_status::complete);
               head = s;
            } else {
               // otherwise, assert the one odd case where initializing a chain
               // from genesis creates and applies the first block automatically.
               // when syncing from another chain, this is pushed in again
               EOS_ASSERT(!head || head->block_num == 1, block_validate_exception, "Attempting to re-apply an irreversible block that was not the implied genesis block");
            }

            fork_db.mark_in_current_chain(head, true);
            fork_db.set_validity(head, true);
         }
         emit(self.irreversible_block, s);
      }
   }

   void replay(std::function<bool()> shutdown) {
      auto blog_head = blog.read_head();
      auto blog_head_time = blog_head->timestamp.to_time_point();
      replaying = true;
      replay_head_time = blog_head_time;
      auto start_block_num = head->block_num + 1;
      ilog( "existing block log, attempting to replay from ${s} to ${n} blocks",
            ("s", start_block_num)("n", blog_head->block_num()) );

      auto start = fc::time_point::now();
      while( auto next = blog.read_block_by_num( head->block_num + 1 ) ) {
         replay_push_block( next, controller::block_status::irreversible );
         if( next->block_num() % 100 == 0 ) {
            std::cerr << std::setw(10) << next->block_num() << " of " << blog_head->block_num() <<"\r";
            if( shutdown() ) break;
         }
      }
      std::cerr<< "\n";
      ilog( "${n} blocks replayed", ("n", head->block_num - start_block_num) );

      // if the irreverible log is played without undo sessions enabled, we need to sync the
      // revision ordinal to the appropriate expected value here.
      if( self.skip_db_sessions( controller::block_status::irreversible ) )
         db.set_revision(head->block_num);

      int rev = 0;
      while( auto obj = reversible_blocks.find<reversible_block_object,by_num>(head->block_num+1) ) {
         ++rev;
         replay_push_block( obj->get_block(), controller::block_status::validated );
      }

      ilog( "${n} reversible blocks replayed", ("n",rev) );
      auto end = fc::time_point::now();
      ilog( "replayed ${n} blocks in ${duration} seconds, ${mspb} ms/block",
            ("n", head->block_num - start_block_num)("duration", (end-start).count()/1000000)
            ("mspb", ((end-start).count()/1000.0)/(head->block_num-start_block_num)) );
      replaying = false;
      replay_head_time.reset();
   }

   void init(std::function<bool()> shutdown, const snapshot_reader_ptr& snapshot) {

      bool report_integrity_hash = !!snapshot;
      if (snapshot) {
         EOS_ASSERT( !head, fork_database_exception, "" );
         snapshot->validate();

         read_from_snapshot( snapshot );

         auto end = blog.read_head();
         if( !end ) {
            blog.reset( conf.genesis, signed_block_ptr(), head->block_num + 1 );
         } else if( end->block_num() > head->block_num ) {
            replay( shutdown );
         } else {
            EOS_ASSERT( end->block_num() == head->block_num, fork_database_exception,
                        "Block log is provided with snapshot but does not contain the head block from the snapshot" );
         }
      } else {
         if( !head ) {
            initialize_fork_db(); // set head to genesis state
         }

         auto end = blog.read_head();
         if( !end ) {
            blog.reset( conf.genesis, head->block );
         } else if( end->block_num() > head->block_num ) {
            replay( shutdown );
            report_integrity_hash = true;
         }
      }

      if( shutdown() ) return;

      const auto& ubi = reversible_blocks.get_index<reversible_block_index,by_num>();
      auto objitr = ubi.rbegin();
      if( objitr != ubi.rend() ) {
         EOS_ASSERT( objitr->blocknum == head->block_num, fork_database_exception,
                    "reversible block database is inconsistent with fork database, replay blockchain",
                    ("head",head->block_num)("unconfimed", objitr->blocknum)         );
      } else {
         auto end = blog.read_head();
         EOS_ASSERT( !end || end->block_num() == head->block_num, fork_database_exception,
                    "fork database exists but reversible block database does not, replay blockchain",
                    ("blog_head",end->block_num())("head",head->block_num)  );
      }

      EOS_ASSERT( db.revision() >= head->block_num, fork_database_exception, "fork database is inconsistent with shared memory",
                 ("db",db.revision())("head",head->block_num) );

      if( db.revision() > head->block_num ) {
         wlog( "warning: database revision (${db}) is greater than head block number (${head}), "
               "attempting to undo pending changes",
               ("db",db.revision())("head",head->block_num) );
      }
      while( db.revision() > head->block_num ) {
         db.undo();
      }

      if( report_integrity_hash ) {
         const auto hash = calculate_integrity_hash();
         ilog( "database initialized with hash: ${hash}", ("hash", hash) );
      }

      //*bos begin*
      merge_msig_blacklist_into_conf();
      //*bos end*
   }

   ~controller_impl() {
      pending.reset();

      db.flush();
      reversible_blocks.flush();
   }

   void add_indices() {
      reversible_blocks.add_index<reversible_block_index>();

      controller_index_set::add_indices(db);
      contract_database_index_set::add_indices(db);

      authorization.add_indices();
      resource_limits.add_indices();
   }

   void clear_all_undo() {
      // Rewind the database to the last irreversible block
      db.with_write_lock([&] {
         db.undo_all();
         /*
         FC_ASSERT(db.revision() == self.head_block_num(),
                   "Chainbase revision does not match head block num",
                   ("rev", db.revision())("head_block", self.head_block_num()));
                   */
      });
   }

   void add_contract_tables_to_snapshot( const snapshot_writer_ptr& snapshot ) const {
      snapshot->write_section("contract_tables", [this]( auto& section ) {
         index_utils<table_id_multi_index>::walk(db, [this, &section]( const table_id_object& table_row ){
            // add a row for the table
            section.add_row(table_row, db);

            // followed by a size row and then N data rows for each type of table
            contract_database_index_set::walk_indices([this, &section, &table_row]( auto utils ) {
               using utils_t = decltype(utils);
               using value_t = typename decltype(utils)::index_t::value_type;
               using by_table_id = object_to_table_id_tag_t<value_t>;

               auto tid_key = boost::make_tuple(table_row.id);
               auto next_tid_key = boost::make_tuple(table_id_object::id_type(table_row.id._id + 1));

               unsigned_int size = utils_t::template size_range<by_table_id>(db, tid_key, next_tid_key);
               section.add_row(size, db);

               utils_t::template walk_range<by_table_id>(db, tid_key, next_tid_key, [this, &section]( const auto &row ) {
                  section.add_row(row, db);
               });
            });
         });
      });
   }

   void read_contract_tables_from_snapshot( const snapshot_reader_ptr& snapshot ) {
      snapshot->read_section("contract_tables", [this]( auto& section ) {
         bool more = !section.empty();
         while (more) {
            // read the row for the table
            table_id_object::id_type t_id;
            index_utils<table_id_multi_index>::create(db, [this, &section, &t_id](auto& row) {
               section.read_row(row, db);
               t_id = row.id;
            });

            // read the size and data rows for each type of table
            contract_database_index_set::walk_indices([this, &section, &t_id, &more](auto utils) {
               using utils_t = decltype(utils);

               unsigned_int size;
               more = section.read_row(size, db);

               for (size_t idx = 0; idx < size.value; idx++) {
                  utils_t::create(db, [this, &section, &more, &t_id](auto& row) {
                     row.t_id = t_id;
                     more = section.read_row(row, db);
                  });
               }
            });
         }
      });
   }

   void add_to_snapshot( const snapshot_writer_ptr& snapshot ) const {
      snapshot->write_section<chain_snapshot_header>([this]( auto &section ){
         section.add_row(chain_snapshot_header(), db);
      });

      snapshot->write_section<genesis_state>([this]( auto &section ){
         section.add_row(conf.genesis, db);
      });

      snapshot->write_section<block_state>([this]( auto &section ){
         section.template add_row<block_header_state>(*fork_db.head(), db);
      });

      controller_index_set::walk_indices([this, &snapshot]( auto utils ){
         using value_t = typename decltype(utils)::index_t::value_type;

         // skip the table_id_object as its inlined with contract tables section
         if (std::is_same<value_t, table_id_object>::value) {
            return;
         }

         snapshot->write_section<value_t>([this]( auto& section ){
            decltype(utils)::walk(db, [this, &section]( const auto &row ) {
               section.add_row(row, db);
            });
         });
      });

      add_contract_tables_to_snapshot(snapshot);

      authorization.add_to_snapshot(snapshot);
      resource_limits.add_to_snapshot(snapshot);
   }

   void read_from_snapshot( const snapshot_reader_ptr& snapshot ) {
      snapshot->read_section<chain_snapshot_header>([this]( auto &section ){
         chain_snapshot_header header;
         section.read_row(header, db);
         header.validate();
      });


      snapshot->read_section<block_state>([this]( auto &section ){
         block_header_state head_header_state;
         section.read_row(head_header_state, db);

         auto head_state = std::make_shared<block_state>(head_header_state);
         fork_db.set(head_state);
         fork_db.set_validity(head_state, true);
         fork_db.mark_in_current_chain(head_state, true);
         head = head_state;
         snapshot_head_block = head->block_num;
      });

      controller_index_set::walk_indices([this, &snapshot]( auto utils ){
         using value_t = typename decltype(utils)::index_t::value_type;

         // skip the table_id_object as its inlined with contract tables section
         if (std::is_same<value_t, table_id_object>::value) {
            return;
         }

         snapshot->read_section<value_t>([this]( auto& section ) {
            bool more = !section.empty();
            while(more) {
               decltype(utils)::create(db, [this, &section, &more]( auto &row ) {
                  more = section.read_row(row, db);
               });
            }
         });
      });

      read_contract_tables_from_snapshot(snapshot);

      authorization.read_from_snapshot(snapshot);
      resource_limits.read_from_snapshot(snapshot);

      db.set_revision( head->block_num );
   }

   sha256 calculate_integrity_hash() const {
      sha256::encoder enc;
      auto hash_writer = std::make_shared<integrity_hash_snapshot_writer>(enc);
      add_to_snapshot(hash_writer);
      hash_writer->finalize();

      return enc.result();
   }


   /**
    *  Sets fork database head to the genesis state.
    */
   void initialize_fork_db() {
      wlog( " Initializing new blockchain with genesis state                  " );
      producer_schedule_type initial_schedule{ 0, {{config::system_account_name, conf.genesis.initial_key}} };

      block_header_state genheader;
      genheader.active_schedule       = initial_schedule;
      genheader.pending_schedule      = initial_schedule;
      genheader.pending_schedule_hash = fc::sha256::hash(initial_schedule);
      genheader.header.timestamp      = conf.genesis.initial_timestamp;
      genheader.header.action_mroot   = conf.genesis.compute_chain_id();
      genheader.id                    = genheader.header.id();
      genheader.block_num             = genheader.header.block_num();

      head = std::make_shared<block_state>( genheader );
      head->block = std::make_shared<signed_block>(genheader.header);
      fork_db.set( head );
      db.set_revision( head->block_num );

      initialize_database();
   }

   void create_native_account( account_name name, const authority& owner, const authority& active, bool is_privileged = false ) {
      db.create<account_object>([&](auto& a) {
         a.name = name;
         a.creation_date = conf.genesis.initial_timestamp;
         a.privileged = is_privileged;

         if( name == config::system_account_name ) {
            a.set_abi(eosio_contract_abi(abi_def()));
         }
      });
      db.create<account_sequence_object>([&](auto & a) {
        a.name = name;
      });

      const auto& owner_permission  = authorization.create_permission(name, config::owner_name, 0,
                                                                      owner, conf.genesis.initial_timestamp );
      const auto& active_permission = authorization.create_permission(name, config::active_name, owner_permission.id,
                                                                      active, conf.genesis.initial_timestamp );

      resource_limits.initialize_account(name);

      int64_t ram_delta = config::overhead_per_account_ram_bytes;
      ram_delta += 2*config::billable_size_v<permission_object>;
      ram_delta += owner_permission.auth.get_billable_size();
      ram_delta += active_permission.auth.get_billable_size();

      resource_limits.add_pending_ram_usage(name, ram_delta);
      resource_limits.verify_account_ram_usage(name);
   }

   void initialize_database() {
      // Initialize block summary index
      for (int i = 0; i < 0x10000; i++)
         db.create<block_summary_object>([&](block_summary_object&) {});

      const auto& tapos_block_summary = db.get<block_summary_object>(1);
      db.modify( tapos_block_summary, [&]( auto& bs ) {
        bs.block_id = head->id;
      });

      conf.genesis.initial_configuration.validate();
      db.create<global_property_object>([&](auto& gpo ){
        gpo.configuration = conf.genesis.initial_configuration;
      });
      db.create<dynamic_global_property_object>([](auto&){});

      // *bos begin*
      //guaranteed minimum resources  which is abbreviated  gmr
       db.create<global_property2_object>([&](auto &gpo) {
         gpo.gmr.cpu_us = config::default_gmr_cpu_limit;
         gpo.gmr.net_byte = config::default_gmr_net_limit;
         gpo.gmr.ram_byte = config::default_gmr_ram_limit;
      });


      // *bos end*

      authorization.initialize_database();
      resource_limits.initialize_database();

      authority system_auth(conf.genesis.initial_key);
      create_native_account( config::system_account_name, system_auth, system_auth, true );

      auto empty_authority = authority(1, {}, {});
      auto active_producers_authority = authority(1, {}, {});
      active_producers_authority.accounts.push_back({{config::system_account_name, config::active_name}, 1});

      create_native_account( config::null_account_name, empty_authority, empty_authority );
      create_native_account( config::producers_account_name, empty_authority, active_producers_authority );
      const auto& active_permission       = authorization.get_permission({config::producers_account_name, config::active_name});
      const auto& majority_permission     = authorization.create_permission( config::producers_account_name,
                                                                             config::majority_producers_permission_name,
                                                                             active_permission.id,
                                                                             active_producers_authority,
                                                                             conf.genesis.initial_timestamp );
      const auto& minority_permission     = authorization.create_permission( config::producers_account_name,
                                                                             config::minority_producers_permission_name,
                                                                             majority_permission.id,
                                                                             active_producers_authority,
                                                                             conf.genesis.initial_timestamp );
   }

   // "bos begin"
   //  contract   wasm interface api  set_name_list  function
   //  insert action      db_list U msig_list -> msig_list    db_list U conf_list -> conf_list
   //                     name_list U msig_list -> msig_list   name_list U conf_list -> conf_list    msig_list->db_list
   //  remove action      db_list U msig_list -> msig_list    db_list U conf_list -> conf_list
   //                     msig_list-name_list  -> msig_list    conf_list - name_list  -> conf_list   msig_list->db_list
   //  producer  api  set_whitelist_blacklist
   //                     blacklst ->  conf.xxx_blacklist     conf_list U msig_list  -> conf_list 
   //                 remove_grey_list
   //                     check   if remove acount in msig_list  then  assert fail  could not remove account in msig blacklist
   void set_name_list(list_type list, list_action_type action, std::vector<account_name> name_list)
   {
      //set list from set_name_list action in system contract
      EOS_ASSERT(action >= list_action_type::insert_type && action < list_action_type::list_action_type_count, transaction_exception, "unknown action: ${action}", ("action", static_cast<int64_t>(action)));
      int64_t blacklist_type = static_cast<int64_t>(list);
      const auto &gp2o = db.get<global_property2_object>();
      auto update_blacklists = [&](const shared_vector<account_name> &db_blacklist, flat_set<account_name> &conf_blacklist, flat_set<account_name> &msig_blacklist){
         for (auto &a : db_blacklist){
            conf_blacklist.insert(a);
            msig_blacklist.insert(a);
         }

         auto update_blacklist = [&](auto &blacklist) {
            if (action == list_action_type::insert_type){
               blacklist.insert(name_list.begin(), name_list.end());
            }
            else if (action == list_action_type::remove_type){
               flat_set<account_name> name_set(name_list.begin(), name_list.end());
               flat_set<account_name> results;
               results.reserve(blacklist.size());
               set_difference(blacklist.begin(), blacklist.end(),
                              name_set.begin(), name_set.end(),
                              std::inserter(results, results.begin()));

               blacklist = results;
            }
         };

         update_blacklist(conf_blacklist);
         update_blacklist(msig_blacklist);

         auto insert_blacklists = [&](auto &gp2) {
            auto insert_blacklist = [&](shared_vector<account_name> &blacklist) {
               blacklist.clear();

               for (auto &a : msig_blacklist){
                  blacklist.push_back(a);
               }
            };

            switch (list){
            case list_type::actor_blacklist_type:
               insert_blacklist(gp2.cfg.actor_blacklist);
               break;
            case list_type::contract_blacklist_type:
               insert_blacklist(gp2.cfg.contract_blacklist);
               break;
            case list_type::resource_greylist_type:
               insert_blacklist(gp2.cfg.resource_greylist);
               break;
            default:
               EOS_ASSERT(false, transaction_exception,
                          "unknown list type : ${blklsttype}", ("blklsttype", blacklist_type));
            }
         };

         db.modify(gp2o, [&](auto &gp2) {
            insert_blacklists(gp2);
         });
      };

      switch (list){
      case list_type::actor_blacklist_type:
         update_blacklists(gp2o.cfg.actor_blacklist, conf.actor_blacklist, multisig_blacklists.actor_blacklist);
         break;
      case list_type::contract_blacklist_type:
         update_blacklists(gp2o.cfg.contract_blacklist, conf.contract_blacklist, multisig_blacklists.contract_blacklist);
         break;
      case list_type::resource_greylist_type:
         update_blacklists(gp2o.cfg.resource_greylist, conf.resource_greylist, multisig_blacklists.resource_greylist);
         break;
      default:
         EOS_ASSERT(false, transaction_exception,
                    "unknown list type : ${blklsttype}", ("blklsttype", blacklist_type));
      }
   }

   void check_msig_blacklist(list_type blacklist_type,account_name account)
    {
       auto check_blacklist = [&](const flat_set<account_name>& msig_blacklist){
            EOS_ASSERT(msig_blacklist.find(account) == msig_blacklist.end(), transaction_exception, 
            " do not remove account in multisig blacklist , account: ${account}", ("account", account));
         };

       switch (blacklist_type)
       {
       case list_type::actor_blacklist_type:
          check_blacklist(multisig_blacklists.actor_blacklist);
          break;
       case list_type::contract_blacklist_type:
          check_blacklist(multisig_blacklists.contract_blacklist);
          break;
       case list_type::resource_greylist_type:
          check_blacklist(multisig_blacklists.resource_greylist);
          break;
       default:
          EOS_ASSERT(false, transaction_exception,
                     "unknown list type : ${blklsttype}, account: ${account}", ("blklsttype",static_cast<uint64_t>(blacklist_type))("account", account));
       }
   }

   void merge_msig_blacklist_into_conf()
   {
      try{
         auto merge_blacklist = [&](const shared_vector<account_name>& msig_blacklist_in_db,flat_set<account_name>& conf_blacklist){
   
         for (auto& a : msig_blacklist_in_db)
         {
            conf_blacklist.insert(a);
         }
         };

         const auto &gp2o = db.get<global_property2_object>();
         merge_blacklist(gp2o.cfg.actor_blacklist,conf.actor_blacklist);
         merge_blacklist(gp2o.cfg.contract_blacklist,conf.contract_blacklist);
         merge_blacklist(gp2o.cfg.resource_greylist,conf.resource_greylist);
      }
      catch (...)
      {
         wlog("when plugin initialize,execute merge multsig blacklist to ignore exception before create global property2 object");
      }
   }
   // "bos end"

   /**
    * @post regardless of the success of commit block there is no active pending block
    */
   void commit_block( bool add_to_fork_db ) {
      auto reset_pending_on_exit = fc::make_scoped_exit([this]{
         pending.reset();
      });

      try {
         if (add_to_fork_db) {
            pending->_pending_block_state->validated = true;
            auto new_bsp = fork_db.add(pending->_pending_block_state, true);
            emit(self.accepted_block_header, pending->_pending_block_state);
            head = fork_db.head();
            EOS_ASSERT(new_bsp == head, fork_database_exception, "committed block did not become the new head in fork database");
         }

         if( !replaying ) {
            reversible_blocks.create<reversible_block_object>( [&]( auto& ubo ) {
               ubo.blocknum = pending->_pending_block_state->block_num;
               ubo.set_block( pending->_pending_block_state->block );
            });
         }

         emit( self.accepted_block, pending->_pending_block_state );
      } catch (...) {
         // dont bother resetting pending, instead abort the block
         reset_pending_on_exit.cancel();
         abort_block();
         throw;
      }

      // push the state for pending.
      pending->push();
   }

   // The returned scoped_exit should not exceed the lifetime of the pending which existed when make_block_restore_point was called.
   fc::scoped_exit<std::function<void()>> make_block_restore_point() {
      auto orig_block_transactions_size = pending->_pending_block_state->block->transactions.size();
      auto orig_state_transactions_size = pending->_pending_block_state->trxs.size();
      auto orig_state_actions_size      = pending->_actions.size();

      std::function<void()> callback = [this,
                                        orig_block_transactions_size,
                                        orig_state_transactions_size,
                                        orig_state_actions_size]()
      {
         pending->_pending_block_state->block->transactions.resize(orig_block_transactions_size);
         pending->_pending_block_state->trxs.resize(orig_state_transactions_size);
         pending->_actions.resize(orig_state_actions_size);
      };

      return fc::make_scoped_exit( std::move(callback) );
   }

   transaction_trace_ptr apply_onerror( const generated_transaction& gtrx,
                                        fc::time_point deadline,
                                        fc::time_point start,
                                        uint32_t& cpu_time_to_bill_us, // only set on failure
                                        uint32_t billed_cpu_time_us,
                                        bool explicit_billed_cpu_time = false,
                                        bool enforce_whiteblacklist = true
                                      )
   {
      signed_transaction etrx;
      // Deliver onerror action containing the failed deferred transaction directly back to the sender.
      etrx.actions.emplace_back( vector<permission_level>{{gtrx.sender, config::active_name}},
                                 onerror( gtrx.sender_id, gtrx.packed_trx.data(), gtrx.packed_trx.size() ) );
      etrx.expiration = self.pending_block_time() + fc::microseconds(999'999); // Round up to avoid appearing expired
      etrx.set_reference_block( self.head_block_id() );

      transaction_context trx_context( self, etrx, etrx.id(), start );
      trx_context.deadline = deadline;
      trx_context.explicit_billed_cpu_time = explicit_billed_cpu_time;
      trx_context.billed_cpu_time_us = billed_cpu_time_us;
      trx_context.enforce_whiteblacklist = enforce_whiteblacklist;
      transaction_trace_ptr trace = trx_context.trace;
      try {
         trx_context.init_for_implicit_trx();
         trx_context.published = gtrx.published;
         trx_context.trace->action_traces.emplace_back();
         trx_context.dispatch_action( trx_context.trace->action_traces.back(), etrx.actions.back(), gtrx.sender );
         trx_context.finalize(); // Automatically rounds up network and CPU usage in trace and bills payers if successful

         auto restore = make_block_restore_point();
         trace->receipt = push_receipt( gtrx.trx_id, transaction_receipt::soft_fail,
                                        trx_context.billed_cpu_time_us, trace->net_usage );
         fc::move_append( pending->_actions, move(trx_context.executed) );

         trx_context.squash();
         restore.cancel();
         return trace;
      } catch( const fc::exception& e ) {
         cpu_time_to_bill_us = trx_context.update_billed_cpu_time( fc::time_point::now() );
         trace->except = e;
         trace->except_ptr = std::current_exception();
      }
      return trace;
   }

   void remove_scheduled_transaction( const generated_transaction_object& gto ) {
      resource_limits.add_pending_ram_usage(
         gto.payer,
         -(config::billable_size_v<generated_transaction_object> + gto.packed_trx.size())
      );
      // No need to verify_account_ram_usage since we are only reducing memory

      db.remove( gto );
   }

   bool failure_is_subjective( const fc::exception& e ) const {
      auto code = e.code();
      return    (code == subjective_block_production_exception::code_value)
             || (code == block_net_usage_exceeded::code_value)
             || (code == greylist_net_usage_exceeded::code_value)
             || (code == block_cpu_usage_exceeded::code_value)
             || (code == greylist_cpu_usage_exceeded::code_value)
             || (code == deadline_exception::code_value)
             || (code == leeway_deadline_exception::code_value)
             || (code == actor_whitelist_exception::code_value)
             || (code == actor_blacklist_exception::code_value)
             || (code == contract_whitelist_exception::code_value)
             || (code == contract_blacklist_exception::code_value)
             || (code == action_blacklist_exception::code_value)
             || (code == key_blacklist_exception::code_value);
   }

   bool scheduled_failure_is_subjective( const fc::exception& e ) const {
      auto code = e.code();
      return    (code == tx_cpu_usage_exceeded::code_value)
             || failure_is_subjective(e);
   }

   transaction_trace_ptr push_scheduled_transaction( const transaction_id_type& trxid, fc::time_point deadline, uint32_t billed_cpu_time_us, bool explicit_billed_cpu_time = false ) {
      const auto& idx = db.get_index<generated_transaction_multi_index,by_trx_id>();
      auto itr = idx.find( trxid );
      EOS_ASSERT( itr != idx.end(), unknown_transaction_exception, "unknown transaction" );
      return push_scheduled_transaction( *itr, deadline, billed_cpu_time_us, explicit_billed_cpu_time );
   }

   transaction_trace_ptr push_scheduled_transaction( const generated_transaction_object& gto, fc::time_point deadline, uint32_t billed_cpu_time_us, bool explicit_billed_cpu_time = false )
   { try {
      maybe_session undo_session;
      if ( !self.skip_db_sessions() )
         undo_session = maybe_session(db);

      auto gtrx = generated_transaction(gto);

      // remove the generated transaction object after making a copy
      // this will ensure that anything which affects the GTO multi-index-container will not invalidate
      // data we need to successfully retire this transaction.
      //
      // IF the transaction FAILs in a subjective way, `undo_session` should expire without being squashed
      // resulting in the GTO being restored and available for a future block to retire.
      remove_scheduled_transaction(gto);

      fc::datastream<const char*> ds( gtrx.packed_trx.data(), gtrx.packed_trx.size() );

      EOS_ASSERT( gtrx.delay_until <= self.pending_block_time(), transaction_exception, "this transaction isn't ready",
                 ("gtrx.delay_until",gtrx.delay_until)("pbt",self.pending_block_time())          );

      signed_transaction dtrx;
      fc::raw::unpack(ds,static_cast<transaction&>(dtrx) );
      transaction_metadata_ptr trx = std::make_shared<transaction_metadata>( dtrx );
      trx->accepted = true;
      trx->scheduled = true;

      transaction_trace_ptr trace;
      if( gtrx.expiration < self.pending_block_time() ) {
         trace = std::make_shared<transaction_trace>();
         trace->id = gtrx.trx_id;
         trace->block_num = self.pending_block_state()->block_num;
         trace->block_time = self.pending_block_time();
         trace->producer_block_id = self.pending_producer_block_id();
         trace->scheduled = true;
         trace->receipt = push_receipt( gtrx.trx_id, transaction_receipt::expired, billed_cpu_time_us, 0 ); // expire the transaction
         emit( self.accepted_transaction, trx );
         emit( self.applied_transaction, trace );
         undo_session.squash();
         return trace;
      }

      auto reset_in_trx_requiring_checks = fc::make_scoped_exit([old_value=in_trx_requiring_checks,this](){
         in_trx_requiring_checks = old_value;
      });
      in_trx_requiring_checks = true;

      uint32_t cpu_time_to_bill_us = billed_cpu_time_us;

      transaction_context trx_context( self, dtrx, gtrx.trx_id );
      trx_context.leeway =  fc::microseconds(0); // avoid stealing cpu resource
      trx_context.deadline = deadline;
      trx_context.explicit_billed_cpu_time = explicit_billed_cpu_time;
      trx_context.billed_cpu_time_us = billed_cpu_time_us;
      trx_context.enforce_whiteblacklist = gtrx.sender.empty() ? true : !sender_avoids_whitelist_blacklist_enforcement( gtrx.sender );
      trace = trx_context.trace;
      try {
         trx_context.init_for_deferred_trx( gtrx.published );

         if( trx_context.enforce_whiteblacklist && pending->_block_status == controller::block_status::incomplete ) {
            check_actor_list( trx_context.bill_to_accounts ); // Assumes bill_to_accounts is the set of actors authorizing the transaction
         }

         trx_context.exec();
         trx_context.finalize(); // Automatically rounds up network and CPU usage in trace and bills payers if successful

         auto restore = make_block_restore_point();

         trace->receipt = push_receipt( gtrx.trx_id,
                                        transaction_receipt::executed,
                                        trx_context.billed_cpu_time_us,
                                        trace->net_usage );

         fc::move_append( pending->_actions, move(trx_context.executed) );

         emit( self.accepted_transaction, trx );
         emit( self.applied_transaction, trace );

         trx_context.squash();
         undo_session.squash();

         restore.cancel();

         return trace;
      } catch( const fc::exception& e ) {
         cpu_time_to_bill_us = trx_context.update_billed_cpu_time( fc::time_point::now() );
         trace->except = e;
         trace->except_ptr = std::current_exception();
         trace->elapsed = fc::time_point::now() - trx_context.start;
      }
      trx_context.undo();

      // Only subjective OR soft OR hard failure logic below:

      if( gtrx.sender != account_name() && !failure_is_subjective(*trace->except)) {
         // Attempt error handling for the generated transaction.

         auto error_trace = apply_onerror( gtrx, deadline, trx_context.pseudo_start,
                                           cpu_time_to_bill_us, billed_cpu_time_us, explicit_billed_cpu_time,
                                           trx_context.enforce_whiteblacklist );
         error_trace->failed_dtrx_trace = trace;
         trace = error_trace;
         if( !trace->except_ptr ) {
            emit( self.accepted_transaction, trx );
            emit( self.applied_transaction, trace );
            undo_session.squash();
            return trace;
         }
         trace->elapsed = fc::time_point::now() - trx_context.start;
      }

      // Only subjective OR hard failure logic below:

      // subjectivity changes based on producing vs validating
      bool subjective  = false;
      if (explicit_billed_cpu_time) {
         subjective = failure_is_subjective(*trace->except);
      } else {
         subjective = scheduled_failure_is_subjective(*trace->except);
      }

      if ( !subjective ) {
         // hard failure logic

         if( !explicit_billed_cpu_time ) {
            auto& rl = self.get_mutable_resource_limits_manager();
            rl.update_account_usage( trx_context.bill_to_accounts, block_timestamp_type(self.pending_block_time()).slot );
            int64_t account_cpu_limit = 0;
            std::tie( std::ignore, account_cpu_limit, std::ignore, std::ignore ) = trx_context.max_bandwidth_billed_accounts_can_pay( true );

            cpu_time_to_bill_us = static_cast<uint32_t>( std::min( std::min( static_cast<int64_t>(cpu_time_to_bill_us),
                                                                             account_cpu_limit                          ),
                                                                   trx_context.initial_objective_duration_limit.count()    ) );
         }

         resource_limits.add_transaction_usage( trx_context.bill_to_accounts, cpu_time_to_bill_us, 0,
                                                block_timestamp_type(self.pending_block_time()).slot ); // Should never fail

         trace->receipt = push_receipt(gtrx.trx_id, transaction_receipt::hard_fail, cpu_time_to_bill_us, 0);

         emit( self.accepted_transaction, trx );
         emit( self.applied_transaction, trace );

         undo_session.squash();
      } else {
         emit( self.accepted_transaction, trx );
         emit( self.applied_transaction, trace );
      }

      return trace;
   } FC_CAPTURE_AND_RETHROW() } /// push_scheduled_transaction


   /**
    *  Adds the transaction receipt to the pending block and returns it.
    */
   template<typename T>
   const transaction_receipt& push_receipt( const T& trx, transaction_receipt_header::status_enum status,
                                            uint64_t cpu_usage_us, uint64_t net_usage ) {
      uint64_t net_usage_words = net_usage / 8;
      EOS_ASSERT( net_usage_words*8 == net_usage, transaction_exception, "net_usage is not divisible by 8" );
      pending->_pending_block_state->block->transactions.emplace_back( trx );
      transaction_receipt& r = pending->_pending_block_state->block->transactions.back();
      r.cpu_usage_us         = cpu_usage_us;
      r.net_usage_words      = net_usage_words;
      r.status               = status;
      return r;
   }

   /**
    *  This is the entry point for new transactions to the block state. It will check authorization and
    *  determine whether to execute it now or to delay it. Lastly it inserts a transaction receipt into
    *  the pending block.
    */
   transaction_trace_ptr push_transaction( const transaction_metadata_ptr& trx,
                                           fc::time_point deadline,
                                           uint32_t billed_cpu_time_us,
                                           bool explicit_billed_cpu_time = false )
   {
      EOS_ASSERT(deadline != fc::time_point(), transaction_exception, "deadline cannot be uninitialized");

      transaction_trace_ptr trace;
      try {
         auto start = fc::time_point::now();
         if( !explicit_billed_cpu_time ) {
            fc::microseconds already_consumed_time( EOS_PERCENT(trx->sig_cpu_usage.count(), conf.sig_cpu_bill_pct) );

            if( start.time_since_epoch() <  already_consumed_time ) {
               start = fc::time_point();
            } else {
               start -= already_consumed_time;
            }
         }

         const signed_transaction& trn = trx->packed_trx->get_signed_transaction();
         transaction_context trx_context(self, trn, trx->id, start);
         if ((bool)subjective_cpu_leeway && pending->_block_status == controller::block_status::incomplete) {
            trx_context.leeway = *subjective_cpu_leeway;
         }
         trx_context.deadline = deadline;
         trx_context.explicit_billed_cpu_time = explicit_billed_cpu_time;
         trx_context.billed_cpu_time_us = billed_cpu_time_us;
         trace = trx_context.trace;
         try {
            if( trx->implicit ) {
               trx_context.init_for_implicit_trx();
               trx_context.enforce_whiteblacklist = false;
            } else {
               bool skip_recording = replay_head_time && (time_point(trn.expiration) <= *replay_head_time);
               trx_context.init_for_input_trx( trx->packed_trx->get_unprunable_size(),
                                               trx->packed_trx->get_prunable_size(),
                                               skip_recording);
            }
            trx_context.delay = fc::seconds(trn.delay_sec);

            if( !self.skip_auth_check() && !trx->implicit ) {
               authorization.check_authorization(
                       trn.actions,
                       trx->recover_keys( chain_id ),
                       {},
                       trx_context.delay,
                       [](){}
                       /*std::bind(&transaction_context::add_cpu_usage_and_check_time, &trx_context,
                                 std::placeholders::_1)*/,
                       false
               );
            }
            trx_context.exec();
            trx_context.finalize(); // Automatically rounds up network and CPU usage in trace and bills payers if successful

            auto restore = make_block_restore_point();

            if (!trx->implicit) {
               transaction_receipt::status_enum s = (trx_context.delay == fc::seconds(0))
                                                    ? transaction_receipt::executed
                                                    : transaction_receipt::delayed;
               trace->receipt = push_receipt(*trx->packed_trx, s, trx_context.billed_cpu_time_us, trace->net_usage);
               pending->_pending_block_state->trxs.emplace_back(trx);
            } else {
               transaction_receipt_header r;
               r.status = transaction_receipt::executed;
               r.cpu_usage_us = trx_context.billed_cpu_time_us;
               r.net_usage_words = trace->net_usage / 8;
               trace->receipt = r;
            }

            fc::move_append(pending->_actions, move(trx_context.executed));

            // call the accept signal but only once for this transaction
            if (!trx->accepted) {
               trx->accepted = true;
               emit( self.accepted_transaction, trx);
            }

            emit(self.applied_transaction, trace);


            if ( read_mode != db_read_mode::SPECULATIVE && pending->_block_status == controller::block_status::incomplete ) {
               //this may happen automatically in destructor, but I prefere make it more explicit
               trx_context.undo();
            } else {
               restore.cancel();
               trx_context.squash();
            }

            if (!trx->implicit) {
               unapplied_transactions.erase( trx->signed_id );
            }
            return trace;
         } catch (const fc::exception& e) {
            trace->except = e;
            trace->except_ptr = std::current_exception();
         }

         if (!failure_is_subjective(*trace->except)) {
            unapplied_transactions.erase( trx->signed_id );
         }

         emit( self.accepted_transaction, trx );
         emit( self.applied_transaction, trace );

         return trace;
      } FC_CAPTURE_AND_RETHROW((trace))
   } /// push_transaction


   void start_block( block_timestamp_type when, uint16_t confirm_block_count, controller::block_status s,
                     const optional<block_id_type>& producer_block_id , std::function<signature_type(digest_type)> signer = nullptr)
   {
      EOS_ASSERT( !pending, block_validate_exception, "pending block already exists" );

      auto guard_pending = fc::make_scoped_exit([this](){
         pending.reset();
      });

      if (!self.skip_db_sessions(s)) {
         EOS_ASSERT( db.revision() == head->block_num, database_exception, "db revision is not on par with head block",
                     ("db.revision()", db.revision())("controller_head_block", head->block_num)("fork_db_head_block", fork_db.head()->block_num) );

         pending.emplace(maybe_session(db));
      } else {
         pending.emplace(maybe_session());
      }

      pending->_block_status = s;
      pending->_producer_block_id = producer_block_id;
      pending->_signer = signer;
      pending->_pending_block_state = std::make_shared<block_state>( *head, when ); // promotes pending schedule (if any) to active
      pending->_pending_block_state->in_current_chain = true;

      pending->_pending_block_state->set_confirmed(confirm_block_count);

      auto was_pending_promoted = pending->_pending_block_state->maybe_promote_pending();

      //modify state in speculative block only if we are speculative reads mode (other wise we need clean state for head or irreversible reads)
      if ( read_mode == db_read_mode::SPECULATIVE || pending->_block_status != controller::block_status::incomplete ) {

         const auto& gpo = db.get<global_property_object>();
         if( gpo.proposed_schedule_block_num.valid() && // if there is a proposed schedule that was proposed in a block ...
             ( *gpo.proposed_schedule_block_num <= pending->_pending_block_state->dpos_irreversible_blocknum ) && // ... that has now become irreversible ...
             pending->_pending_block_state->pending_schedule.producers.size() == 0 && // ... and there is room for a new pending schedule ...
             !was_pending_promoted // ... and not just because it was promoted to active at the start of this block, then:
         )
            {
               // Promote proposed schedule to pending schedule.
               if( !replaying ) {
                  ilog( "promoting proposed schedule (set in block ${proposed_num}) to pending; current block: ${n} lib: ${lib} schedule: ${schedule} ",
                        ("proposed_num", *gpo.proposed_schedule_block_num)("n", pending->_pending_block_state->block_num)
                        ("lib", pending->_pending_block_state->dpos_irreversible_blocknum)
                        ("schedule", static_cast<producer_schedule_type>(gpo.proposed_schedule) ) );
               }
               pending->_pending_block_state->set_new_producers( gpo.proposed_schedule );
               db.modify( gpo, [&]( auto& gp ) {
                     gp.proposed_schedule_block_num = optional<block_num_type>();
                     gp.proposed_schedule.clear();
                  });
            }

         try {
            auto onbtrx = std::make_shared<transaction_metadata>( get_on_block_transaction() );
            onbtrx->implicit = true;
            auto reset_in_trx_requiring_checks = fc::make_scoped_exit([old_value=in_trx_requiring_checks,this](){
                  in_trx_requiring_checks = old_value;
               });
            in_trx_requiring_checks = true;
            push_transaction( onbtrx, fc::time_point::maximum(), self.get_global_properties().configuration.min_transaction_cpu_usage, true );
         } catch( const boost::interprocess::bad_alloc& e  ) {
            elog( "on block transaction failed due to a bad allocation" );
            throw;
         } catch( const fc::exception& e ) {
            wlog( "on block transaction failed, but shouldn't impact block generation, system contract needs update" );
            edump((e.to_detail_string()));
         } catch( ... ) {
         }

         clear_expired_input_transactions();
         update_producers_authority();
      }

      guard_pending.cancel();
   } // start_block



   void sign_block( const std::function<signature_type( const digest_type& )>& signer_callback  ) {
      auto p = pending->_pending_block_state;

      p->sign( signer_callback );

      static_cast<signed_block_header&>(*p->block) = p->header;
   } /// sign_block

   void apply_block( const signed_block_ptr& b, controller::block_status s ) { try {
      try {
         //EOS_ASSERT( b->block_extensions.size() == 0, block_validate_exception, "no supported extensions" );
         auto producer_block_id = b->id();
         start_block( b->timestamp, b->confirmed, s , producer_block_id);

         std::vector<transaction_metadata_ptr> packed_transactions;
         packed_transactions.reserve( b->transactions.size() );
         for( const auto& receipt : b->transactions ) {
            if( receipt.trx.contains<packed_transaction>()) {
               auto& pt = receipt.trx.get<packed_transaction>();
               auto mtrx = std::make_shared<transaction_metadata>( std::make_shared<packed_transaction>( pt ) );
               if( !self.skip_auth_check() ) {
                  transaction_metadata::create_signing_keys_future( mtrx, thread_pool, chain_id, microseconds::maximum() );
               }
               packed_transactions.emplace_back( std::move( mtrx ) );
            }
         }

         pending->_pending_block_state->block->header_extensions = b->header_extensions;
         pending->_pending_block_state->block->block_extensions = b->block_extensions;

         transaction_trace_ptr trace;

         size_t packed_idx = 0;
         for( const auto& receipt : b->transactions ) {
            auto num_pending_receipts = pending->_pending_block_state->block->transactions.size();
            if( receipt.trx.contains<packed_transaction>() ) {
               trace = push_transaction( packed_transactions.at(packed_idx++), fc::time_point::maximum(), receipt.cpu_usage_us, true );
            } else if( receipt.trx.contains<transaction_id_type>() ) {
               trace = push_scheduled_transaction( receipt.trx.get<transaction_id_type>(), fc::time_point::maximum(), receipt.cpu_usage_us, true );
            } else {
               EOS_ASSERT( false, block_validate_exception, "encountered unexpected receipt type" );
            }

            bool transaction_failed =  trace && trace->except;
            bool transaction_can_fail = receipt.status == transaction_receipt_header::hard_fail && receipt.trx.contains<transaction_id_type>();
            if( transaction_failed && !transaction_can_fail) {
               edump((*trace));
               throw *trace->except;
            }

            EOS_ASSERT( pending->_pending_block_state->block->transactions.size() > 0,
                        block_validate_exception, "expected a receipt",
                        ("block", *b)("expected_receipt", receipt)
                      );
            EOS_ASSERT( pending->_pending_block_state->block->transactions.size() == num_pending_receipts + 1,
                        block_validate_exception, "expected receipt was not added",
                        ("block", *b)("expected_receipt", receipt)
                      );
            const transaction_receipt_header& r = pending->_pending_block_state->block->transactions.back();
            EOS_ASSERT( r == static_cast<const transaction_receipt_header&>(receipt),
                        block_validate_exception, "receipt does not match",
                        ("producer_receipt", receipt)("validator_receipt", pending->_pending_block_state->block->transactions.back()) );
         }

         finalize_block();

         // this implicitly asserts that all header fields (less the signature) are identical
         EOS_ASSERT(producer_block_id == pending->_pending_block_state->header.id(),
                   block_validate_exception, "Block ID does not match",
                   ("producer_block_id",producer_block_id)("validator_block_id",pending->_pending_block_state->header.id()));

         // We need to fill out the pending block state's block because that gets serialized in the reversible block log
         // in the future we can optimize this by serializing the original and not the copy

         // we can always trust this signature because,
         //   - prior to apply_block, we call fork_db.add which does a signature check IFF the block is untrusted
         //   - OTHERWISE the block is trusted and therefore we trust that the signature is valid
         // Also, as ::sign_block does not lazily calculate the digest of the block, we can just short-circuit to save cycles
         pending->_pending_block_state->header.producer_signature = b->producer_signature;
         static_cast<signed_block_header&>(*pending->_pending_block_state->block) =  pending->_pending_block_state->header;

         commit_block(false);
         return;
      } catch ( const fc::exception& e ) {
         edump((e.to_detail_string()));
         abort_block();
         throw;
      }
   } FC_CAPTURE_AND_RETHROW() } /// apply_block

   std::future<block_state_ptr> create_block_state_future( const signed_block_ptr& b ) {
      EOS_ASSERT( b, block_validate_exception, "null block" );

      auto id = b->id();
<<<<<<< HEAD

      // no reason for a block_state if fork_db already knows about block
      auto existing = fork_db.get_block( id );
      EOS_ASSERT( !existing, fork_database_exception, "we already know about this block: ${id}", ("id", id) );

=======

      // no reason for a block_state if fork_db already knows about block
      auto existing = fork_db.get_block( id );
      EOS_ASSERT( !existing, fork_database_exception, "we already know about this block: ${id}", ("id", id) );

>>>>>>> f9cc4415
      auto prev = fork_db.get_block( b->previous );
      EOS_ASSERT( prev, unlinkable_block_exception, "unlinkable block ${id}", ("id", id)("previous", b->previous) );

      return async_thread_pool( thread_pool, [b, prev]() {
         const bool skip_validate_signee = false;
         return std::make_shared<block_state>( *prev, move( b ), skip_validate_signee );
      } );
   }

   void push_block( std::future<block_state_ptr>& block_state_future ) {
      controller::block_status s = controller::block_status::complete;
      EOS_ASSERT(!pending, block_validate_exception, "it is not valid to push a block when there is a pending block");
      auto reset_prod_light_validation = fc::make_scoped_exit([old_value=trusted_producer_light_validation, this]() {
         trusted_producer_light_validation = old_value;
      });
      try {
         block_state_ptr new_header_state = block_state_future.get();
         auto& b = new_header_state->block;
         emit( self.pre_accepted_block, b );

         fork_db.add( new_header_state, false );

         if (conf.trusted_producers.count(b->producer)) {
            trusted_producer_light_validation = true;
         };
         emit( self.accepted_block_header, new_header_state );

         if ( read_mode != db_read_mode::IRREVERSIBLE ) {
            maybe_switch_forks( s );
         }

      } FC_LOG_AND_RETHROW( )
   }

   void replay_push_block( const signed_block_ptr& b, controller::block_status s ) {
      self.validate_db_available_size();
      self.validate_reversible_available_size();

      EOS_ASSERT(!pending, block_validate_exception, "it is not valid to push a block when there is a pending block");

      try {
         EOS_ASSERT( b, block_validate_exception, "trying to push empty block" );
         EOS_ASSERT( (s == controller::block_status::irreversible || s == controller::block_status::validated),
                     block_validate_exception, "invalid block status for replay" );
         emit( self.pre_accepted_block, b );
         const bool skip_validate_signee = !conf.force_all_checks;
         auto new_header_state = fork_db.add( b, skip_validate_signee );

         emit( self.accepted_block_header, new_header_state );

         if ( read_mode != db_read_mode::IRREVERSIBLE ) {
            maybe_switch_forks( s );
         }

         // on replay irreversible is not emitted by fork database, so emit it explicitly here
         if( s == controller::block_status::irreversible )
            emit( self.irreversible_block, new_header_state );

      } FC_LOG_AND_RETHROW( )
   }

   void maybe_switch_forks( controller::block_status s ) {
      auto new_head = fork_db.head();

      if( new_head->header.previous == head->id ) {
         try {
            apply_block( new_head->block, s );
            fork_db.mark_in_current_chain( new_head, true );
            fork_db.set_validity( new_head, true );
            head = new_head;
         } catch ( const fc::exception& e ) {
            fork_db.set_validity( new_head, false ); // Removes new_head from fork_db index, so no need to mark it as not in the current chain.
            throw;
         }
      } else if( new_head->id != head->id ) {
         ilog("switching forks from ${current_head_id} (block number ${current_head_num}) to ${new_head_id} (block number ${new_head_num})",
              ("current_head_id", head->id)("current_head_num", head->block_num)("new_head_id", new_head->id)("new_head_num", new_head->block_num) );
         auto branches = fork_db.fetch_branch_from( new_head->id, head->id );

         for( auto itr = branches.second.begin(); itr != branches.second.end(); ++itr ) {
            fork_db.mark_in_current_chain( *itr, false );
            pop_block();
         }
         EOS_ASSERT( self.head_block_id() == branches.second.back()->header.previous, fork_database_exception,
                     "loss of sync between fork_db and chainbase during fork switch" ); // _should_ never fail

         for( auto ritr = branches.first.rbegin(); ritr != branches.first.rend(); ++ritr ) {
            optional<fc::exception> except;
            try {
               apply_block( (*ritr)->block, (*ritr)->validated ? controller::block_status::validated : controller::block_status::complete );
               head = *ritr;
               fork_db.mark_in_current_chain( *ritr, true );
               (*ritr)->validated = true;
            }
            catch (const fc::exception& e) { except = e; }
            if (except) {
               elog("exception thrown while switching forks ${e}", ("e", except->to_detail_string()));

               // ritr currently points to the block that threw
               // if we mark it invalid it will automatically remove all forks built off it.
               fork_db.set_validity( *ritr, false );

               // pop all blocks from the bad fork
               // ritr base is a forward itr to the last block successfully applied
               auto applied_itr = ritr.base();
               for( auto itr = applied_itr; itr != branches.first.end(); ++itr ) {
                  fork_db.mark_in_current_chain( *itr, false );
                  pop_block();
               }
               EOS_ASSERT( self.head_block_id() == branches.second.back()->header.previous, fork_database_exception,
                           "loss of sync between fork_db and chainbase during fork switch reversal" ); // _should_ never fail

               // re-apply good blocks
               for( auto ritr = branches.second.rbegin(); ritr != branches.second.rend(); ++ritr ) {
                  apply_block( (*ritr)->block, controller::block_status::validated /* we previously validated these blocks*/ );
                  head = *ritr;
                  fork_db.mark_in_current_chain( *ritr, true );
               }
               throw *except;
            } // end if exception
         } /// end for each block in branch
         ilog("successfully switched fork to new head ${new_head_id}", ("new_head_id", new_head->id) );
      }
   } /// push_block

   void abort_block() {
      if( pending ) {
         if ( read_mode == db_read_mode::SPECULATIVE ) {
            for( const auto& t : pending->_pending_block_state->trxs )
               unapplied_transactions[t->signed_id] = t;
         }
         pending.reset();
      }
   }


   bool should_enforce_runtime_limits()const {
      return false;
   }

   void set_action_merkle() {
      vector<digest_type> action_digests;
      action_digests.reserve( pending->_actions.size() );
      for( const auto& a : pending->_actions )
         action_digests.emplace_back( a.digest() );

      pending->_pending_block_state->header.action_mroot = merkle( move(action_digests) );
   }

   void set_trx_merkle() {
      vector<digest_type> trx_digests;
      const auto& trxs = pending->_pending_block_state->block->transactions;
      trx_digests.reserve( trxs.size() );
      for( const auto& a : trxs )
         trx_digests.emplace_back( a.digest() );

      pending->_pending_block_state->header.transaction_mroot = merkle( move(trx_digests) );
   }

    void set_ext_merkle() {
        vector<digest_type> ext_digests;
        const auto& exts = pending->_pending_block_state->block->block_extensions;
        ext_digests.reserve( exts.size());
        for( const auto& a : exts )
           ext_digests.emplace_back( digest_type::hash(a) );

        auto mroot = merkle( move(ext_digests));
        pending->_pending_block_state->header.set_block_extensions_mroot(mroot);
    }


   void finalize_block()
   {
      EOS_ASSERT(pending, block_validate_exception, "it is not valid to finalize when there is no pending block");
      try {


      /*
      ilog( "finalize block ${n} (${id}) at ${t} by ${p} (${signing_key}); schedule_version: ${v} lib: ${lib} #dtrxs: ${ndtrxs} ${np}",
            ("n",pending->_pending_block_state->block_num)
            ("id",pending->_pending_block_state->header.id())
            ("t",pending->_pending_block_state->header.timestamp)
            ("p",pending->_pending_block_state->header.producer)
            ("signing_key", pending->_pending_block_state->block_signing_key)
            ("v",pending->_pending_block_state->header.schedule_version)
            ("lib",pending->_pending_block_state->dpos_irreversible_blocknum)
            ("ndtrxs",db.get_index<generated_transaction_multi_index,by_trx_id>().size())
            ("np",pending->_pending_block_state->header.new_producers)
            );
      */

      // Update resource limits:
      resource_limits.process_account_limit_updates();
      const auto& chain_config = self.get_global_properties().configuration;
      const auto& gmr = self.get_global_properties2().gmr;//guaranteed minimum resources  which is abbreviated  gmr

      uint32_t max_virtual_mult = 1000;
      uint64_t CPU_TARGET = EOS_PERCENT(chain_config.max_block_cpu_usage, chain_config.target_block_cpu_usage_pct);
      resource_limits.set_block_parameters(
         { CPU_TARGET, chain_config.max_block_cpu_usage, config::block_cpu_usage_average_window_ms / config::block_interval_ms, max_virtual_mult, {99, 100}, {1000, 999}},
         {EOS_PERCENT(chain_config.max_block_net_usage, chain_config.target_block_net_usage_pct), chain_config.max_block_net_usage, config::block_size_average_window_ms / config::block_interval_ms, max_virtual_mult, {99, 100}, {1000, 999}}
      );

    resource_limits.set_gmr_parameters(
         {  gmr.ram_byte, gmr.cpu_us,gmr.net_byte}
      );

      resource_limits.process_block_usage(pending->_pending_block_state->block_num);

      set_action_merkle();
      set_trx_merkle();
      set_ext_merkle();

      auto p = pending->_pending_block_state;
      p->id = p->header.id();

      create_block_summary(p->id);

   } FC_CAPTURE_AND_RETHROW() }

   void update_producers_authority() {
      const auto& producers = pending->_pending_block_state->active_schedule.producers;

      auto update_permission = [&]( auto& permission, auto threshold ) {
         auto auth = authority( threshold, {}, {});
         for( auto& p : producers ) {
            auth.accounts.push_back({{p.producer_name, config::active_name}, 1});
         }

         if( static_cast<authority>(permission.auth) != auth ) { // TODO: use a more efficient way to check that authority has not changed
            db.modify(permission, [&]( auto& po ) {
               po.auth = auth;
            });
         }
      };

      uint32_t num_producers = producers.size();
      auto calculate_threshold = [=]( uint32_t numerator, uint32_t denominator ) {
         return ( (num_producers * numerator) / denominator ) + 1;
      };

      update_permission( authorization.get_permission({config::producers_account_name,
                                                       config::active_name}),
                         calculate_threshold( 2, 3 ) /* more than two-thirds */                      );

      update_permission( authorization.get_permission({config::producers_account_name,
                                                       config::majority_producers_permission_name}),
                         calculate_threshold( 1, 2 ) /* more than one-half */                        );

      update_permission( authorization.get_permission({config::producers_account_name,
                                                       config::minority_producers_permission_name}),
                         calculate_threshold( 1, 3 ) /* more than one-third */                       );

      //TODO: Add tests
   }

   void create_block_summary(const block_id_type& id) {
      auto block_num = block_header::num_from_id(id);
      auto sid = block_num & 0xffff;
      db.modify( db.get<block_summary_object,by_id>(sid), [&](block_summary_object& bso ) {
          bso.block_id = id;
      });
   }


   void clear_expired_input_transactions() {
      //Look for expired transactions in the deduplication list, and remove them.
      auto& transaction_idx = db.get_mutable_index<transaction_multi_index>();
      const auto& dedupe_index = transaction_idx.indices().get<by_expiration>();
      auto now = self.pending_block_time();
      while( (!dedupe_index.empty()) && ( now > fc::time_point(dedupe_index.begin()->expiration) ) ) {
         transaction_idx.remove(*dedupe_index.begin());
      }
   }

   bool sender_avoids_whitelist_blacklist_enforcement( account_name sender )const {
      if( conf.sender_bypass_whiteblacklist.size() > 0 &&
          ( conf.sender_bypass_whiteblacklist.find( sender ) != conf.sender_bypass_whiteblacklist.end() ) )
      {
         return true;
      }

      return false;
   }

   void check_actor_list( const flat_set<account_name>& actors )const {
      if( actors.size() == 0 ) return;

      if( conf.actor_whitelist.size() > 0 ) {
         // throw if actors is not a subset of whitelist
         const auto& whitelist = conf.actor_whitelist;
         bool is_subset = true;

         // quick extents check, then brute force the check actors
         if (*actors.cbegin() >= *whitelist.cbegin() && *actors.crbegin() <= *whitelist.crbegin() ) {
            auto lower_bound = whitelist.cbegin();
            for (const auto& actor: actors) {
               lower_bound = std::lower_bound(lower_bound, whitelist.cend(), actor);

               // if the actor is not found, this is not a subset
               if (lower_bound == whitelist.cend() || *lower_bound != actor ) {
                  is_subset = false;
                  break;
               }

               // if the actor was found, we are guaranteed that other actors are either not present in the whitelist
               // or will be present in the range defined as [next actor,end)
               lower_bound = std::next(lower_bound);
            }
         } else {
            is_subset = false;
         }

         // helper lambda to lazily calculate the actors for error messaging
         static auto generate_missing_actors = [](const flat_set<account_name>& actors, const flat_set<account_name>& whitelist) -> vector<account_name> {
            vector<account_name> excluded;
            excluded.reserve( actors.size() );
            set_difference( actors.begin(), actors.end(),
                            whitelist.begin(), whitelist.end(),
                            std::back_inserter(excluded) );
            return excluded;
         };

         EOS_ASSERT( is_subset,  actor_whitelist_exception,
                     "authorizing actor(s) in transaction are not on the actor whitelist: ${actors}",
                     ("actors", generate_missing_actors(actors, whitelist))
                   );
      } else if( conf.actor_blacklist.size() > 0 ) {
         // throw if actors intersects blacklist
         const auto& blacklist = conf.actor_blacklist;
         bool intersects = false;

         // quick extents check then brute force check actors
         if( *actors.cbegin() <= *blacklist.crbegin() && *actors.crbegin() >= *blacklist.cbegin() ) {
            auto lower_bound = blacklist.cbegin();
            for (const auto& actor: actors) {
               lower_bound = std::lower_bound(lower_bound, blacklist.cend(), actor);

               // if the lower bound in the blacklist is at the end, all other actors are guaranteed to
               // not exist in the blacklist
               if (lower_bound == blacklist.cend()) {
                  break;
               }

               // if the lower bound of an actor IS the actor, then we have an intersection
               if (*lower_bound == actor) {
                  intersects = true;
                  break;
               }
            }
         }

         // helper lambda to lazily calculate the actors for error messaging
         static auto generate_blacklisted_actors = [](const flat_set<account_name>& actors, const flat_set<account_name>& blacklist) -> vector<account_name> {
            vector<account_name> blacklisted;
            blacklisted.reserve( actors.size() );
            set_intersection( actors.begin(), actors.end(),
                              blacklist.begin(), blacklist.end(),
                              std::back_inserter(blacklisted)
                            );
            return blacklisted;
         };

         EOS_ASSERT( !intersects, actor_blacklist_exception,
                     "authorizing actor(s) in transaction are on the actor blacklist: ${actors}",
                     ("actors", generate_blacklisted_actors(actors, blacklist))
                   );
      }
   }

   void check_contract_list( account_name code )const {
      if( conf.contract_whitelist.size() > 0 ) {
         EOS_ASSERT( conf.contract_whitelist.find( code ) != conf.contract_whitelist.end(),
                     contract_whitelist_exception,
                     "account '${code}' is not on the contract whitelist", ("code", code)
                   );
      } else if( conf.contract_blacklist.size() > 0 ) {
         EOS_ASSERT( conf.contract_blacklist.find( code ) == conf.contract_blacklist.end(),
                     contract_blacklist_exception,
                     "account '${code}' is on the contract blacklist", ("code", code)
                   );
      }
   }

   void check_action_list( account_name code, action_name action )const {
      if( conf.action_blacklist.size() > 0 ) {
         EOS_ASSERT( conf.action_blacklist.find( std::make_pair(code, action) ) == conf.action_blacklist.end(),
                     action_blacklist_exception,
                     "action '${code}::${action}' is on the action blacklist",
                     ("code", code)("action", action)
                   );
      }
   }

   void check_key_list( const public_key_type& key )const {
      if( conf.key_blacklist.size() > 0 ) {
         EOS_ASSERT( conf.key_blacklist.find( key ) == conf.key_blacklist.end(),
                     key_blacklist_exception,
                     "public key '${key}' is on the key blacklist",
                     ("key", key)
                   );
      }
   }

   /*
   bool should_check_tapos()const { return true; }

   void validate_tapos( const transaction& trx )const {
      if( !should_check_tapos() ) return;

      const auto& tapos_block_summary = db.get<block_summary_object>((uint16_t)trx.ref_block_num);

      //Verify TaPoS block summary has correct ID prefix, and that this block's time is not past the expiration
      EOS_ASSERT(trx.verify_reference_block(tapos_block_summary.block_id), invalid_ref_block_exception,
                 "Transaction's reference block did not match. Is this transaction from a different fork?",
                 ("tapos_summary", tapos_block_summary));
   }
   */


   /**
    *  At the start of each block we notify the system contract with a transaction that passes in
    *  the block header of the prior block (which is currently our head block)
    */
   signed_transaction get_on_block_transaction()
   {
      action on_block_act;
      on_block_act.account = config::system_account_name;
      on_block_act.name = N(onblock);
      on_block_act.authorization = vector<permission_level>{{config::system_account_name, config::active_name}};
      on_block_act.data = fc::raw::pack(self.head_block_header());

      signed_transaction trx;
      trx.actions.emplace_back(std::move(on_block_act));
      trx.set_reference_block(self.head_block_id());
      trx.expiration = self.pending_block_time() + fc::microseconds(999'999); // Round up to nearest second to avoid appearing expired
      return trx;
   }

}; /// controller_impl

const resource_limits_manager&   controller::get_resource_limits_manager()const
{
   return my->resource_limits;
}
resource_limits_manager&         controller::get_mutable_resource_limits_manager()
{
   return my->resource_limits;
}

const authorization_manager&   controller::get_authorization_manager()const
{
   return my->authorization;
}
authorization_manager&         controller::get_mutable_authorization_manager()
{
   return my->authorization;
}

controller::controller( const controller::config& cfg )
:my( new controller_impl( cfg, *this ) )
{
}

controller::~controller() {
   my->abort_block();
   //close fork_db here, because it can generate "irreversible" signal to this controller,
   //in case if read-mode == IRREVERSIBLE, we will apply latest irreversible block
   //for that we need 'my' to be valid pointer pointing to valid controller_impl.
   my->fork_db.close();
}

void controller::add_indices() {
   my->add_indices();
}

void controller::startup( std::function<bool()> shutdown, const snapshot_reader_ptr& snapshot ) {
   my->head = my->fork_db.head();
   if( !my->head ) {
      elog( "No head block in fork db, perhaps we need to replay" );
   }
   my->init(shutdown, snapshot);
}

const chainbase::database& controller::db()const { return my->db; }

chainbase::database& controller::mutable_db()const { return my->db; }

const fork_database& controller::fork_db()const { return my->fork_db; }


void controller::start_block( block_timestamp_type when, uint16_t confirm_block_count, std::function<signature_type(digest_type)> signer) {
   validate_db_available_size();
   my->start_block(when, confirm_block_count, block_status::incomplete, optional<block_id_type>() , signer);
}

void controller::finalize_block() {
   validate_db_available_size();
   my->finalize_block();
}

void controller::sign_block( const std::function<signature_type( const digest_type& )>& signer_callback ) {
   my->sign_block( signer_callback );
}

void controller::commit_block() {
   validate_db_available_size();
   validate_reversible_available_size();
   my->commit_block(true);
}

void controller::abort_block() {
   my->abort_block();
}

boost::asio::thread_pool& controller::get_thread_pool() {
   return my->thread_pool;
<<<<<<< HEAD
}

std::future<block_state_ptr> controller::create_block_state_future( const signed_block_ptr& b ) {
   return my->create_block_state_future( b );
}

=======
}

std::future<block_state_ptr> controller::create_block_state_future( const signed_block_ptr& b ) {
   return my->create_block_state_future( b );
}

>>>>>>> f9cc4415
void controller::push_block( std::future<block_state_ptr>& block_state_future ) {
   validate_db_available_size();
   validate_reversible_available_size();
   my->push_block( block_state_future );
}

transaction_trace_ptr controller::push_transaction( const transaction_metadata_ptr& trx, fc::time_point deadline, uint32_t billed_cpu_time_us ) {
   validate_db_available_size();
   EOS_ASSERT( get_read_mode() != chain::db_read_mode::READ_ONLY, transaction_type_exception, "push transaction not allowed in read-only mode" );
   EOS_ASSERT( trx && !trx->implicit && !trx->scheduled, transaction_type_exception, "Implicit/Scheduled transaction not allowed" );
   return my->push_transaction(trx, deadline, billed_cpu_time_us, billed_cpu_time_us > 0 );
}

transaction_trace_ptr controller::push_scheduled_transaction( const transaction_id_type& trxid, fc::time_point deadline, uint32_t billed_cpu_time_us )
{
   validate_db_available_size();
   return my->push_scheduled_transaction( trxid, deadline, billed_cpu_time_us, billed_cpu_time_us > 0 );
}

const flat_set<account_name>& controller::get_actor_whitelist() const {
   return my->conf.actor_whitelist;
}
const flat_set<account_name>& controller::get_actor_blacklist() const {
   return my->conf.actor_blacklist;
}
const flat_set<account_name>& controller::get_contract_whitelist() const {
   return my->conf.contract_whitelist;
}
const flat_set<account_name>& controller::get_contract_blacklist() const {
   return my->conf.contract_blacklist;
}
const flat_set< pair<account_name, action_name> >& controller::get_action_blacklist() const {
   return my->conf.action_blacklist;
}
const flat_set<public_key_type>& controller::get_key_blacklist() const {
   return my->conf.key_blacklist;
}

void controller::set_actor_whitelist( const flat_set<account_name>& new_actor_whitelist ) {
   my->conf.actor_whitelist = new_actor_whitelist;
}
void controller::set_actor_blacklist( const flat_set<account_name>& new_actor_blacklist ) {
   my->conf.actor_blacklist = new_actor_blacklist;
   my->merge_msig_blacklist_into_conf(); ///bos  merge multisig blacklist into conf after api reset blacklist
}
void controller::set_contract_whitelist( const flat_set<account_name>& new_contract_whitelist ) {
   my->conf.contract_whitelist = new_contract_whitelist;
}
void controller::set_contract_blacklist( const flat_set<account_name>& new_contract_blacklist ) {

   my->conf.contract_blacklist = new_contract_blacklist;
   my->merge_msig_blacklist_into_conf(); ///bos   merge multisig blacklist into conf after api reset blacklist
}
void controller::set_action_blacklist( const flat_set< pair<account_name, action_name> >& new_action_blacklist ) {
   for (auto& act: new_action_blacklist) {
      EOS_ASSERT(act.first != account_name(), name_type_exception, "Action blacklist - contract name should not be empty");
      EOS_ASSERT(act.second != action_name(), action_type_exception, "Action blacklist - action name should not be empty");
   }
   my->conf.action_blacklist = new_action_blacklist;
}
void controller::set_key_blacklist( const flat_set<public_key_type>& new_key_blacklist ) {
   my->conf.key_blacklist = new_key_blacklist;
}

uint32_t controller::head_block_num()const {
   return my->head->block_num;
}
time_point controller::head_block_time()const {
   return my->head->header.timestamp;
}
block_id_type controller::head_block_id()const {
   return my->head->id;
}
account_name  controller::head_block_producer()const {
   return my->head->header.producer;
}
const block_header& controller::head_block_header()const {
   return my->head->header;
}
block_state_ptr controller::head_block_state()const {
   return my->head;
}

uint32_t controller::fork_db_head_block_num()const {
   return my->fork_db.head()->block_num;
}

block_id_type controller::fork_db_head_block_id()const {
   return my->fork_db.head()->id;
}

time_point controller::fork_db_head_block_time()const {
   return my->fork_db.head()->header.timestamp;
}

account_name  controller::fork_db_head_block_producer()const {
   return my->fork_db.head()->header.producer;
}

block_state_ptr controller::pending_block_state()const {
   if( my->pending ) return my->pending->_pending_block_state;
   return block_state_ptr();
}
time_point controller::pending_block_time()const {
   EOS_ASSERT( my->pending, block_validate_exception, "no pending block" );
   return my->pending->_pending_block_state->header.timestamp;
}

optional<block_id_type> controller::pending_producer_block_id()const {
   EOS_ASSERT( my->pending, block_validate_exception, "no pending block" );
   return my->pending->_producer_block_id;
}

std::function<signature_type(digest_type)> controller::pending_producer_signer()const {
  EOS_ASSERT( my->pending, block_validate_exception, "no pending block" );
  return my->pending->_signer;
}

uint32_t controller::last_irreversible_block_num() const {
   return std::max(std::max(my->head->bft_irreversible_blocknum, my->head->dpos_irreversible_blocknum), my->snapshot_head_block);
}

block_id_type controller::last_irreversible_block_id() const {
   auto lib_num = last_irreversible_block_num();
   const auto& tapos_block_summary = db().get<block_summary_object>((uint16_t)lib_num);

   if( block_header::num_from_id(tapos_block_summary.block_id) == lib_num )
      return tapos_block_summary.block_id;

   return fetch_block_by_number(lib_num)->id();

}

const dynamic_global_property_object& controller::get_dynamic_global_properties()const {
  return my->db.get<dynamic_global_property_object>();
}
const global_property_object& controller::get_global_properties()const {
  return my->db.get<global_property_object>();
}

signed_block_ptr controller::fetch_block_by_id( block_id_type id )const {
   auto state = my->fork_db.get_block(id);
   if( state && state->block ) return state->block;
   auto bptr = fetch_block_by_number( block_header::num_from_id(id) );
   if( bptr && bptr->id() == id ) return bptr;
   return signed_block_ptr();
}

signed_block_ptr controller::fetch_block_by_number( uint32_t block_num )const  { try {
   auto blk_state = my->fork_db.get_block_in_current_chain_by_num( block_num );
   if( blk_state && blk_state->block ) {
      return blk_state->block;
   }

   return my->blog.read_block_by_num(block_num);
} FC_CAPTURE_AND_RETHROW( (block_num) ) }

block_state_ptr controller::fetch_block_state_by_id( block_id_type id )const {
   auto state = my->fork_db.get_block(id);
   return state;
}

block_state_ptr controller::fetch_block_state_by_number( uint32_t block_num )const  { try {
   auto blk_state = my->fork_db.get_block_in_current_chain_by_num( block_num );
   return blk_state;
} FC_CAPTURE_AND_RETHROW( (block_num) ) }

block_id_type controller::get_block_id_for_num( uint32_t block_num )const { try {
   auto blk_state = my->fork_db.get_block_in_current_chain_by_num( block_num );
   if( blk_state ) {
      return blk_state->id;
   }

   auto signed_blk = my->blog.read_block_by_num(block_num);

   EOS_ASSERT( BOOST_LIKELY( signed_blk != nullptr ), unknown_block_exception,
               "Could not find block: ${block}", ("block", block_num) );

   return signed_blk->id();
} FC_CAPTURE_AND_RETHROW( (block_num) ) }

sha256 controller::calculate_integrity_hash()const { try {
   return my->calculate_integrity_hash();
} FC_LOG_AND_RETHROW() }

void controller::write_snapshot( const snapshot_writer_ptr& snapshot ) const {
   EOS_ASSERT( !my->pending, block_validate_exception, "cannot take a consistent snapshot with a pending block" );
   return my->add_to_snapshot(snapshot);
}

void controller::pop_block() {
   my->pop_block();
}

int64_t controller::set_proposed_producers( vector<producer_key> producers ) {
   const auto& gpo = get_global_properties();
   auto cur_block_num = head_block_num() + 1;

   if( gpo.proposed_schedule_block_num.valid() ) {
      if( *gpo.proposed_schedule_block_num != cur_block_num )
         return -1; // there is already a proposed schedule set in a previous block, wait for it to become pending

      if( std::equal( producers.begin(), producers.end(),
                      gpo.proposed_schedule.producers.begin(), gpo.proposed_schedule.producers.end() ) )
         return -1; // the proposed producer schedule does not change
   }

   producer_schedule_type sch;

   decltype(sch.producers.cend()) end;
   decltype(end)                  begin;

   if( my->pending->_pending_block_state->pending_schedule.producers.size() == 0 ) {
      const auto& active_sch = my->pending->_pending_block_state->active_schedule;
      begin = active_sch.producers.begin();
      end   = active_sch.producers.end();
      sch.version = active_sch.version + 1;
   } else {
      const auto& pending_sch = my->pending->_pending_block_state->pending_schedule;
      begin = pending_sch.producers.begin();
      end   = pending_sch.producers.end();
      sch.version = pending_sch.version + 1;
   }

   if( std::equal( producers.begin(), producers.end(), begin, end ) )
      return -1; // the producer schedule would not change

   sch.producers = std::move(producers);

   int64_t version = sch.version;

   my->db.modify( gpo, [&]( auto& gp ) {
      gp.proposed_schedule_block_num = cur_block_num;
      gp.proposed_schedule = std::move(sch);
   });
   return version;
}

const producer_schedule_type&    controller::active_producers()const {
   if ( !(my->pending) )
      return  my->head->active_schedule;
   return my->pending->_pending_block_state->active_schedule;
}

const producer_schedule_type&    controller::pending_producers()const {
   if ( !(my->pending) )
      return  my->head->pending_schedule;
   return my->pending->_pending_block_state->pending_schedule;
}

optional<producer_schedule_type> controller::proposed_producers()const {
   const auto& gpo = get_global_properties();
   if( !gpo.proposed_schedule_block_num.valid() )
      return optional<producer_schedule_type>();

   return gpo.proposed_schedule;
}

bool controller::light_validation_allowed(bool replay_opts_disabled_by_policy) const {
   if (!my->pending || my->in_trx_requiring_checks) {
      return false;
   }

   const auto pb_status = my->pending->_block_status;

   // in a pending irreversible or previously validated block and we have forcing all checks
   const bool consider_skipping_on_replay = (pb_status == block_status::irreversible || pb_status == block_status::validated) && !replay_opts_disabled_by_policy;

   // OR in a signed block and in light validation mode
   const bool consider_skipping_on_validate = (pb_status == block_status::complete &&
         (my->conf.block_validation_mode == validation_mode::LIGHT || my->trusted_producer_light_validation));

   return consider_skipping_on_replay || consider_skipping_on_validate;
}


bool controller::skip_auth_check() const {
   return light_validation_allowed(my->conf.force_all_checks);
}

bool controller::skip_db_sessions( block_status bs ) const {
   bool consider_skipping = bs == block_status::irreversible;
   return consider_skipping
      && !my->conf.disable_replay_opts
      && !my->in_trx_requiring_checks;
}

bool controller::skip_db_sessions( ) const {
   if (my->pending) {
      return skip_db_sessions(my->pending->_block_status);
   } else {
      return false;
   }
}

bool controller::skip_trx_checks() const {
   return light_validation_allowed(my->conf.disable_replay_opts);
}

bool controller::contracts_console()const {
   return my->conf.contracts_console;
}

chain_id_type controller::get_chain_id()const {
   return my->chain_id;
}

db_read_mode controller::get_read_mode()const {
   return my->read_mode;
}

validation_mode controller::get_validation_mode()const {
   return my->conf.block_validation_mode;
}

const apply_handler* controller::find_apply_handler( account_name receiver, account_name scope, action_name act ) const
{
   auto native_handler_scope = my->apply_handlers.find( receiver );
   if( native_handler_scope != my->apply_handlers.end() ) {
      auto handler = native_handler_scope->second.find( make_pair( scope, act ) );
      if( handler != native_handler_scope->second.end() )
         return &handler->second;
   }
   return nullptr;
}
wasm_interface& controller::get_wasm_interface() {
   return my->wasmif;
}

const account_object& controller::get_account( account_name name )const
{ try {
   return my->db.get<account_object, by_name>(name);
} FC_CAPTURE_AND_RETHROW( (name) ) }

unapplied_transactions_type& controller::get_unapplied_transactions() {
   if ( my->read_mode != db_read_mode::SPECULATIVE ) {
      EOS_ASSERT( my->unapplied_transactions.empty(), transaction_exception,
                  "not empty unapplied_transactions in non-speculative mode" ); //should never happen
   }
   return my->unapplied_transactions;
}

bool controller::sender_avoids_whitelist_blacklist_enforcement( account_name sender )const {
   return my->sender_avoids_whitelist_blacklist_enforcement( sender );
}

void controller::check_actor_list( const flat_set<account_name>& actors )const {
   my->check_actor_list( actors );
}

void controller::check_contract_list( account_name code )const {
   my->check_contract_list( code );
}

void controller::check_action_list( account_name code, action_name action )const {
   my->check_action_list( code, action );
}

void controller::check_key_list( const public_key_type& key )const {
   my->check_key_list( key );
}

bool controller::is_producing_block()const {
   if( !my->pending ) return false;

   return (my->pending->_block_status == block_status::incomplete);
}

bool controller::is_ram_billing_in_notify_allowed()const {
   return !is_producing_block() || my->conf.allow_ram_billing_in_notify;
}

void controller::validate_expiration( const transaction& trx )const { try {
   const auto& chain_configuration = get_global_properties().configuration;

   EOS_ASSERT( time_point(trx.expiration) >= pending_block_time(),
               expired_tx_exception,
               "transaction has expired, "
               "expiration is ${trx.expiration} and pending block time is ${pending_block_time}",
               ("trx.expiration",trx.expiration)("pending_block_time",pending_block_time()));
   EOS_ASSERT( time_point(trx.expiration) <= pending_block_time() + fc::seconds(chain_configuration.max_transaction_lifetime),
               tx_exp_too_far_exception,
               "Transaction expiration is too far in the future relative to the reference time of ${reference_time}, "
               "expiration is ${trx.expiration} and the maximum transaction lifetime is ${max_til_exp} seconds",
               ("trx.expiration",trx.expiration)("reference_time",pending_block_time())
               ("max_til_exp",chain_configuration.max_transaction_lifetime) );
} FC_CAPTURE_AND_RETHROW((trx)) }

void controller::validate_tapos( const transaction& trx )const { try {
   const auto& tapos_block_summary = db().get<block_summary_object>((uint16_t)trx.ref_block_num);

   //Verify TaPoS block summary has correct ID prefix, and that this block's time is not past the expiration
   EOS_ASSERT(trx.verify_reference_block(tapos_block_summary.block_id), invalid_ref_block_exception,
              "Transaction's reference block did not match. Is this transaction from a different fork?",
              ("tapos_summary", tapos_block_summary));
} FC_CAPTURE_AND_RETHROW() }

void controller::validate_db_available_size() const {
   const auto free = db().get_segment_manager()->get_free_memory();
   const auto guard = my->conf.state_guard_size;
   EOS_ASSERT(free >= guard, database_guard_exception, "database free: ${f}, guard size: ${g}", ("f", free)("g",guard));
}

void controller::validate_reversible_available_size() const {
   const auto free = my->reversible_blocks.get_segment_manager()->get_free_memory();
   const auto guard = my->conf.reversible_guard_size;
   EOS_ASSERT(free >= guard, reversible_guard_exception, "reversible free: ${f}, guard size: ${g}", ("f", free)("g",guard));
}

bool controller::is_known_unexpired_transaction( const transaction_id_type& id) const {
   return db().find<transaction_object, by_trx_id>(id);
}

void controller::set_subjective_cpu_leeway(fc::microseconds leeway) {
   my->subjective_cpu_leeway = leeway;
}

void controller::add_resource_greylist(const account_name &name) {
   my->conf.resource_greylist.insert(name);
}

void controller::remove_resource_greylist(const account_name &name) {
   my->check_msig_blacklist(list_type::resource_greylist_type, name);///bos
   my->conf.resource_greylist.erase(name);
}

bool controller::is_resource_greylisted(const account_name &name) const {
   return my->conf.resource_greylist.find(name) !=  my->conf.resource_greylist.end();
}

const flat_set<account_name> &controller::get_resource_greylist() const {
   return  my->conf.resource_greylist;
}

// *bos begin*
const global_property2_object& controller::get_global_properties2()const {
   return my->db.get<global_property2_object>();
}

void controller::set_name_list(int64_t list, int64_t action, std::vector<account_name> name_list)
{
   my->set_name_list(static_cast<list_type>(list), static_cast<list_action_type>(action), name_list);
}
// *bos end*


} } /// eosio::chain<|MERGE_RESOLUTION|>--- conflicted
+++ resolved
@@ -128,7 +128,6 @@
    resource_limits_manager        resource_limits;
    authorization_manager          authorization;
    controller::config             conf;
-   controller::config             multisig_blacklists;///<  multisig blacklists in memory
    chain_id_type                  chain_id;
    bool                           replaying= false;
    optional<fc::time_point>       replay_head_time;
@@ -407,7 +406,9 @@
       }
 
       //*bos begin*
-      merge_msig_blacklist_into_conf();
+      sync_name_list(list_type::actor_blacklist_type,true);
+      sync_name_list(list_type::contract_blacklist_type,true);
+      sync_name_list(list_type::resource_greylist_type,true);
       //*bos end*
    }
 
@@ -692,137 +693,78 @@
    }
 
    // "bos begin"
-   //  contract   wasm interface api  set_name_list  function
-   //  insert action      db_list U msig_list -> msig_list    db_list U conf_list -> conf_list
-   //                     name_list U msig_list -> msig_list   name_list U conf_list -> conf_list    msig_list->db_list
-   //  remove action      db_list U msig_list -> msig_list    db_list U conf_list -> conf_list
-   //                     msig_list-name_list  -> msig_list    conf_list - name_list  -> conf_list   msig_list->db_list
-   //  producer  api  set_whitelist_blacklist
-   //                     blacklst ->  conf.xxx_blacklist     conf_list U msig_list  -> conf_list 
-   //                 remove_grey_list
-   //                     check   if remove acount in msig_list  then  assert fail  could not remove account in msig blacklist
    void set_name_list(list_type list, list_action_type action, std::vector<account_name> name_list)
    {
-      //set list from set_name_list action in system contract
-      EOS_ASSERT(action >= list_action_type::insert_type && action < list_action_type::list_action_type_count, transaction_exception, "unknown action: ${action}", ("action", static_cast<int64_t>(action)));
-      int64_t blacklist_type = static_cast<int64_t>(list);
-      const auto &gp2o = db.get<global_property2_object>();
-      auto update_blacklists = [&](const shared_vector<account_name> &db_blacklist, flat_set<account_name> &conf_blacklist, flat_set<account_name> &msig_blacklist){
-         for (auto &a : db_blacklist){
-            conf_blacklist.insert(a);
-            msig_blacklist.insert(a);
-         }
-
-         auto update_blacklist = [&](auto &blacklist) {
-            if (action == list_action_type::insert_type){
-               blacklist.insert(name_list.begin(), name_list.end());
-            }
-            else if (action == list_action_type::remove_type){
-               flat_set<account_name> name_set(name_list.begin(), name_list.end());
-               flat_set<account_name> results;
-               results.reserve(blacklist.size());
-               set_difference(blacklist.begin(), blacklist.end(),
-                              name_set.begin(), name_set.end(),
-                              std::inserter(results, results.begin()));
-
-               blacklist = results;
-            }
-         };
-
-         update_blacklist(conf_blacklist);
-         update_blacklist(msig_blacklist);
-
-         auto insert_blacklists = [&](auto &gp2) {
-            auto insert_blacklist = [&](shared_vector<account_name> &blacklist) {
-               blacklist.clear();
-
-               for (auto &a : msig_blacklist){
-                  blacklist.push_back(a);
-               }
-            };
-
-            switch (list){
-            case list_type::actor_blacklist_type:
-               insert_blacklist(gp2.cfg.actor_blacklist);
-               break;
-            case list_type::contract_blacklist_type:
-               insert_blacklist(gp2.cfg.contract_blacklist);
-               break;
-            case list_type::resource_greylist_type:
-               insert_blacklist(gp2.cfg.resource_greylist);
-               break;
-            default:
-               EOS_ASSERT(false, transaction_exception,
-                          "unknown list type : ${blklsttype}", ("blklsttype", blacklist_type));
-            }
-         };
-
-         db.modify(gp2o, [&](auto &gp2) {
-            insert_blacklists(gp2);
+       int64_t lst = static_cast<int64_t>(list);
+
+      EOS_ASSERT(list >= list_type::actor_blacklist_type && list < list_type::list_type_count, transaction_exception, "unknown list type : ${l}, action: ${n}", ("l", static_cast<int64_t>(list))("n", static_cast<int64_t>(action)));
+      vector<flat_set<account_name> *> lists = {&conf.actor_blacklist, &conf.contract_blacklist, &conf.resource_greylist};
+      EOS_ASSERT(lists.size() == static_cast<int64_t>(list_type::list_type_count) - 1, transaction_exception, " list size wrong : ${l}, action: ${n}", ("l", static_cast<int64_t>(list))("n", static_cast<int64_t>(action)));
+
+      flat_set<account_name> &lo = *lists[lst - 1];
+
+      if (action == list_action_type::insert_type)
+      {
+         lo.insert(name_list.begin(), name_list.end());
+      }
+      else if (action == list_action_type::remove_type)
+      {
+         flat_set<account_name> name_set(name_list.begin(), name_list.end());
+
+         flat_set<account_name> results;
+         results.reserve(lo.size());
+         set_difference(lo.begin(), lo.end(),
+                        name_set.begin(), name_set.end(),
+                        std::inserter(results,results.begin()));
+
+         lo = results;
+      }
+
+      sync_name_list(list);
+   }
+
+   void sync_list_and_db(list_type list, global_property2_object &gprops2,bool isMerge=false)
+   {
+      int64_t lst = static_cast<int64_t>(list);
+      EOS_ASSERT( list >= list_type::actor_blacklist_type && list < list_type::list_type_count, transaction_exception, "unknown list type : ${l}, ismerge: ${n}", ("l", static_cast<int64_t>(list))("n", isMerge));
+      vector<shared_vector<account_name> *> lists = {&gprops2.cfg.actor_blacklist, &gprops2.cfg.contract_blacklist, &gprops2.cfg.resource_greylist};
+      vector<flat_set<account_name> *> conflists = {&conf.actor_blacklist, &conf.contract_blacklist, &conf.resource_greylist};
+      EOS_ASSERT(lists.size() == static_cast<int64_t>(list_type::list_type_count) - 1, transaction_exception, " list size wrong : ${l}, ismerge: ${n}", ("l", static_cast<int64_t>(list))("n", isMerge));
+      shared_vector<account_name> &lo = *lists[lst - 1];
+      flat_set<account_name> &clo = *conflists[lst - 1];
+
+      if (isMerge)
+      {
+         //initialize,  merge elements and deduplication between list and db.result save to  list
+         for (auto &a : lo)
+         {
+            clo.insert(a);
+         }
+      }
+
+      //clear list from db and save merge result to db  object
+      lo.clear();
+      for (auto &a : clo)
+      {
+         lo.push_back(a);
+      }
+   }
+
+   void sync_name_list(list_type list,bool isMerge=false)
+   {
+      try
+      {
+         const auto &gpo2 = db.get<global_property2_object>();
+         db.modify(gpo2, [&](auto &gprops2) {
+            sync_list_and_db(list, gprops2, isMerge);
          });
-      };
-
-      switch (list){
-      case list_type::actor_blacklist_type:
-         update_blacklists(gp2o.cfg.actor_blacklist, conf.actor_blacklist, multisig_blacklists.actor_blacklist);
-         break;
-      case list_type::contract_blacklist_type:
-         update_blacklists(gp2o.cfg.contract_blacklist, conf.contract_blacklist, multisig_blacklists.contract_blacklist);
-         break;
-      case list_type::resource_greylist_type:
-         update_blacklists(gp2o.cfg.resource_greylist, conf.resource_greylist, multisig_blacklists.resource_greylist);
-         break;
-      default:
-         EOS_ASSERT(false, transaction_exception,
-                    "unknown list type : ${blklsttype}", ("blklsttype", blacklist_type));
-      }
-   }
-
-   void check_msig_blacklist(list_type blacklist_type,account_name account)
-    {
-       auto check_blacklist = [&](const flat_set<account_name>& msig_blacklist){
-            EOS_ASSERT(msig_blacklist.find(account) == msig_blacklist.end(), transaction_exception, 
-            " do not remove account in multisig blacklist , account: ${account}", ("account", account));
-         };
-
-       switch (blacklist_type)
-       {
-       case list_type::actor_blacklist_type:
-          check_blacklist(multisig_blacklists.actor_blacklist);
-          break;
-       case list_type::contract_blacklist_type:
-          check_blacklist(multisig_blacklists.contract_blacklist);
-          break;
-       case list_type::resource_greylist_type:
-          check_blacklist(multisig_blacklists.resource_greylist);
-          break;
-       default:
-          EOS_ASSERT(false, transaction_exception,
-                     "unknown list type : ${blklsttype}, account: ${account}", ("blklsttype",static_cast<uint64_t>(blacklist_type))("account", account));
-       }
-   }
-
-   void merge_msig_blacklist_into_conf()
-   {
-      try{
-         auto merge_blacklist = [&](const shared_vector<account_name>& msig_blacklist_in_db,flat_set<account_name>& conf_blacklist){
-   
-         for (auto& a : msig_blacklist_in_db)
-         {
-            conf_blacklist.insert(a);
-         }
-         };
-
-         const auto &gp2o = db.get<global_property2_object>();
-         merge_blacklist(gp2o.cfg.actor_blacklist,conf.actor_blacklist);
-         merge_blacklist(gp2o.cfg.contract_blacklist,conf.contract_blacklist);
-         merge_blacklist(gp2o.cfg.resource_greylist,conf.resource_greylist);
       }
       catch (...)
       {
-         wlog("when plugin initialize,execute merge multsig blacklist to ignore exception before create global property2 object");
-      }
-   }
+         wlog("plugin initialize  sync list ignore before initialize database");
+      }
+   }
+
    // "bos end"
 
    /**
@@ -1423,19 +1365,11 @@
       EOS_ASSERT( b, block_validate_exception, "null block" );
 
       auto id = b->id();
-<<<<<<< HEAD
 
       // no reason for a block_state if fork_db already knows about block
       auto existing = fork_db.get_block( id );
       EOS_ASSERT( !existing, fork_database_exception, "we already know about this block: ${id}", ("id", id) );
 
-=======
-
-      // no reason for a block_state if fork_db already knows about block
-      auto existing = fork_db.get_block( id );
-      EOS_ASSERT( !existing, fork_database_exception, "we already know about this block: ${id}", ("id", id) );
-
->>>>>>> f9cc4415
       auto prev = fork_db.get_block( b->previous );
       EOS_ASSERT( prev, unlinkable_block_exception, "unlinkable block ${id}", ("id", id)("previous", b->previous) );
 
@@ -1953,21 +1887,12 @@
 
 boost::asio::thread_pool& controller::get_thread_pool() {
    return my->thread_pool;
-<<<<<<< HEAD
 }
 
 std::future<block_state_ptr> controller::create_block_state_future( const signed_block_ptr& b ) {
    return my->create_block_state_future( b );
 }
 
-=======
-}
-
-std::future<block_state_ptr> controller::create_block_state_future( const signed_block_ptr& b ) {
-   return my->create_block_state_future( b );
-}
-
->>>>>>> f9cc4415
 void controller::push_block( std::future<block_state_ptr>& block_state_future ) {
    validate_db_available_size();
    validate_reversible_available_size();
@@ -2011,15 +1936,21 @@
 }
 void controller::set_actor_blacklist( const flat_set<account_name>& new_actor_blacklist ) {
    my->conf.actor_blacklist = new_actor_blacklist;
-   my->merge_msig_blacklist_into_conf(); ///bos  merge multisig blacklist into conf after api reset blacklist
+
+   // *bos begin*
+   my->sync_name_list(list_type::actor_blacklist_type);
+   // *bos end*
 }
 void controller::set_contract_whitelist( const flat_set<account_name>& new_contract_whitelist ) {
    my->conf.contract_whitelist = new_contract_whitelist;
 }
 void controller::set_contract_blacklist( const flat_set<account_name>& new_contract_blacklist ) {
-
    my->conf.contract_blacklist = new_contract_blacklist;
-   my->merge_msig_blacklist_into_conf(); ///bos   merge multisig blacklist into conf after api reset blacklist
+
+   // *bos begin*
+  my->sync_name_list(list_type::contract_blacklist_type);
+   // *bos end*
+
 }
 void controller::set_action_blacklist( const flat_set< pair<account_name, action_name> >& new_action_blacklist ) {
    for (auto& act: new_action_blacklist) {
@@ -2387,11 +2318,19 @@
 
 void controller::add_resource_greylist(const account_name &name) {
    my->conf.resource_greylist.insert(name);
+
+   // *bos begin*
+   my->sync_name_list(list_type::resource_greylist_type);
+   // *bos end*
 }
 
 void controller::remove_resource_greylist(const account_name &name) {
-   my->check_msig_blacklist(list_type::resource_greylist_type, name);///bos
+
    my->conf.resource_greylist.erase(name);
+
+   // *bos begin*
+   my->sync_name_list(list_type::resource_greylist_type);
+   // *bos end*
 }
 
 bool controller::is_resource_greylisted(const account_name &name) const {
@@ -2409,9 +2348,14 @@
 
 void controller::set_name_list(int64_t list, int64_t action, std::vector<account_name> name_list)
 {
+   //redundant sync
+   my->sync_name_list(list_type::actor_blacklist_type, true);
+   my->sync_name_list(list_type::contract_blacklist_type, true);
+   my->sync_name_list(list_type::resource_greylist_type, true);
+
    my->set_name_list(static_cast<list_type>(list), static_cast<list_action_type>(action), name_list);
 }
 // *bos end*
 
 
-} } /// eosio::chain+} } /// eosio::chain
