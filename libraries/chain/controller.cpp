--- conflicted
+++ resolved
@@ -404,7 +404,7 @@
          ilog( "database initialized with hash: ${hash}", ("hash", hash) );
       }
 
-  
+
    }
 
    ~controller_impl() {
@@ -2367,7 +2367,6 @@
 const flat_set<account_name> &controller::get_resource_greylist() const {
    return  my->conf.resource_greylist;
 }
-<<<<<<< HEAD
 
 // *bos begin*
 const global_property2_object& controller::get_global_properties2()const {
@@ -2386,6 +2385,4 @@
 // *bos end*
 
 
-=======
->>>>>>> 05abee1c
 } } /// eosio::chain