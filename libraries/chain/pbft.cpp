//
// Created by deadlock on 19/10/18.
//

#include <eosio/chain/pbft.hpp>
#include <fc/io/fstream.hpp>
#include <fstream>

namespace eosio {
    namespace chain {

        pbft_controller::pbft_controller(controller& ctrl):
        pbft_db(ctrl),
        state_machine(pbft_db)
        {
            config.view_change_timeout = 6;
            datadir = ctrl.state_dir();

            if (!fc::is_directory(datadir))
                fc::create_directories(datadir);

            auto pbft_db_dat = datadir / config::pbftdb_filename;
            if (fc::exists(pbft_db_dat)) {
                string content;
                fc::read_file_contents(pbft_db_dat, content);

                fc::datastream<const char *> ds(content.data(), content.size());
                uint32_t current_view;
//                uint32_t target_view;
                fc::raw::unpack(ds, current_view);
                state_machine.set_current_view(current_view);

//                fc::raw::unpack(ds, target_view);
                state_machine.set_target_view(state_machine.get_current_view()+1);
                ilog("current view: ${cv}, target view: ${tv}", ("cv", current_view)("tv", state_machine.get_target_view()));
            }

            fc::remove(pbft_db_dat);
        }

        pbft_controller::~pbft_controller() {

            fc::path pbft_db_dat = datadir / config::pbftdb_filename;
            std::ofstream out(pbft_db_dat.generic_string().c_str(),
                              std::ios::out | std::ios::binary | std::ofstream::trunc);

            uint32_t current_view = state_machine.get_current_view();
            fc::raw::pack(out, current_view);

            uint32_t target_view = state_machine.get_target_view();
            fc::raw::pack(out, target_view);

        }

        void pbft_controller::maybe_pbft_prepare() {
            if (!pbft_db.is_active_producer()) return;
            state_machine.send_prepare();
        }

        void pbft_controller::maybe_pbft_commit() {
            if (!pbft_db.is_active_producer()) return;
            state_machine.send_commit();
        }

        void pbft_controller::maybe_pbft_view_change() {
            if (!pbft_db.is_active_producer()) return;
            if (state_machine.get_view_change_timer() <= config.view_change_timeout) {
                if (!state_machine.get_view_changes_cache().empty()) {
                    pbft_db.send_and_add_pbft_view_change(state_machine.get_view_changes_cache());
                }
                state_machine.set_view_change_timer(state_machine.get_view_change_timer() + 1);
            } else {
                state_machine.set_view_change_timer(0);
                state_machine.send_view_change();
            }
        }

        void pbft_controller::on_pbft_prepare(pbft_prepare &p) {
            if (!pbft_db.is_active_producer()) return;
            state_machine.on_prepare(p);
        }

        void pbft_controller::on_pbft_commit(pbft_commit &c) {
            if (!pbft_db.is_active_producer()) return;
            state_machine.on_commit(c);
        }

        void pbft_controller::on_pbft_view_change(pbft_view_change &vc) {
            if (!pbft_db.is_active_producer()) return;
            state_machine.on_view_change(vc);
        }

        void pbft_controller::on_pbft_new_view(pbft_new_view &nv) {
            if (!pbft_db.is_active_producer()) return;
            state_machine.on_new_view(nv);
        }

        void pbft_controller::send_pbft_checkpoint() {
            if (!pbft_db.is_active_producer()) return;
            auto cps = state_machine.get_checkpoints_cache();
            pbft_db.send_pbft_checkpoint(cps);
        }

        void pbft_controller::on_pbft_checkpoint(pbft_checkpoint &cp) {
            if (pbft_db.is_valid_checkpoint(cp)) {
                pbft_db.add_pbft_checkpoint(cp);
            }
        }

        psm_state::psm_state() = default;

        psm_state::~psm_state() = default;


        psm_machine::psm_machine(pbft_database& pbft_db):
        pbft_db(pbft_db)
        {
            this->set_current(new psm_committed_state);

            this->set_prepares_cache(vector<pbft_prepare>{});
            this->set_commits_cache(vector<pbft_commit>{});
            this->set_view_changes_cache(vector<pbft_view_change>{});

            this->set_prepared_certificate(vector<pbft_prepared_certificate>{});
            this->set_committed_certificate(vector<pbft_committed_certificate>{});
            this->set_view_changed_certificate(vector<pbft_view_changed_certificate>{});
            this->set_checkpoints_cache(vector<pbft_checkpoint>{});

            this->view_change_timer = 0;
            this->target_view_retries = 0;
            this->current_view = 0;
            this->target_view = this->current_view + 1;
        }
        psm_machine::~psm_machine() = default;


        //psm_machine
        void psm_machine::on_prepare(pbft_prepare &e) {
            current->on_prepare(this, e, pbft_db);
        }

        void psm_machine::send_prepare() {
            current->send_prepare(this, pbft_db);
        }

        void psm_machine::on_commit(pbft_commit &e) {
            current->on_commit(this, e, pbft_db);
        }

        void psm_machine::send_commit() {
            current->send_commit(this, pbft_db);
        }

        void psm_machine::on_view_change(pbft_view_change &e) {
            current->on_view_change(this, e, pbft_db);
        }

        void psm_machine::send_view_change() {
            current->send_view_change(this, pbft_db);
        }

        void psm_machine::on_new_view(pbft_new_view &e) {
            current->on_new_view(this, e, pbft_db);
        }


        /**
         * psm_prepared_state
         */

        psm_prepared_state::psm_prepared_state() {
            pending_commit_local = false;
        }
        psm_prepared_state::~psm_prepared_state() = default;

        void psm_prepared_state::on_prepare(psm_machine *m, pbft_prepare &e, pbft_database &pbft_db) {
            //ignore

            if (!e.is_signature_valid()) return;

            if (e.view < m->get_current_view()) return;

//            ilog("ignore prepare msg");
        }

        void psm_prepared_state::send_prepare(psm_machine *m, pbft_database &pbft_db) {
            //retry
            if (m->get_prepares_cache().empty()) return;
            auto prepares = pbft_db.send_and_add_pbft_prepare(m->get_prepares_cache(), m->get_current_view());
        }

        void psm_prepared_state::on_commit(psm_machine *m, pbft_commit &e, pbft_database &pbft_db) {

            if (!e.is_signature_valid()) return;

            if (e.view < m->get_current_view()) return;

            pbft_db.add_pbft_commit(e);

            //`pending_commit_local` is used to mark commit local status in psm machine;
            //`pbft_db.pending_pbft_lib()` is used to mark commit local status in controller;
            // following logic is implemented to resolve async lib commitment;

            if (pbft_db.should_committed() && !pending_commit_local) {
                pbft_db.commit_local();
                pending_commit_local = true;
                pending_commit_local_set_time = std::chrono::system_clock::now();
            }

            if (pending_commit_local && !pbft_db.pending_pbft_lib()) {
//                auto now = std::chrono::system_clock::now();
//                auto duration = chrono::duration_cast<chrono::microseconds>(now - pending_commit_local_set_time).count();
//                ilog("=======================================================on_commit pending commit local elasped duration: ${d}",("d",duration));
                auto cp = pbft_db.generate_and_add_pbft_checkpoint();

                m->set_checkpoints_cache(cp);

                m->transit_to_committed_state(this);
            }
        }


        void psm_prepared_state::send_commit(psm_machine *m, pbft_database &pbft_db) {
            auto commits = pbft_db.send_and_add_pbft_commit(m->get_commits_cache(), m->get_current_view());

            if (!commits.empty()) {
                m->set_commits_cache(commits);
            }

            if (pbft_db.should_committed() && !pending_commit_local) {
                pbft_db.commit_local();
                pending_commit_local = true;
                pending_commit_local_set_time = std::chrono::system_clock::now();
            }

            if (pending_commit_local && !pbft_db.pending_pbft_lib()) {
//                m->set_committed_certificate(pbft_db.generate_committed_certificate());
//                auto now = std::chrono::system_clock::now();
//                auto duration = chrono::duration_cast<chrono::microseconds>(now - pending_commit_local_set_time).count();
//                ilog("=======================================================send_commit pending commit local elasped duration: ${d}",("d",duration));
                auto cp = pbft_db.generate_and_add_pbft_checkpoint();

                m->set_checkpoints_cache(cp);

                m->transit_to_committed_state(this);
            }
        }

        void psm_prepared_state::on_view_change(psm_machine *m, pbft_view_change &e, pbft_database &pbft_db) {
            //validate
<<<<<<< HEAD
            ilog("[PREPARED] received view change, view num: ${a}, my current view: ${b}",("a", e.view)("b", m->get_current_view()));
=======
            ilog("view num: ${a}, current view: ${b}",("a", e.view)("b", m->get_current_view()));
>>>>>>> 4fc0b6ad
            if (e.view <= m->get_current_view()) return;

            if (!pbft_db.is_valid_view_change(e)) return;
            ilog("[PREPARED] valid view change msg");
            //do action add view change
            pbft_db.add_pbft_view_change(e);

            //if contains self or view_change >= f+1, transit to view_change and send view change
            auto new_view = pbft_db.should_view_change();
            if (new_view > 0 && new_view > m->get_current_view()) {
                m->set_target_view_retries(0);
                m->set_target_view(new_view);

                m->send_pbft_view_change();
                ilog("[PREPARED] received f+1 view change msgs, transit to view change state");

                m->transit_to_view_change_state(this);
            }
        }

        void psm_prepared_state::send_view_change(psm_machine *m, pbft_database &pbft_db) {


            if (m->get_target_view_retries() < m->get_target_view() - m->get_current_view()) {
                m->set_target_view_retries(m->get_target_view_retries() + 1);
            } else {
                m->set_target_view_retries(0);
                m->set_target_view(m->get_target_view() + 1);
            }

            m->send_pbft_view_change();
            ilog("[PREPARED] waited too long, transit to view change state");

            m->transit_to_view_change_state(this);
        }

        void psm_prepared_state::on_new_view(psm_machine *m, pbft_new_view &e, pbft_database &pbft_db) {
            //validate
            //handle new view
            if (e.view <= m->get_current_view()) return;

            ilog("[PREPARED] on_new_view: current view: ${v1} new view: ${v2}",("v1",m->get_current_view())("v2",e.view));
            if (pbft_db.is_valid_new_view(e)) {
                ilog("[PREPARED] valid new view, transit to new view: ${v2}",("v2",e.view));
                m->transit_to_new_view(e, this);
            }

        }

        psm_committed_state::psm_committed_state() {
            pending_commit_local = false;
        }
        psm_committed_state::~psm_committed_state() = default;

        /**
         * psm_committed_state
         */
        void psm_committed_state::on_prepare(psm_machine *m, pbft_prepare &e, pbft_database &pbft_db) {
            //validate
            if (!e.is_signature_valid()) return;

            if (e.view < m->get_current_view()) return;

            //do action add prepare
            pbft_db.add_pbft_prepare(e);

            //if prepare >= 2f+1, transit to prepared
            if (pbft_db.should_prepared()) m->transit_to_prepared_state(this);
        }

        void psm_committed_state::send_prepare(psm_machine *m, pbft_database &pbft_db) {
            auto prepares = pbft_db.send_and_add_pbft_prepare(m->get_prepares_cache(), m->get_current_view());

            if (!prepares.empty()) {
                m->set_prepares_cache(prepares);
            }

            //if prepare >= 2f+1, transit to prepared
            if (pbft_db.should_prepared()) m->transit_to_prepared_state(this);
        }

        void psm_committed_state::on_commit(psm_machine *m, pbft_commit &e, pbft_database &pbft_db) {

//            pbft_db.add_pbft_commit(e);
//
//            //`pending_commit_local` is used to mark commit local status in psm machine;
//            //`pbft_db.pending_pbft_lib()` is used to mark commit local status in controller;
//            // following logic is implemented to resolve async lib commitment;
//
//            if (pbft_db.should_committed() && !pending_commit_local) {
//                pbft_db.commit_local();
//                pending_commit_local = true;
//                pending_commit_local_set_time = std::chrono::system_clock::now();
//            }
//
//            if (pending_commit_local && !pbft_db.pending_pbft_lib()) {
////                m->set_committed_certificate(pbft_db.generate_committed_certificate());
//                auto now = std::chrono::system_clock::now();
//                auto duration = chrono::duration_cast<chrono::microseconds>(now - pending_commit_local_set_time).count();
//                ilog("=======================================================on_commit pending commit local elapsed duration: ${d}",("d",duration));
//                auto cp = pbft_db.generate_and_add_pbft_checkpoint();
//
//                m->set_checkpoints_cache(cp);
//
//                m->transit_to_committed_state(this);
//            }
            if (!e.is_signature_valid()) return;

            if (e.view < m->get_current_view()) return;

//            ilog("ignore commit msg");
        }

        void psm_committed_state::send_commit(psm_machine *m, pbft_database &pbft_db) {
//            ilog("[COMMITTED] should not commit");
//            if (m->get_commits_cache().empty()) return;
//
//            auto commits = pbft_db.send_and_add_pbft_commit(m->get_commits_cache(), m->get_current_view());
//
//            if (pbft_db.should_committed() && !pending_commit_local) {
//                pbft_db.commit_local();
//                pending_commit_local = true;
//                pending_commit_local_set_time = std::chrono::system_clock::now();
//            }
//
//            if (pending_commit_local && !pbft_db.pending_pbft_lib()) {
////                m->set_committed_certificate(pbft_db.generate_committed_certificate());
//                auto now = std::chrono::system_clock::now();
//                auto duration = chrono::duration_cast<chrono::microseconds>(now - pending_commit_local_set_time).count();
//                ilog("=======================================================on_commit pending commit local elapsed duration: ${d}",("d",duration));
//                auto cp = pbft_db.generate_and_add_pbft_checkpoint();
//                m->set_checkpoints_cache(cp);
//
//                m->transit_to_committed_state(this);
//            }
            auto commits = pbft_db.send_and_add_pbft_commit(m->get_commits_cache(), m->get_current_view());

        }

        void psm_committed_state::on_view_change(psm_machine *m, pbft_view_change &e, pbft_database &pbft_db) {
            //validate
<<<<<<< HEAD
            ilog("[COMMITTED] received view change, view num: ${a}, my current view: ${b}",("a", e.view)("b", m->get_current_view()));
=======
            ilog("view num: ${a}, current view: ${b}",("a", e.view)("b", m->get_current_view()));
>>>>>>> 4fc0b6ad
            if (e.view <= m->get_current_view()) return;

            if (!pbft_db.is_valid_view_change(e)) return;
            ilog("[COMMITTED] valid view change msg");

            //do action add view change
            pbft_db.add_pbft_view_change(e);

            //if contains self or view_change >= f+1, transit to view_change and send view change
            auto new_view = pbft_db.should_view_change();
            if (new_view > 0 && new_view > m->get_current_view()) {
                m->set_target_view_retries(0);
                m->set_target_view(new_view);

                m->send_pbft_view_change();
                ilog("[COMMITTED] received f+1 view change msgs, transit to view change state");

                m->transit_to_view_change_state(this);
            }
        }

        void psm_committed_state::send_view_change(psm_machine *m, pbft_database &pbft_db) {

            if (m->get_target_view_retries() < m->get_target_view() - m->get_current_view()) {
                m->set_target_view_retries(m->get_target_view_retries() + 1);
            } else {
                m->set_target_view_retries(0);
                m->set_target_view(m->get_target_view() + 1);
            }

            m->send_pbft_view_change();
            ilog("[COMMITTED] waited too long, transit to view change state");

            m->transit_to_view_change_state(this);
        }

        void psm_committed_state::on_new_view(psm_machine *m, pbft_new_view &e, pbft_database &pbft_db) {
            //validate

            if (e.view <= m->get_current_view()) return;

            ilog("[COMMITTED] on_new_view: current view: ${v1} new view: ${v2}",("v1",m->get_current_view())("v2",e.view));

            //handle new view
            if (pbft_db.is_valid_new_view(e)) {
                ilog("[COMMITTED] valid new view, transit to new view: ${v2}",("v2",e.view));

                m->transit_to_new_view(e, this);
            }
        }



        /**
         * psm_view_change_state
         */
        void psm_view_change_state::on_prepare(psm_machine *m, pbft_prepare &e, pbft_database &pbft_db) {
            //ignore
//            ilog("[VIEW CHANGE] ignore prepare msg");
        }

        void psm_view_change_state::send_prepare(psm_machine *m, pbft_database &pbft_db) {
            //ignore
//            ilog("[VIEW CHANGE] should not prepare");
        }

        void psm_view_change_state::on_commit(psm_machine *m, pbft_commit &e, pbft_database &pbft_db) {
            //ignore
//            ilog("[VIEW CHANGE] ignore commit msg");
        }

        void psm_view_change_state::send_commit(psm_machine *m, pbft_database &pbft_db) {
            //ignore
//            ilog("[VIEW CHANGE] should not commit");
        }

        void psm_view_change_state::on_view_change(psm_machine *m, pbft_view_change &e, pbft_database &pbft_db) {
            //validate
<<<<<<< HEAD
            ilog("[VIEW CHANGE] received view change, view num: ${a}, my current view: ${b}",("a", e.view)("b", m->get_current_view()));
=======
            ilog("view num: ${a}, current view: ${b}",("a", e.view)("b", m->get_current_view()));
>>>>>>> 4fc0b6ad
            if (e.view <= m->get_current_view()) return;

            if (!pbft_db.is_valid_view_change(e)) return;
            ilog("[VIEW CHANGE] valid view change msg");

            //do action add view change
            pbft_db.add_pbft_view_change(e);

            //if view_change >= 2f+1, calculate next primary, send new view if is primary
            if (pbft_db.should_new_view() && pbft_db.is_new_primary()) {
//                ilog("I am the chosen primary for new view!");
                //TODO: retry new view???
                m->set_view_changed_certificate(pbft_db.generate_view_changed_certificate());

                auto new_view = pbft_db.get_proposed_new_view_num();
                ilog("[VIEW CHANGE] new view is ${nv}", ("nv", new_view));
                auto nv_msg = pbft_db.send_pbft_new_view(
                        m->get_view_changed_certificate(),
                        new_view);
                ilog("[VIEW CHANGE] new view msg: ${nv}", ("nv", nv_msg));

                if (nv_msg == pbft_new_view{}) return;

                ilog("[VIEW CHANGE] I am the primary, transit to new view");
                m->transit_to_new_view(nv_msg, this);
            }
        }

        void psm_view_change_state::send_view_change(psm_machine *m, pbft_database &pbft_db) {
            ilog("[VIEW CHANGE] send_view_change: current view: ${v1}",("v1",m->get_current_view()));

            if (m->get_target_view_retries() < m->get_target_view() - m->get_current_view()) {
                m->set_target_view_retries(m->get_target_view_retries() + 1);
            } else {
                m->set_target_view_retries(0);
                m->set_target_view(m->get_target_view() + 1);
            }

            m->send_pbft_view_change();

            //if view_change >= 2f+1, calculate next primary, send new view if is primary
            if (pbft_db.should_new_view() && pbft_db.is_new_primary()) {
                //TODO: retry new view???
                m->set_view_changed_certificate(pbft_db.generate_view_changed_certificate());

                auto new_view = pbft_db.get_proposed_new_view_num();
                ilog("[VIEW CHANGE] new view is ${nv}", ("nv", new_view));

                auto nv_msg = pbft_db.send_pbft_new_view(
                        m->get_view_changed_certificate(),
                        new_view);
                ilog("[VIEW CHANGE] new view msg: ${nv}", ("nv", nv_msg));

                if (nv_msg == pbft_new_view{}) return;

                ilog("[VIEW CHANGE] I am the primary, transit to new view");
                m->transit_to_new_view(nv_msg, this);
            }
        }


        void psm_view_change_state::on_new_view(psm_machine *m, pbft_new_view &e, pbft_database &pbft_db) {
            //validate

            //handle new view
            if (e.view <= m->get_current_view()) return;

            ilog("[VIEW CHANGE] on_new_view: current view: ${v1} new view: ${v2}",("v1",m->get_current_view())("v2",e.view));
            //transit to committed or prepare
            if (pbft_db.is_valid_new_view(e)) {
                ilog("VIEW CHANGE] valid new view, transit to new view: ${v2}",("v2",e.view));

                m->transit_to_new_view(e, this);
            }
        }

        template<typename T>
        void psm_machine::transit_to_committed_state(T const & s) {
            auto nv = pbft_db.get_committed_view();
            if (nv > this->get_current_view()) {
                this->set_current_view(nv);
                this->set_target_view(nv+1);
            }
            this->set_prepares_cache(vector<pbft_prepare>{});
            this->set_view_change_timer(0);
            this->set_current(new psm_committed_state);
            ilog("deleting state, transit to committed");
            delete s;
            ilog("deleted state, transit to committed");
        }

        template<typename T>
        void psm_machine::transit_to_prepared_state(T const & s) {
            this->set_commits_cache(vector<pbft_commit>{});
            this->set_current(new psm_prepared_state);
            ilog("deleting state, transit to prepared");
            delete s;
            ilog("deleted state, transit to prepared");
        }

        template<typename T>
        void psm_machine::transit_to_view_change_state(T const & s) {
            this->set_commits_cache(vector<pbft_commit>{});
            this->set_prepares_cache(vector<pbft_prepare>{});
            this->set_view_change_timer(0);
            this->set_current(new psm_view_change_state);
            ilog("deleting state, transit to view change");
            delete s;
            ilog("deleted state, transit to view change");
        }

        template<typename T>
        void psm_machine::transit_to_new_view(const pbft_new_view &new_view, T const & s) {
            this->set_current_view(new_view.view);
            this->set_target_view(new_view.view + 1);
            this->set_target_view_retries(0);
            this->set_commits_cache(vector<pbft_commit>{});
            this->set_prepares_cache(vector<pbft_prepare>{});
            this->set_view_changes_cache(vector<pbft_view_change>{});
            this->set_view_change_timer(0);
            this->pbft_db.prune_view_change_index();

            if (!new_view.committed.commits.empty()) {
//                ilog("Committed cert not empty!");
                for (auto c :new_view.committed.commits) {
                    try {
                        pbft_db.add_pbft_commit(c);
                        if (pbft_db.should_committed()) {
                            ilog("Changing to COMMITTED!");
                            this->set_current(new psm_committed_state);
                            ilog("deleting state, transit to committed");
                            delete s;
                            ilog("deleted state, transit to committed");
                            return;
                        }
                    } catch (...) {
                        wlog("insert commit failed");
                    }
                }
            }

            if (!new_view.prepared.prepares.empty()) {
//                ilog("Prepared cert not empty!");
                for (auto p: new_view.prepared.prepares) {
                    try {
                        pbft_db.add_pbft_prepare(p);
                        if (pbft_db.should_prepared()) {
                            ilog("Changing to PREPARED!");
                            this->set_current(new psm_prepared_state);
                            ilog("deleting state, transit to prepared");
                            delete s;
                            ilog("deleted state, transit to prepared");
                            return;
                        }
                    } catch (...) {
                        wlog("insert prepare failed");
                    }
                }
            }

            ilog("Changing to COMMITTED!");
            this->set_current(new psm_committed_state);
            ilog("deleting state, transit to committed");
            delete s;
            ilog("deleted state, transit to committed");
            ilog("validated new view request, finished change new view");
        }

        void psm_machine::send_pbft_view_change() {
            //should prepared & committed state clear their view change cache?
            this->set_view_changes_cache(vector<pbft_view_change>{});

            this->set_prepared_certificate(pbft_db.generate_prepared_certificate());
            this->set_committed_certificate(pbft_db.generate_committed_certificate());

            auto view_changes = pbft_db.send_and_add_pbft_view_change(
                    this->get_view_changes_cache(),
                    this->get_prepared_certificate(),
                    this->get_committed_certificate(),
                    this->get_target_view());
            ilog("generating view change msg ${vc}", ("vc", view_changes));

            if (!view_changes.empty()) {
                this->set_view_changes_cache(view_changes);
            }
        }

        const vector<pbft_prepare> &psm_machine::get_prepares_cache() const {
            return this->cache.prepares_cache;
        }

        void psm_machine::set_prepares_cache(const vector<pbft_prepare> &prepares_cache) {
            this->cache.prepares_cache = prepares_cache;
            if (prepares_cache.empty()) {
                pbft_db.set_pbft_prepared_block_id(fc::optional<block_id_type >());
            } else {
                pbft_db.set_pbft_prepared_block_id(prepares_cache.front().block_id);

            }
        }

        const vector<pbft_commit> &psm_machine::get_commits_cache() const {
            return this->cache.commits_cache;
        }

        void psm_machine::set_commits_cache(const vector<pbft_commit> &commits_cache) {
            this->cache.commits_cache = commits_cache;
        }

        const vector<pbft_view_change> &psm_machine::get_view_changes_cache() const {
            return this->cache.view_changes_cache;
        }

        void psm_machine::set_view_changes_cache(const vector<pbft_view_change> &view_changes_cache) {
            this->cache.view_changes_cache = view_changes_cache;
        }

        const uint32_t &psm_machine::get_current_view() const {
            return this->current_view;
        }
        void psm_machine::set_current_view(const uint32_t &current_view) {
            this->current_view = current_view;
        }

        const vector<pbft_prepared_certificate> &psm_machine::get_prepared_certificate() const {
            return this->cache.prepared_certificate;
        }

        void psm_machine::set_prepared_certificate(const vector<pbft_prepared_certificate> &prepared_certificate) {
            this->cache.prepared_certificate = prepared_certificate;
        }

        const vector<pbft_committed_certificate> &psm_machine::get_committed_certificate() const {
            return this->cache.committed_certificate;
        }

        void psm_machine::set_committed_certificate(const vector<pbft_committed_certificate> &committed_certificate) {
            this->cache.committed_certificate = committed_certificate;
        }

        const vector<pbft_view_changed_certificate> &psm_machine::get_view_changed_certificate() const {
            return this->cache.view_changed_certificate;
        }

        void psm_machine::set_view_changed_certificate(const vector<pbft_view_changed_certificate> &view_changed_certificate) {
            this->cache.view_changed_certificate = view_changed_certificate;
        }

        const uint32_t &psm_machine::get_target_view_retries() const {
            return this->target_view_retries;
        }

        void psm_machine::set_target_view_retries(const uint32_t &target_view_reties) {
            this->target_view_retries = target_view_reties;
        }

        const uint32_t &psm_machine::get_target_view() const {
            return this->target_view;
        }

        void psm_machine::set_target_view(const uint32_t &target_view) {
            this->target_view = target_view;
        }

        const uint32_t &psm_machine::get_view_change_timer() const {
            return this->view_change_timer;
        }

        void psm_machine::set_view_change_timer(const uint32_t &view_change_timer) {
            this->view_change_timer = view_change_timer;
        }

        const vector<pbft_checkpoint> &psm_machine::get_checkpoints_cache() const {
            return this->cache.checkpoints_cache;
        }

        void psm_machine::set_checkpoints_cache(const vector<pbft_checkpoint> &checkpoints_cache) {
            this->cache.checkpoints_cache = checkpoints_cache;
        }
    }
}<|MERGE_RESOLUTION|>--- conflicted
+++ resolved
@@ -248,11 +248,7 @@
 
         void psm_prepared_state::on_view_change(psm_machine *m, pbft_view_change &e, pbft_database &pbft_db) {
             //validate
-<<<<<<< HEAD
             ilog("[PREPARED] received view change, view num: ${a}, my current view: ${b}",("a", e.view)("b", m->get_current_view()));
-=======
-            ilog("view num: ${a}, current view: ${b}",("a", e.view)("b", m->get_current_view()));
->>>>>>> 4fc0b6ad
             if (e.view <= m->get_current_view()) return;
 
             if (!pbft_db.is_valid_view_change(e)) return;
@@ -394,11 +390,7 @@
 
         void psm_committed_state::on_view_change(psm_machine *m, pbft_view_change &e, pbft_database &pbft_db) {
             //validate
-<<<<<<< HEAD
             ilog("[COMMITTED] received view change, view num: ${a}, my current view: ${b}",("a", e.view)("b", m->get_current_view()));
-=======
-            ilog("view num: ${a}, current view: ${b}",("a", e.view)("b", m->get_current_view()));
->>>>>>> 4fc0b6ad
             if (e.view <= m->get_current_view()) return;
 
             if (!pbft_db.is_valid_view_change(e)) return;
@@ -477,11 +469,7 @@
 
         void psm_view_change_state::on_view_change(psm_machine *m, pbft_view_change &e, pbft_database &pbft_db) {
             //validate
-<<<<<<< HEAD
             ilog("[VIEW CHANGE] received view change, view num: ${a}, my current view: ${b}",("a", e.view)("b", m->get_current_view()));
-=======
-            ilog("view num: ${a}, current view: ${b}",("a", e.view)("b", m->get_current_view()));
->>>>>>> 4fc0b6ad
             if (e.view <= m->get_current_view()) return;
 
             if (!pbft_db.is_valid_view_change(e)) return;
