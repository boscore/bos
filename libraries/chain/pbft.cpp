--- conflicted
+++ resolved
@@ -189,10 +189,6 @@
                 pbft_db.send_pbft_checkpoint();
                 m->transit_to_committed_state(this);
             }
-<<<<<<< HEAD
-
-=======
->>>>>>> 088bf07c
         }
 
 
