#include <eosio/chain/wasm_interface.hpp>
#include <eosio/chain/apply_context.hpp>
#include <eosio/chain/chain_controller.hpp>
#include <eosio/chain/producer_schedule.hpp>
#include <eosio/chain/asset.hpp>
#include <eosio/chain/exceptions.hpp>
#include <boost/core/ignore_unused.hpp>
#include <boost/multiprecision/cpp_bin_float.hpp>
#include <eosio/chain/wasm_interface_private.hpp>
#include <eosio/chain/wasm_eosio_validation.hpp>
#include <eosio/chain/wasm_eosio_injection.hpp>
#include <fc/exception/exception.hpp>
#include <fc/crypto/sha256.hpp>
#include <fc/crypto/sha1.hpp>
#include <fc/io/raw.hpp>
#include <fc/utf8.hpp>

#include <boost/asio.hpp>
#include <boost/bind.hpp>
#include <fstream>

#include <mutex>
#include <thread>
#include <condition_variable>

namespace eosio { namespace chain {
   using namespace contracts;
   using namespace webassembly;
   using namespace webassembly::common;

<<<<<<< HEAD
   wasm_interface::wasm_interface(vm_type vm)
      :my( new wasm_interface_impl(vm) ) {
=======
   /**
    *  Implementation class for the wasm cache
    *  it is responsible for compiling and storing instances of wasm code for use
    *
    */
   struct wasm_cache_impl {
      wasm_cache_impl()
      {
         // TODO clean this up
         //check_wasm_opcode_dispositions();
         Runtime::init();
      }

      /**
       * this must wait for all work to be done otherwise it may destroy memory
       * referenced by other threads
       *
       * Expectations on wasm_cache dictate that all available code has been
       * returned before this can be destroyed
       */
      ~wasm_cache_impl() {
         Runtime::freeUnreferencedObjects({});
>>>>>>> 7162bbe8
      }

   wasm_interface::~wasm_interface() {

            }

   void wasm_interface::validate(const bytes& code) {
      Module module;
      Serialization::MemoryInputStream stream((U8*)code.data(), code.size());
      WASM::serialize(stream, module);
      validate_eosio_wasm_constraints(module);

<<<<<<< HEAD
      root_resolver resolver;
      LinkResult link_result = linkModule(module, resolver);
=======
      /**
       * Opportunistically fetch an available instance of the code;
       * @param code_id - the id of the code to fetch
       * @return - reference to the entry when one is available
       */
      optional_entry_ref try_fetch_entry(const digest_type& code_id) {
         return with_lock(_cache_lock, [&,this](){
            auto iter = _cache.find(code_id);
            if (iter != _cache.end() && iter->second.available_instances > 0) {
               auto &ptr = iter->second.instances.at(--(iter->second.available_instances));
               return optional_entry_ref(*ptr);
            }

            return optional_entry_ref();
         });
      }

      /**
       * Fetch a copy of the code, this is guaranteed to return an entry IF the code is compilable.
       * In order to do that in safe way this code may cause the calling thread to sleep while a new
       * version of the code is compiled and inserted into the cache
       *
       * @param code_id - the id of the code to fetch
       * @param wasm_binary - the binary for the wasm
       * @param wasm_binary_size - the size of the binary
       * @return reference to a usable cache entry
       */
      struct test_mutator {
         static std::vector<uint8_t> accept( wasm_ops::instr* inst ) {
            std::cout << "ACCEPTING\n";
            return {};
         }
      };
      struct test_mutator2 {
         static std::vector<uint8_t> accept( wasm_ops::instr* inst ) {
            std::cout << "ACCEPTING2\n";
            return {};
         }
      };

      wasm_cache::entry& fetch_entry(const digest_type& code_id, const char* wasm_binary, size_t wasm_binary_size) {
         std::condition_variable condition;
         optional_entry_ref result;
         std::exception_ptr error;

         // compilation is not thread safe, so we dispatch it to a io_service running on a single thread to
         // queue up and synchronize compilations
         with_lock(_compile_lock, [&,this](){
            // check to see if someone returned what we need before making a new one
            auto pending_result = try_fetch_entry(code_id);
            std::exception_ptr pending_error;

            if (!pending_result) {
               // time to compile a brand new (maybe first) copy of this code

               fc::optional<wavm::entry> wavm;
               fc::optional<wavm::info> wavm_info;
               fc::optional<binaryen::entry> binaryen;
               fc::optional<binaryen::info> binaryen_info;

               try {

                  IR::Module* module = new IR::Module();

                  Serialization::MemoryInputStream stream((const U8 *) wasm_binary, wasm_binary_size);
                  WASM::serialize(stream, *module);

                  wasm_validations::wasm_binary_validation validator( *module );
                  wasm_injections::wasm_binary_injection injector( *module );

                  injector.inject();
                  validator.validate();
                  Serialization::ArrayOutputStream outstream;
                  WASM::serialize(outstream, *module);
                  std::vector<U8> bytes = outstream.getBytes();

                  wavm = wavm::entry::build((char*)bytes.data(), bytes.size());
                  wavm_info.emplace(*wavm);

                  binaryen = binaryen::entry::build((char*)bytes.data(), bytes.size());
                  binaryen_info.emplace(*binaryen);
               } catch (...) {
                  pending_error = std::current_exception();
>>>>>>> 7162bbe8
               }

   void wasm_interface::apply( const digest_type& code_id, const shared_vector<char>& code, apply_context& context ) {
      auto it = my->instantiation_cache.find(code_id);
      if(it == my->instantiation_cache.end())
         it = my->instantiation_cache.emplace(code_id, my->runtime_interface->instantiate_module(code, my->parse_initial_memory(code))).first;
      ///XXX: Common injection would occur above-- take the code, inject stuff, pass the resulting vector to instantiate_module()
      it->second->apply(context);
            }

   void wasm_interface::error( const digest_type& code_id, const shared_vector<char>& code, apply_context& context ) {
      map<digest_type, std::unique_ptr<wasm_instantiated_module_interface>>::iterator it = my->instantiation_cache.find(code_id);
      if(it == my->instantiation_cache.end())
         it = my->instantiation_cache.emplace(code_id, my->runtime_interface->instantiate_module(code, my->parse_initial_memory(code))).first;
      it->second->error(context);
           }

   wasm_instantiated_module_interface::~wasm_instantiated_module_interface() {}
   wasm_runtime_interface::~wasm_runtime_interface() {}

#if defined(assert)
   #undef assert
#endif

class context_aware_api {
   public:
      context_aware_api(apply_context& ctx, bool context_free = false )
      :context(ctx)
      {
         if( context.context_free )
            FC_ASSERT( context_free, "only context free api's can be used in this context" );
         context.used_context_free_api |= !context_free;
      }

   protected:
      apply_context&             context;

};

class context_free_api : public context_aware_api {
   public:
      context_free_api( apply_context& ctx )
      :context_aware_api(ctx, true) {
         /* the context_free_data is not available during normal application because it is prunable */
         FC_ASSERT( context.context_free, "this API may only be called from context_free apply" );
      }

      int get_context_free_data( uint32_t index, array_ptr<char> buffer, size_t buffer_size )const {
         return context.get_context_free_data( index, buffer, buffer_size );
      }
};

class privileged_api : public context_aware_api {
   public:
      privileged_api( apply_context& ctx )
      :context_aware_api(ctx)
      {
         FC_ASSERT( context.privileged, "${code} does not have permission to call this API", ("code",context.receiver) );
      }

      /**
       *  This should schedule the feature to be activated once the
       *  block that includes this call is irreversible. It should
       *  fail if the feature is already pending.
       *
       *  Feature name should be base32 encoded name.
       */
      void activate_feature( int64_t feature_name ) {
         FC_ASSERT( !"Unsupported Hardfork Detected" );
      }

      /**
       * This should return true if a feature is active and irreversible, false if not.
       *
       * Irreversiblity by fork-database is not consensus safe, therefore, this defines
       * irreversiblity only by block headers not by BFT short-cut.
       */
      int is_feature_active( int64_t feature_name ) {
         return false;
      }

      void set_resource_limits( account_name account,
                                uint64_t ram_bytes, int64_t net_weight, int64_t cpu_weight,
                                int64_t /*cpu_usec_per_period*/ ) {
         auto& buo = context.db.get<bandwidth_usage_object,by_owner>( account );
         FC_ASSERT( buo.db_usage <= ram_bytes, "attempt to free too much space" );

         auto& gdp = context.controller.get_dynamic_global_properties();
         context.mutable_db.modify( gdp, [&]( auto& p ) {
           p.total_net_weight -= buo.net_weight;
           p.total_net_weight += net_weight;
           p.total_cpu_weight -= buo.cpu_weight;
           p.total_cpu_weight += cpu_weight;
           p.total_db_reserved -= buo.db_reserved_capacity;
           p.total_db_reserved += ram_bytes;
         });

         context.mutable_db.modify( buo, [&]( auto& o ){
            o.net_weight = net_weight;
            o.cpu_weight = cpu_weight;
            o.db_reserved_capacity = ram_bytes;
         });
      }


      void get_resource_limits( account_name account,
                                uint64_t& ram_bytes, uint64_t& net_weight, uint64_t cpu_weight ) {
      }

      void set_active_producers( array_ptr<char> packed_producer_schedule, size_t datalen) {
         datastream<const char*> ds( packed_producer_schedule, datalen );
         producer_schedule_type psch;
         fc::raw::unpack(ds, psch);
         context.mutable_db.modify( context.controller.get_global_properties(),
            [&]( auto& gprops ) {
                 gprops.new_active_producers = psch;
         });
      }

      bool is_privileged( account_name n )const {
         return context.db.get<account_object, by_name>( n ).privileged;
      }
      bool is_frozen( account_name n )const {
         return context.db.get<account_object, by_name>( n ).frozen;
      }
      void set_privileged( account_name n, bool is_priv ) {
         const auto& a = context.db.get<account_object, by_name>( n );
         context.mutable_db.modify( a, [&]( auto& ma ){
            ma.privileged = is_priv;
         });
      }

      void freeze_account( account_name n , bool should_freeze ) {
         const auto& a = context.db.get<account_object, by_name>( n );
         context.mutable_db.modify( a, [&]( auto& ma ){
            ma.frozen = should_freeze;
         });
      }

      /// TODO: add inline/deferred with support for arbitrary permissions rather than code/current auth
};

class checktime_api : public context_aware_api {
public:
   explicit checktime_api( wasm_interface& wasm )
   :context_aware_api(wasm,true){}

   void checktime(uint32_t instruction_count) {
      context.checktime(instruction_count);
   }
};

class softfloat_api : public context_aware_api {
   public:
      // TODO add traps on truncations for special cases (NaN or outside the range which rounds to an integer)
      using context_aware_api::context_aware_api;
      // float binops
      float32_t _eosio_f32_add( float32_t a, float32_t b ) { return f32_add( a, b ); }
      float32_t _eosio_f32_sub( float32_t a, float32_t b ) { return f32_sub( a, b ); }
      float32_t _eosio_f32_div( float32_t a, float32_t b ) { return f32_div( a, b ); }
      float32_t _eosio_f32_mul( float32_t a, float32_t b ) { return f32_mul( a, b ); }
      float32_t _eosio_f32_min( float32_t a, float32_t b ) { return f32_lt( a, b ) ? a : b; }
      float32_t _eosio_f32_max( float32_t a, float32_t b ) { return f32_lt( a, b ) ? b : a; }
      float32_t _eosio_f32_copysign( float32_t a, float32_t b ) {
         uint32_t sign_of_a = a.v >> 31;
         uint32_t sign_of_b = b.v >> 31;
         a.v &= ~(1 << 31);             // clear the sign bit
         a.v = a.v | (sign_of_b << 31); // add the sign of b
         return a;
      }
      // float unops
      float32_t _eosio_f32_abs( float32_t a ) { 
         a.v &= ~(1 << 31);  
         return a; 
      }
      float32_t _eosio_f32_neg( float32_t a ) { 
         uint32_t sign = a.v >> 31;
         a.v &= ~(1 << 31);  
         a.v |= (!sign << 31);
         return a; 
      }
      float32_t _eosio_f32_sqrt( float32_t a ) { return f32_sqrt( a ); }
      // ceil, floor, trunc and nearest are lifted from libc
      float32_t _eosio_f32_ceil( float32_t a ) {
         int e = (int)(a.v >> 23 & 0xff) - 0x7f;
         uint32_t m;
         if (e >= 23)
            return a;
         if (e >= 0) {
            m = 0x007fffff >> e;
            if ((a.v & m) == 0)
               return a;
            if (a.v >> 31 == 0)
               a.v += m;
            a.v &= ~m;
         } else {
            if (a.v >> 31)
               a.v = 0x80000000; // return -0.0f
            else if (a.v << 1)
               a.v = 0x3F800000; // return 1.0f
         }
         return a;
      }
      float32_t _eosio_f32_floor( float32_t a ) {
         int e = (int)(a.v >> 23 & 0xff) - 0x7f;
         uint32_t m;
         if (e >= 23)
            return a;
         if (e >= 0) {
            m = 0x007fffff >> e;
            if ((a.v & m) == 0)
               return a;
            if (a.v >> 31)
               a.v += m;
            a.v &= ~m;
         } else {
            if (a.v >> 31 == 0)
               a.v = 0;
            else if (a.v << 1)
               a.v = 0x3F800000; // return 1.0f
         }
         return a;
      }
      float32_t _eosio_f32_trunc( float32_t a ) {
         int e = (int)(a.v >> 23 & 0xff) - 0x7f + 9;
         uint32_t m;
         if (e >= 23 + 9)
            return a;
         if (e < 9)
            e = 1;
         m = -1U >> e;
         if ((a.v & m) == 0)
            return a;
         a.v &= ~m;
         return a;
      }
      float32_t _eosio_f32_nearest( float32_t a ) {
         int e = a.v>>23 & 0xff;
         int s = a.v>>31;
         float32_t y;
         if (e >= 0x7f+23)
            return a;
         if (s)
            y = f32_add( f32_sub( a, inv_float_eps ), inv_float_eps );
         else
            y = f32_sub( f32_add( a, inv_float_eps ), inv_float_eps );
         if (f32_eq( y, {0} ) )
            return s ? float32_t{0x80000000} : float32_t{0}; // return either -0.0 or 0.0f
         return y;
      }
      // float relops
      bool _eosio_f32_eq( float32_t a, float32_t b ) { return f32_eq( a, b ); }
      bool _eosio_f32_ne( float32_t a, float32_t b ) { return !f32_eq( a, b ); }
      bool _eosio_f32_lt( float32_t a, float32_t b ) { return f32_lt( a, b ); }
      bool _eosio_f32_le( float32_t a, float32_t b ) { return f32_le( a, b ); }
      bool _eosio_f32_gt( float32_t a, float32_t b ) { return !f32_le( a, b ); }
      bool _eosio_f32_ge( float32_t a, float32_t b ) { return !f32_lt( a, b ); }

      // double binops
      float64_t _eosio_f64_add( float64_t a, float64_t b ) { return f64_add( a, b ); }
      float64_t _eosio_f64_sub( float64_t a, float64_t b ) { return f64_sub( a, b ); }
      float64_t _eosio_f64_div( float64_t a, float64_t b ) { return f64_div( a, b ); }
      float64_t _eosio_f64_mul( float64_t a, float64_t b ) { return f64_mul( a, b ); }
      float64_t _eosio_f64_min( float64_t a, float64_t b ) { return f64_lt( a, b ) ? a : b; }
      float64_t _eosio_f64_max( float64_t a, float64_t b ) { return f64_lt( a, b ) ? b : a; }
      float64_t _eosio_f64_copysign( float64_t a, float64_t b ) {
         uint64_t sign_of_a = a.v >> 63;
         uint64_t sign_of_b = b.v >> 63;
         a.v &= ~(uint64_t(1) << 63);             // clear the sign bit
         a.v = a.v | (sign_of_b << 63); // add the sign of b
         return a;
      }

      // double unops
      float64_t _eosio_f64_abs( float64_t a ) { 
         a.v &= ~(uint64_t(1) << 63);  
         return a; 
      }
      float64_t _eosio_f64_neg( float64_t a ) { 
         uint64_t sign = a.v >> 63;
         a.v &= ~(uint64_t(1) << 63);  
         a.v |= (uint64_t(!sign) << 63);
         return a; 
      }
      float64_t _eosio_f64_sqrt( float64_t a ) { return f64_sqrt( a ); }
      // ceil, floor, trunc and nearest are lifted from libc
      float64_t _eosio_f64_ceil( float64_t a ) {
         int e = a.v >> 52 & 0x7ff;
         float64_t y;
         if (e >= 0x3ff+52 || f64_eq( a, { 0 } ))
         return a;
         /* y = int(x) - x, where int(x) is an integer neighbor of x */
         if (a.v >> 63)
            y = f64_sub( f64_add( f64_sub( a, inv_double_eps ), inv_double_eps ), a );
         else
            y = f64_sub( f64_sub( f64_add( a, inv_double_eps ), inv_double_eps ), a );
         /* special case because of non-nearest rounding modes */
         if (e <= 0x3ff-1) {
            return a.v >> 63 ? float64_t{0x8000000000000000} : float64_t{0xBE99999A3F800000}; //either -0.0 or 1
         }
         if (f64_lt( y, { 0 } ))
            return f64_add( f64_add( a, y ), { 0xBE99999A3F800000 } ); // plus 1
         return f64_add( a, y );
      }

      float64_t _eosio_f64_trunc( float64_t a ) {
         int e = (int)(a.v >> 52 & 0x7ff) - 0x3ff + 12;
         uint64_t m;
         if (e >= 52 + 12)
            return a;
         if (e < 12)
            e = 1;
         m = -1ULL >> e;
         if ((a.v & m) == 0)
            return a;
         a.v &= ~m;
         return a;
      }

      // float and double conversions
      float64_t _eosio_f32_promote( float32_t a ) { return f32_to_f64( a ); }
      float32_t _eosio_f64_demote( float64_t a ) { return f64_to_f32( a ); }
      int32_t _eosio_f32_trunc_i32s( float32_t a ) { return f32_to_i32( _eosio_f32_trunc( a ), 0, false ); }
      int32_t _eosio_f64_trunc_i32s( float64_t a ) { return f64_to_i32( _eosio_f64_trunc( a ), 0, false ); }
      uint32_t _eosio_f32_trunc_i32u( float32_t a ) { return f32_to_ui32( _eosio_f32_trunc( a ), 0, false ); }
      uint32_t _eosio_f64_trunc_i32u( float64_t a ) { return f64_to_ui32( _eosio_f64_trunc( a ), 0, false ); }
      int64_t _eosio_f32_trunc_i64s( float32_t a ) { return f32_to_i64( _eosio_f32_trunc( a ), 0, false ); }
      int64_t _eosio_f64_trunc_i64s( float64_t a ) { return f64_to_i64( _eosio_f64_trunc( a ), 0, false ); }
      uint64_t _eosio_f32_trunc_i64u( float32_t a ) { return f32_to_ui64( _eosio_f32_trunc( a ), 0, false ); }
      uint64_t _eosio_f64_trunc_i64u( float64_t a ) { return f64_to_ui64( _eosio_f64_trunc( a ), 0, false ); }
      float32_t _eosio_i32_to_f32( int32_t a ) { return i32_to_f32( a ); }
      float32_t _eosio_i64_to_f32( int64_t a ) { return i64_to_f32( a ); }
      float32_t _eosio_ui32_to_f32( uint32_t a ) { return ui32_to_f32( a ); }
      float32_t _eosio_ui64_to_f32( uint64_t a ) { return ui64_to_f32( a ); }
      float64_t _eosio_i32_to_f64( int32_t a ) { return i32_to_f64( a ); }
      float64_t _eosio_i64_to_f64( int64_t a ) { return i64_to_f64( a ); }
      float64_t _eosio_ui32_to_f64( uint32_t a ) { return ui32_to_f64( a ); }
      float64_t _eosio_ui64_to_f64( uint64_t a ) { return ui64_to_f64( a ); }


   private:
      static constexpr float32_t inv_float_eps = { 0x4B000000 }; 
      static constexpr float64_t inv_double_eps = { 0x4330000000000000 };
};
class producer_api : public context_aware_api {
   public:
      using context_aware_api::context_aware_api;

      int get_active_producers(array_ptr<chain::account_name> producers, size_t datalen) {
         auto active_producers = context.get_active_producers();
         size_t len = active_producers.size();
         size_t cpy_len = std::min(datalen, len);
         memcpy(producers, active_producers.data(), cpy_len * sizeof(chain::account_name));
         return len;
      }
};

class crypto_api : public context_aware_api {
   public:
      explicit crypto_api( wasm_interface& wasm )
      :context_aware_api(wasm,true){}

      /**
       * This method can be optimized out during replay as it has
       * no possible side effects other than "passing".
       */
      void assert_recover_key( const fc::sha256& digest,
                        array_ptr<char> sig, size_t siglen,
                        array_ptr<char> pub, size_t publen ) {
         fc::crypto::signature s;
         fc::crypto::public_key p;
         datastream<const char*> ds( sig, siglen );
         datastream<const char*> pubds( pub, publen );

         fc::raw::unpack(ds, s);
         fc::raw::unpack(pubds, p);

         auto check = fc::crypto::public_key( s, digest, false );
         FC_ASSERT( check == p, "Error expected key different than recovered key" );
      }

      int recover_key( const fc::sha256& digest,
                        array_ptr<char> sig, size_t siglen,
                        array_ptr<char> pub, size_t publen ) {
         fc::crypto::signature s;
         datastream<const char*> ds( sig, siglen );
         datastream<char*> pubds( pub, publen );

         fc::raw::unpack(ds, s);
         fc::raw::pack( pubds, fc::crypto::public_key( s, digest, false ) );
         return pubds.tellp();
      }

      void assert_sha256(array_ptr<char> data, size_t datalen, const fc::sha256& hash_val) {
         auto result = fc::sha256::hash( data, datalen );
         FC_ASSERT( result == hash_val, "hash miss match" );
      }

      void assert_sha1(array_ptr<char> data, size_t datalen, const fc::sha1& hash_val) {
         auto result = fc::sha1::hash( data, datalen );
         FC_ASSERT( result == hash_val, "hash miss match" );
      }

      void assert_sha512(array_ptr<char> data, size_t datalen, const fc::sha512& hash_val) {
         auto result = fc::sha512::hash( data, datalen );
         FC_ASSERT( result == hash_val, "hash miss match" );
      }

      void assert_ripemd160(array_ptr<char> data, size_t datalen, const fc::ripemd160& hash_val) {
         auto result = fc::ripemd160::hash( data, datalen );
         FC_ASSERT( result == hash_val, "hash miss match" );
      }


      void sha1(array_ptr<char> data, size_t datalen, fc::sha1& hash_val) {
         hash_val = fc::sha1::hash( data, datalen );
      }

      void sha256(array_ptr<char> data, size_t datalen, fc::sha256& hash_val) {
         hash_val = fc::sha256::hash( data, datalen );
      }

      void sha512(array_ptr<char> data, size_t datalen, fc::sha512& hash_val) {
         hash_val = fc::sha512::hash( data, datalen );
      }

      void ripemd160(array_ptr<char> data, size_t datalen, fc::ripemd160& hash_val) {
         hash_val = fc::ripemd160::hash( data, datalen );
      }
};

class string_api : public context_aware_api {
   public:
      using context_aware_api::context_aware_api;

      void assert_is_utf8(array_ptr<const char> str, size_t datalen, null_terminated_ptr msg) {
         const bool test = fc::is_utf8(std::string( str, datalen ));

         FC_ASSERT( test, "assertion failed: ${s}", ("s",msg.value) );
      }
};

class system_api : public context_aware_api {
   public:
      explicit system_api( wasm_interface& wasm )
      :context_aware_api(wasm,true){}

      void abort() {
         edump(("abort() called"));
         FC_ASSERT( false, "abort() called");
      }

      void eosio_assert(bool condition, null_terminated_ptr str) {
         if( !condition ) {
            std::string message( str );
            edump((message));
            FC_ASSERT( condition, "assertion failed: ${s}", ("s",message));
         }
      }

      fc::time_point_sec now() {
         return context.controller.head_block_time();
      }
};

class action_api : public context_aware_api {
   public:
   action_api( wasm_interface& wasm )
      :context_aware_api(wasm,true){}

      int read_action_data(array_ptr<char> memory, size_t size) {
         FC_ASSERT(size > 0);
         int minlen = std::min<size_t>(context.act.data.size(), size);
         memcpy((void *)memory, context.act.data.data(), minlen);
         return minlen;
      }

      int action_data_size() {
         return context.act.data.size();
      }

      const name& current_receiver() {
         return context.receiver;
      }

      fc::time_point_sec publication_time() {
         return context.trx_meta.published;
      }

      name current_sender() {
         if (context.trx_meta.sender) {
            return *context.trx_meta.sender;
         } else {
            return name();
         }
      }
};

class console_api : public context_aware_api {
   public:
      console_api( wasm_interface& wasm )
      :context_aware_api(wasm,true){}

      void prints(null_terminated_ptr str) {
         context.console_append<const char*>(str);
      }

      void prints_l(array_ptr<const char> str, size_t str_len ) {
         context.console_append(string(str, str_len));
      }

      void printui(uint64_t val) {
         context.console_append(val);
      }

      void printi(int64_t val) {
         context.console_append(val);
      }

      void printi128(const unsigned __int128& val) {
         fc::uint128_t v(val>>64, uint64_t(val) );
         context.console_append(fc::variant(v).get_string());
      }

      void printdi( uint64_t val ) {
         context.console_append(*((double*)&val));
      }

      void printd( float64_t val ) {
         context.console_append(*((double*)&val));
      }

      void printn(const name& value) {
         context.console_append(value.to_string());
      }

      void printhex(array_ptr<const char> data, size_t data_len ) {
         context.console_append(fc::to_hex(data, data_len));
      }
};

#define DB_API_METHOD_WRAPPERS_SIMPLE_SECONDARY(IDX, TYPE)\
      int db_##IDX##_store( uint64_t scope, uint64_t table, uint64_t payer, uint64_t id, const TYPE& secondary ) {\
         return context.IDX.store( scope, table, payer, id, secondary );\
      }\
      void db_##IDX##_update( int iterator, uint64_t payer, const TYPE& secondary ) {\
         return context.IDX.update( iterator, payer, secondary );\
      }\
      void db_##IDX##_remove( int iterator ) {\
         return context.IDX.remove( iterator );\
      }\
      int db_##IDX##_find_secondary( uint64_t code, uint64_t scope, uint64_t table, const TYPE& secondary, uint64_t& primary ) {\
         return context.IDX.find_secondary(code, scope, table, secondary, primary);\
      }\
      int db_##IDX##_find_primary( uint64_t code, uint64_t scope, uint64_t table, TYPE& secondary, uint64_t primary ) {\
         return context.IDX.find_primary(code, scope, table, secondary, primary);\
      }\
      int db_##IDX##_lowerbound( uint64_t code, uint64_t scope, uint64_t table,  TYPE& secondary, uint64_t& primary ) {\
         return context.IDX.lowerbound_secondary(code, scope, table, secondary, primary);\
      }\
      int db_##IDX##_upperbound( uint64_t code, uint64_t scope, uint64_t table,  TYPE& secondary, uint64_t& primary ) {\
         return context.IDX.upperbound_secondary(code, scope, table, secondary, primary);\
      }\
      int db_##IDX##_end( uint64_t code, uint64_t scope, uint64_t table ) {\
         return context.IDX.end_secondary(code, scope, table);\
      }\
      int db_##IDX##_next( int iterator, uint64_t& primary  ) {\
         return context.IDX.next_secondary(iterator, primary);\
      }\
      int db_##IDX##_previous( int iterator, uint64_t& primary ) {\
         return context.IDX.previous_secondary(iterator, primary);\
      }

#define DB_API_METHOD_WRAPPERS_ARRAY_SECONDARY(IDX, ARR_SIZE, ARR_ELEMENT_TYPE)\
      int db_##IDX##_store( uint64_t scope, uint64_t table, uint64_t payer, uint64_t id, array_ptr<const ARR_ELEMENT_TYPE> data, size_t data_len) {\
         FC_ASSERT( data_len == ARR_SIZE,\
                    "invalid size of secondary key array for " #IDX ": given ${given} bytes but expected ${expected} bytes",\
                    ("given",data_len)("expected",ARR_SIZE) );\
         return context.IDX.store(scope, table, payer, id, data.value);\
      }\
      void db_##IDX##_update( int iterator, uint64_t payer, array_ptr<const ARR_ELEMENT_TYPE> data, size_t data_len ) {\
         FC_ASSERT( data_len == ARR_SIZE,\
                    "invalid size of secondary key array for " #IDX ": given ${given} bytes but expected ${expected} bytes",\
                    ("given",data_len)("expected",ARR_SIZE) );\
         return context.IDX.update(iterator, payer, data.value);\
      }\
      void db_##IDX##_remove( int iterator ) {\
         return context.IDX.remove(iterator);\
      }\
      int db_##IDX##_find_secondary( uint64_t code, uint64_t scope, uint64_t table, array_ptr<const ARR_ELEMENT_TYPE> data, size_t data_len, uint64_t& primary ) {\
         FC_ASSERT( data_len == ARR_SIZE,\
                    "invalid size of secondary key array for " #IDX ": given ${given} bytes but expected ${expected} bytes",\
                    ("given",data_len)("expected",ARR_SIZE) );\
         return context.IDX.find_secondary(code, scope, table, data, primary);\
      }\
      int db_##IDX##_find_primary( uint64_t code, uint64_t scope, uint64_t table, array_ptr<ARR_ELEMENT_TYPE> data, size_t data_len, uint64_t primary ) {\
         FC_ASSERT( data_len == ARR_SIZE,\
                    "invalid size of secondary key array for " #IDX ": given ${given} bytes but expected ${expected} bytes",\
                    ("given",data_len)("expected",ARR_SIZE) );\
         return context.IDX.find_primary(code, scope, table, data.value, primary);\
      }\
      int db_##IDX##_lowerbound( uint64_t code, uint64_t scope, uint64_t table, array_ptr<ARR_ELEMENT_TYPE> data, size_t data_len, uint64_t& primary ) {\
         FC_ASSERT( data_len == ARR_SIZE,\
                    "invalid size of secondary key array for " #IDX ": given ${given} bytes but expected ${expected} bytes",\
                    ("given",data_len)("expected",ARR_SIZE) );\
         return context.IDX.lowerbound_secondary(code, scope, table, data.value, primary);\
      }\
      int db_##IDX##_upperbound( uint64_t code, uint64_t scope, uint64_t table, array_ptr<ARR_ELEMENT_TYPE> data, size_t data_len, uint64_t& primary ) {\
         FC_ASSERT( data_len == ARR_SIZE,\
                    "invalid size of secondary key array for " #IDX ": given ${given} bytes but expected ${expected} bytes",\
                    ("given",data_len)("expected",ARR_SIZE) );\
         return context.IDX.upperbound_secondary(code, scope, table, data.value, primary);\
      }\
      int db_##IDX##_end( uint64_t code, uint64_t scope, uint64_t table ) {\
         return context.IDX.end_secondary(code, scope, table);\
      }\
      int db_##IDX##_next( int iterator, uint64_t& primary  ) {\
         return context.IDX.next_secondary(iterator, primary);\
      }\
      int db_##IDX##_previous( int iterator, uint64_t& primary ) {\
         return context.IDX.previous_secondary(iterator, primary);\
      }


class database_api : public context_aware_api {
   public:
      using context_aware_api::context_aware_api;

      int db_store_i64( uint64_t scope, uint64_t table, uint64_t payer, uint64_t id, array_ptr<const char> buffer, size_t buffer_size ) {
         return context.db_store_i64( scope, table, payer, id, buffer, buffer_size );
      }
      void db_update_i64( int itr, uint64_t payer, array_ptr<const char> buffer, size_t buffer_size ) {
         context.db_update_i64( itr, payer, buffer, buffer_size );
      }
      void db_remove_i64( int itr ) {
         context.db_remove_i64( itr );
      }
      int db_get_i64( int itr, array_ptr<char> buffer, size_t buffer_size ) {
         return context.db_get_i64( itr, buffer, buffer_size );
      }
      int db_next_i64( int itr, uint64_t& primary ) {
         return context.db_next_i64(itr, primary);
      }
      int db_previous_i64( int itr, uint64_t& primary ) {
         return context.db_previous_i64(itr, primary);
      }
      int db_find_i64( uint64_t code, uint64_t scope, uint64_t table, uint64_t id ) {
         return context.db_find_i64( code, scope, table, id );
      }
      int db_lowerbound_i64( uint64_t code, uint64_t scope, uint64_t table, uint64_t id ) {
         return context.db_lowerbound_i64( code, scope, table, id );
      }
      int db_upperbound_i64( uint64_t code, uint64_t scope, uint64_t table, uint64_t id ) {
         return context.db_upperbound_i64( code, scope, table, id );
      }
      int db_end_i64( uint64_t code, uint64_t scope, uint64_t table ) {
         return context.db_end_i64( code, scope, table );
      }

      DB_API_METHOD_WRAPPERS_SIMPLE_SECONDARY(idx64,  uint64_t)
      DB_API_METHOD_WRAPPERS_SIMPLE_SECONDARY(idx128, uint128_t)
      DB_API_METHOD_WRAPPERS_ARRAY_SECONDARY(idx256, 2, uint128_t)
      DB_API_METHOD_WRAPPERS_SIMPLE_SECONDARY(idx_double, uint64_t)
};



template<typename ObjectType>
class db_api : public context_aware_api {
   using KeyType = typename ObjectType::key_type;
   static constexpr int KeyCount = ObjectType::number_of_keys;
   using KeyArrayType = KeyType[KeyCount];
   using ContextMethodType = int(apply_context::*)(const table_id_object&, const account_name&, const KeyType*, const char*, size_t);

   private:
      int call(ContextMethodType method, const scope_name& scope, const name& table, account_name bta, array_ptr<const char> data, size_t data_len) {
         const auto& t_id = context.find_or_create_table(context.receiver, scope, table);
         FC_ASSERT(data_len >= KeyCount * sizeof(KeyType), "Data is not long enough to contain keys");
         const KeyType* keys = reinterpret_cast<const KeyType *>((const char *)data);

         const char* record_data =  ((const char*)data) + sizeof(KeyArrayType);
         size_t record_len = data_len - sizeof(KeyArrayType);
         return (context.*(method))(t_id, bta, keys, record_data, record_len) + sizeof(KeyArrayType);
      }

   public:
      using context_aware_api::context_aware_api;

      int store(const scope_name& scope, const name& table, const account_name& bta, array_ptr<const char> data, size_t data_len) {
         auto res = call(&apply_context::store_record<ObjectType>, scope, table, bta, data, data_len);
         //ilog("STORE [${scope},${code},${table}] => ${res} :: ${HEX}", ("scope",scope)("code",context.receiver)("table",table)("res",res)("HEX", fc::to_hex(data, data_len)));
         return res;
      }

      int update(const scope_name& scope, const name& table, const account_name& bta, array_ptr<const char> data, size_t data_len) {
         return call(&apply_context::update_record<ObjectType>, scope, table, bta, data, data_len);
      }

      int remove(const scope_name& scope, const name& table, const KeyArrayType &keys) {
         const auto& t_id = context.find_or_create_table(context.receiver, scope, table);
         return context.remove_record<ObjectType>(t_id, keys);
      }
};

template<>
class db_api<keystr_value_object> : public context_aware_api {
   using KeyType = std::string;
   static constexpr int KeyCount = 1;
   using KeyArrayType = KeyType[KeyCount];
   using ContextMethodType = int(apply_context::*)(const table_id_object&, const KeyType*, const char*, size_t);

/* TODO something weird is going on here, will maybe fix before DB changes or this might get
 * totally changed anyway
   private:
      int call(ContextMethodType method, const scope_name& scope, const name& table, account_name bta,
            null_terminated_ptr key, size_t key_len, array_ptr<const char> data, size_t data_len) {
         const auto& t_id = context.find_or_create_table(context.receiver, scope, table);
         const KeyType keys((const char*)key.value, key_len);

         const char* record_data =  ((const char*)data);
         size_t record_len = data_len;
         return (context.*(method))(t_id, bta, &keys, record_data, record_len);
      }
*/
   public:
      using context_aware_api::context_aware_api;

      int store_str(const scope_name& scope, const name& table, const account_name& bta,
            null_terminated_ptr key, uint32_t key_len, array_ptr<const char> data, size_t data_len) {
         const auto& t_id = context.find_or_create_table(context.receiver, scope, table);
         const KeyType keys(key.value, key_len);
         const char* record_data =  ((const char*)data);
         size_t record_len = data_len;
         return context.store_record<keystr_value_object>(t_id, bta, &keys, record_data, record_len);
         //return call(&apply_context::store_record<keystr_value_object>, scope, table, bta, key, key_len, data, data_len);
      }

      int update_str(const scope_name& scope,  const name& table, const account_name& bta,
            null_terminated_ptr key, uint32_t key_len, array_ptr<const char> data, size_t data_len) {
         const auto& t_id = context.find_or_create_table(context.receiver, scope, table);
         const KeyType keys((const char*)key, key_len);
         const char* record_data =  ((const char*)data);
         size_t record_len = data_len;
         return context.update_record<keystr_value_object>(t_id, bta, &keys, record_data, record_len);
         //return call(&apply_context::update_record<keystr_value_object>, scope, table, bta, key, key_len, data, data_len);
      }

      int remove_str(const scope_name& scope, const name& table, array_ptr<const char> &key, uint32_t key_len) {
         const auto& t_id = context.find_or_create_table(scope, context.receiver, table);
         const KeyArrayType k = {std::string(key, key_len)};
         return context.remove_record<keystr_value_object>(t_id, k);
      }
};

template<typename IndexType, typename Scope>
class db_index_api : public context_aware_api {
   using KeyType = typename IndexType::value_type::key_type;
   static constexpr int KeyCount = IndexType::value_type::number_of_keys;
   using KeyArrayType = KeyType[KeyCount];
   using ContextMethodType = int(apply_context::*)(const table_id_object&, KeyType*, char*, size_t);


   int call(ContextMethodType method, const account_name& code, const scope_name& scope, const name& table, array_ptr<char> data, size_t data_len) {
      auto maybe_t_id = context.find_table(code, scope, table);
      if (maybe_t_id == nullptr) {
         return -1;
      }

      const auto& t_id = *maybe_t_id;
      FC_ASSERT(data_len >= KeyCount * sizeof(KeyType), "Data is not long enough to contain keys");
      KeyType* keys = reinterpret_cast<KeyType *>((char *)data);

      char* record_data =  ((char*)data) + sizeof(KeyArrayType);
      size_t record_len = data_len - sizeof(KeyArrayType);

      auto res = (context.*(method))(t_id, keys, record_data, record_len);
      if (res != -1) {
         res += sizeof(KeyArrayType);
      }
      return res;
   }

   public:
      using context_aware_api::context_aware_api;

      int load(const scope_name& scope, const account_name& code, const name& table, array_ptr<char> data, size_t data_len) {
         auto res = call(&apply_context::load_record<IndexType, Scope>, scope, code, table, data, data_len);
         return res;
      }

      int front(const scope_name& scope, const account_name& code, const name& table, array_ptr<char> data, size_t data_len) {
         auto res = call(&apply_context::front_record<IndexType, Scope>, scope, code, table, data, data_len);
         return res;
      }

      int back(const scope_name& scope, const account_name& code, const name& table, array_ptr<char> data, size_t data_len) {
         auto res = call(&apply_context::back_record<IndexType, Scope>, scope, code, table, data, data_len);
         return res;
      }

      int next(const scope_name& scope, const account_name& code, const name& table, array_ptr<char> data, size_t data_len) {
         auto res = call(&apply_context::next_record<IndexType, Scope>, scope, code, table, data, data_len);
         return res;
      }

      int previous(const scope_name& scope, const account_name& code, const name& table, array_ptr<char> data, size_t data_len) {
         auto res = call(&apply_context::previous_record<IndexType, Scope>, scope, code, table, data, data_len);
         return res;
      }

      int lower_bound(const scope_name& scope, const account_name& code, const name& table, array_ptr<char> data, size_t data_len) {
         auto res = call(&apply_context::lower_bound_record<IndexType, Scope>, scope, code, table, data, data_len);
         return res;
      }

      int upper_bound(const scope_name& scope, const account_name& code, const name& table, array_ptr<char> data, size_t data_len) {
         auto res = call(&apply_context::upper_bound_record<IndexType, Scope>, scope, code, table, data, data_len);
         return res;
      }

};

template<>
class db_index_api<keystr_value_index, by_scope_primary> : public context_aware_api {
   using KeyType = std::string;
   static constexpr int KeyCount = 1;
   using KeyArrayType = KeyType[KeyCount];
   using ContextMethodType = int(apply_context::*)(const table_id_object&, KeyType*, char*, size_t);


   int call(ContextMethodType method, const scope_name& scope, const account_name& code, const name& table,
         array_ptr<char> &key, uint32_t key_len, array_ptr<char> data, size_t data_len) {
      auto maybe_t_id = context.find_table(scope, context.receiver, table);
      if (maybe_t_id == nullptr) {
         return 0;
      }

      const auto& t_id = *maybe_t_id;
      //FC_ASSERT(data_len >= KeyCount * sizeof(KeyType), "Data is not long enough to contain keys");
      KeyType keys((const char*)key, key_len); // = reinterpret_cast<KeyType *>((char *)data);

      char* record_data =  ((char*)data); // + sizeof(KeyArrayType);
      size_t record_len = data_len; // - sizeof(KeyArrayType);

      return (context.*(method))(t_id, &keys, record_data, record_len); // + sizeof(KeyArrayType);
   }

   public:
      using context_aware_api::context_aware_api;

      int load_str(const scope_name& scope, const account_name& code, const name& table, array_ptr<char> key, size_t key_len, array_ptr<char> data, size_t data_len) {
         auto res = call(&apply_context::load_record<keystr_value_index, by_scope_primary>, scope, code, table, key, key_len, data, data_len);
         return res;
      }

      int front_str(const scope_name& scope, const account_name& code, const name& table, array_ptr<char> key, size_t key_len, array_ptr<char> data, size_t data_len) {
         return call(&apply_context::front_record<keystr_value_index, by_scope_primary>, scope, code, table, key, key_len, data, data_len);
      }

      int back_str(const scope_name& scope, const account_name& code, const name& table, array_ptr<char> key, size_t key_len, array_ptr<char> data, size_t data_len) {
         return call(&apply_context::back_record<keystr_value_index, by_scope_primary>, scope, code, table, key, key_len, data, data_len);
      }

      int next_str(const scope_name& scope, const account_name& code, const name& table, array_ptr<char> key, size_t key_len, array_ptr<char> data, size_t data_len) {
         return call(&apply_context::next_record<keystr_value_index, by_scope_primary>, scope, code, table, key, key_len, data, data_len);
      }

      int previous_str(const scope_name& scope, const account_name& code, const name& table, array_ptr<char> key, size_t key_len, array_ptr<char> data, size_t data_len) {
         return call(&apply_context::previous_record<keystr_value_index, by_scope_primary>, scope, code, table, key, key_len, data, data_len);
      }

      int lower_bound_str(const scope_name& scope, const account_name& code, const name& table, array_ptr<char> key, size_t key_len, array_ptr<char> data, size_t data_len) {
         return call(&apply_context::lower_bound_record<keystr_value_index, by_scope_primary>, scope, code, table, key, key_len, data, data_len);
      }

      int upper_bound_str(const scope_name& scope, const account_name& code, const name& table, array_ptr<char> key, size_t key_len, array_ptr<char> data, size_t data_len) {
         return call(&apply_context::upper_bound_record<keystr_value_index, by_scope_primary>, scope, code, table, key, key_len, data, data_len);
      }
};

class memory_api : public context_aware_api {
   public:
      using context_aware_api::context_aware_api;

      char* memcpy( array_ptr<char> dest, array_ptr<const char> src, size_t length) {
         return (char *)::memcpy(dest, src, length);
      }

      char* memmove( array_ptr<char> dest, array_ptr<const char> src, size_t length) {
         return (char *)::memmove(dest, src, length);
      }

      int memcmp( array_ptr<const char> dest, array_ptr<const char> src, size_t length) {
         return ::memcmp(dest, src, length);
      }

      char* memset( array_ptr<char> dest, int value, size_t length ) {
         return (char *)::memset( dest, value, length );
      }
};

class transaction_api : public context_aware_api {
   public:
      using context_aware_api::context_aware_api;

      void send_inline( array_ptr<char> data, size_t data_len ) {
         // TODO: use global properties object for dynamic configuration of this default_max_gen_trx_size
         FC_ASSERT( data_len < config::default_max_inline_action_size, "inline action too big" );

         action act;
         fc::raw::unpack<action>(data, data_len, act);
         context.execute_inline(std::move(act));
      }

      void send_deferred( uint32_t sender_id, const fc::time_point_sec& execute_after, array_ptr<char> data, size_t data_len ) {
         try {
            // TODO: use global properties object for dynamic configuration of this default_max_gen_trx_size
            FC_ASSERT(data_len < config::default_max_gen_trx_size, "generated transaction too big");

            deferred_transaction dtrx;
            fc::raw::unpack<transaction>(data, data_len, dtrx);
            dtrx.sender = context.receiver;
            dtrx.sender_id = sender_id;
            dtrx.execute_after = execute_after;
            context.execute_deferred(std::move(dtrx));
         } FC_CAPTURE_AND_RETHROW((fc::to_hex(data, data_len)));
      }
};


class context_free_transaction_api : public context_aware_api {
   public:
      using context_aware_api::context_aware_api;

      int read_transaction( array_ptr<char> data, size_t data_len ) {
         bytes trx = context.get_packed_transaction();
         if (data_len >= trx.size()) {
            memcpy(data, trx.data(), trx.size());
         }
         return trx.size();
      }

      int transaction_size() {
         return context.get_packed_transaction().size();
      }

      int expiration() {
        return context.trx_meta.trx().expiration.sec_since_epoch();
      }

      int tapos_block_num() {
        return context.trx_meta.trx().ref_block_num;
      }
      int tapos_block_prefix() {
        return context.trx_meta.trx().ref_block_prefix;
      }

      int get_action( uint32_t type, uint32_t index, array_ptr<char> buffer, size_t buffer_size )const {
         return context.get_action( type, index, buffer, buffer_size );
      }

};

class compiler_builtins : public context_aware_api {
   public:
      using context_aware_api::context_aware_api;
      void __ashlti3(__int128& ret, uint64_t low, uint64_t high, uint32_t shift) {
         fc::uint128_t i(high, low);
         i <<= shift;
         ret = (unsigned __int128)i;
      }

      void __ashrti3(__int128& ret, uint64_t low, uint64_t high, uint32_t shift) {
         // retain the signedness
         ret = high;
         ret <<= 64;
         ret |= low;
         ret >>= shift;
      }

      void __lshlti3(__int128& ret, uint64_t low, uint64_t high, uint32_t shift) {
         fc::uint128_t i(high, low);
         i <<= shift;
         ret = (unsigned __int128)i;
      }

      void __lshrti3(__int128& ret, uint64_t low, uint64_t high, uint32_t shift) {
         fc::uint128_t i(high, low);
         i >>= shift;
         ret = (unsigned __int128)i;
      }

      void __divti3(__int128& ret, uint64_t la, uint64_t ha, uint64_t lb, uint64_t hb) {
         __int128 lhs = ha;
         __int128 rhs = hb;

         lhs <<= 64;
         lhs |=  la;

         rhs <<= 64;
         rhs |=  lb;

         FC_ASSERT(rhs != 0, "divide by zero");

         lhs /= rhs;

         ret = lhs;
      }

      void __udivti3(unsigned __int128& ret, uint64_t la, uint64_t ha, uint64_t lb, uint64_t hb) {
         unsigned __int128 lhs = ha;
         unsigned __int128 rhs = hb;

         lhs <<= 64;
         lhs |=  la;

         rhs <<= 64;
         rhs |=  lb;

         FC_ASSERT(rhs != 0, "divide by zero");

         lhs /= rhs;
         ret = lhs;
      }

      void __multi3(__int128& ret, uint64_t la, uint64_t ha, uint64_t lb, uint64_t hb) {
         __int128 lhs = ha;
         __int128 rhs = hb;

         lhs <<= 64;
         lhs |=  la;

         rhs <<= 64;
         rhs |=  lb;

         lhs *= rhs;
         ret = lhs;
      }

      void __modti3(__int128& ret, uint64_t la, uint64_t ha, uint64_t lb, uint64_t hb) {
         __int128 lhs = ha;
         __int128 rhs = hb;

         lhs <<= 64;
         lhs |=  la;

         rhs <<= 64;
         rhs |=  lb;

         FC_ASSERT(rhs != 0, "divide by zero");

         lhs %= rhs;
         ret = lhs;
      }

      void __umodti3(unsigned __int128& ret, uint64_t la, uint64_t ha, uint64_t lb, uint64_t hb) {
         unsigned __int128 lhs = ha;
         unsigned __int128 rhs = hb;

         lhs <<= 64;
         lhs |=  la;

         rhs <<= 64;
         rhs |=  lb;

         FC_ASSERT(rhs != 0, "divide by zero");

         lhs %= rhs;
         ret = lhs;
      }
      
      void __addtf3( float128_t& ret, uint64_t la, uint64_t ha, uint64_t lb, uint64_t hb ) { 
         float128_t a = {{ la, ha }};
         float128_t b = {{ lb, hb }};
         ret = f128_add( a, b ); 
      }
      void __subtf3( float128_t& ret, uint64_t la, uint64_t ha, uint64_t lb, uint64_t hb ) { 
         float128_t a = {{ la, ha }};
         float128_t b = {{ lb, hb }};
         ret = f128_sub( a, b ); 
      }
      void __multf3( float128_t& ret, uint64_t la, uint64_t ha, uint64_t lb, uint64_t hb ) { 
         float128_t a = {{ la, ha }};
         float128_t b = {{ lb, hb }};
         ret = f128_mul( a, b ); 
      }
      void __divtf3( float128_t& ret, uint64_t la, uint64_t ha, uint64_t lb, uint64_t hb ) { 
         float128_t a = {{ la, ha }};
         float128_t b = {{ lb, hb }};
         ret = f128_div( a, b ); 
      }
      int __eqtf2( uint64_t la, uint64_t ha, uint64_t lb, uint64_t hb ) { 
         float128_t a = {{ la, ha }};
         float128_t b = {{ la, ha }};
         return f128_eq( a, b ); 
      }
      int __netf2( uint64_t la, uint64_t ha, uint64_t lb, uint64_t hb ) { 
         float128_t a = {{ la, ha }};
         float128_t b = {{ la, ha }};
         return !f128_eq( a, b ); 
      }
      int __getf2( uint64_t la, uint64_t ha, uint64_t lb, uint64_t hb ) { 
         float128_t a = {{ la, ha }};
         float128_t b = {{ la, ha }};
         return !f128_lt( a, b ); 
      }
      int __gttf2( uint64_t la, uint64_t ha, uint64_t lb, uint64_t hb ) { 
         float128_t a = {{ la, ha }};
         float128_t b = {{ la, ha }};
         return !f128_lt( a, b ) && !f128_eq( a, b ); 
      }
      int __letf2( uint64_t la, uint64_t ha, uint64_t lb, uint64_t hb ) { 
         float128_t a = {{ la, ha }};
         float128_t b = {{ la, ha }};
         return f128_le( a, b ); 
      }
      int __lttf2( uint64_t la, uint64_t ha, uint64_t lb, uint64_t hb ) { 
         float128_t a = {{ la, ha }};
         float128_t b = {{ la, ha }};
         return f128_lt( a, b ); 
      }
      int __cmptf2( uint64_t la, uint64_t ha, uint64_t lb, uint64_t hb ) { 
         float128_t a = {{ la, ha }};
         float128_t b = {{ la, ha }};
         if ( f128_lt( a, b ) )
            return -1;
         if ( f128_eq( a, b ) )
            return 0;
         return 1;
      }
      int __unordtf2( uint64_t la, uint64_t ha, uint64_t lb, uint64_t hb ) { 
         float128_t a = {{ la, ha }};
         float128_t b = {{ la, ha }};
         if ( f128_isSignalingNaN( a ) || f128_isSignalingNaN( b ) )
            return 1;
         return 0;
      }
      float64_t __floatsidf( int32_t i ) {
         edump((i)( "warning returning float64") );
         return i32_to_f64(i);
      }
      void __floatsitf( float128_t& ret, int32_t i ) {
         ret = i32_to_f128(i); /// TODO: should be 128
      }
      void __floatunsitf( float128_t& ret, uint32_t i ) {
         ret = ui32_to_f128(i); /// TODO: should be 128
      }
      /*
      float128_t __floatsit( int32_t i ) {
         return i32_to_f128(i);
      }
      */
      void __extendsftf2( float128_t& ret, uint32_t f ) { 
         float32_t in = { f };
         ret = f32_to_f128( in ); 
      }
      void __extenddftf2( float128_t& ret, float64_t in ) { 
         edump(("warning in flaot64..." ));
//         float64_t in = { f };
         ret = f64_to_f128( in ); 
      }
      int64_t __fixtfdi( uint64_t l, uint64_t h ) { 
         float128_t f = {{ l, h }};
         return f128_to_i64( f, 0, false ); 
      } 
      int32_t __fixtfsi( uint64_t l, uint64_t h ) { 
         float128_t f = {{ l, h }};
         return f128_to_i32( f, 0, false ); 
      } 
      uint64_t __fixunstfdi( uint64_t l, uint64_t h ) { 
         float128_t f = {{ l, h }};
         return f128_to_ui64( f, 0, false ); 
      } 
      uint32_t __fixunstfsi( uint64_t l, uint64_t h ) { 
         float128_t f = {{ l, h }};
         return f128_to_ui32( f, 0, false ); 
      } 
      uint64_t __trunctfdf2( uint64_t l, uint64_t h ) { 
         float128_t f = {{ l, h }};
         return f128_to_f64( f ).v; 
      } 
      uint32_t __trunctfsf2( uint64_t l, uint64_t h ) { 
         float128_t f = {{ l, h }};
         return f128_to_f32( f ).v; 
      } 

      static constexpr uint32_t SHIFT_WIDTH = (sizeof(uint64_t)*8)-1;
};

class math_api : public context_aware_api {
   public:
      math_api( wasm_interface& wasm )
      :context_aware_api(wasm,true){}

      void diveq_i128(unsigned __int128* self, const unsigned __int128* other) {
         fc::uint128_t s(*self);
         const fc::uint128_t o(*other);
         FC_ASSERT( o != 0, "divide by zero" );

         s = s/o;
         *self = (unsigned __int128)s;
      }

      void multeq_i128(unsigned __int128* self, const unsigned __int128* other) {
         fc::uint128_t s(*self);
         const fc::uint128_t o(*other);
         s *= o;
         *self = (unsigned __int128)s;
      }

      uint64_t double_add(uint64_t a, uint64_t b) {
         using DOUBLE = boost::multiprecision::cpp_bin_float_50;
         DOUBLE c = DOUBLE(*reinterpret_cast<double *>(&a))
                  + DOUBLE(*reinterpret_cast<double *>(&b));
         double res = c.convert_to<double>();
         return *reinterpret_cast<uint64_t *>(&res);
      }

      uint64_t double_mult(uint64_t a, uint64_t b) {
         using DOUBLE = boost::multiprecision::cpp_bin_float_50;
         DOUBLE c = DOUBLE(*reinterpret_cast<double *>(&a))
                  * DOUBLE(*reinterpret_cast<double *>(&b));
         double res = c.convert_to<double>();
         return *reinterpret_cast<uint64_t *>(&res);
      }

      uint64_t double_div(uint64_t a, uint64_t b) {
         using DOUBLE = boost::multiprecision::cpp_bin_float_50;
         DOUBLE divisor = DOUBLE(*reinterpret_cast<double *>(&b));
         FC_ASSERT(divisor != 0, "divide by zero");
         DOUBLE c = DOUBLE(*reinterpret_cast<double *>(&a)) / divisor;
         double res = c.convert_to<double>();
         return *reinterpret_cast<uint64_t *>(&res);
      }

      uint32_t double_eq(uint64_t a, uint64_t b) {
         using DOUBLE = boost::multiprecision::cpp_bin_float_50;
         return DOUBLE(*reinterpret_cast<double *>(&a)) == DOUBLE(*reinterpret_cast<double *>(&b));
      }

      uint32_t double_lt(uint64_t a, uint64_t b) {
         using DOUBLE = boost::multiprecision::cpp_bin_float_50;
         return DOUBLE(*reinterpret_cast<double *>(&a)) < DOUBLE(*reinterpret_cast<double *>(&b));
      }

      uint32_t double_gt(uint64_t a, uint64_t b) {
         using DOUBLE = boost::multiprecision::cpp_bin_float_50;
         return DOUBLE(*reinterpret_cast<double *>(&a)) > DOUBLE(*reinterpret_cast<double *>(&b));
      }

      uint64_t double_to_i64(uint64_t n) {
         using DOUBLE = boost::multiprecision::cpp_bin_float_50;
         return DOUBLE(*reinterpret_cast<double *>(&n)).convert_to<int64_t>();
      }

      uint64_t i64_to_double(int64_t n) {
         using DOUBLE = boost::multiprecision::cpp_bin_float_50;
         double res = DOUBLE(n).convert_to<double>();
         return *reinterpret_cast<uint64_t *>(&res);
      }
};

REGISTER_INTRINSICS(math_api,
   (diveq_i128,    void(int, int)            )
   (multeq_i128,   void(int, int)            )
   (double_add,    int64_t(int64_t, int64_t) )
   (double_mult,   int64_t(int64_t, int64_t) )
   (double_div,    int64_t(int64_t, int64_t) )
   (double_eq,     int32_t(int64_t, int64_t) )
   (double_lt,     int32_t(int64_t, int64_t) )
   (double_gt,     int32_t(int64_t, int64_t) )
   (double_to_i64, int64_t(int64_t)          )
   (i64_to_double, int64_t(int64_t)          )
);

REGISTER_INTRINSICS(compiler_builtins,
   (__ashlti3,     void(int, int64_t, int64_t, int)               )
   (__ashrti3,     void(int, int64_t, int64_t, int)               )
   (__lshlti3,     void(int, int64_t, int64_t, int)               )
   (__lshrti3,     void(int, int64_t, int64_t, int)               )
   (__divti3,      void(int, int64_t, int64_t, int64_t, int64_t)  )
   (__udivti3,     void(int, int64_t, int64_t, int64_t, int64_t)  )
   (__modti3,      void(int, int64_t, int64_t, int64_t, int64_t)  )
   (__umodti3,     void(int, int64_t, int64_t, int64_t, int64_t)  )
   (__multi3,      void(int, int64_t, int64_t, int64_t, int64_t)  )
   (__addtf3,      void(int, int64_t, int64_t, int64_t, int64_t)  )
   (__subtf3,      void(int, int64_t, int64_t, int64_t, int64_t)  )
   (__multf3,      void(int, int64_t, int64_t, int64_t, int64_t)  )
   (__divtf3,      void(int, int64_t, int64_t, int64_t, int64_t)  )
   (__eqtf2,       int(int64_t, int64_t, int64_t, int64_t)        )
   (__netf2,       int(int64_t, int64_t, int64_t, int64_t)        )
   (__getf2,       int(int64_t, int64_t, int64_t, int64_t)        )
   (__gttf2,       int(int64_t, int64_t, int64_t, int64_t)        )
   (__lttf2,       int(int64_t, int64_t, int64_t, int64_t)        )
   (__cmptf2,      int(int64_t, int64_t, int64_t, int64_t)        )
   (__unordtf2,    int(int64_t, int64_t, int64_t, int64_t)        )
   (__floatsitf,   void (int, int)                                )
   (__floatunsitf, void (int, int)                                )
   (__floatsidf,   float64_t(int)                                 )
   (__extendsftf2, void(int, int)                                 )      
   (__extenddftf2, void(int, float64_t)                           )      
   (__fixtfdi,     int64_t(int64_t, int64_t)                      )
   (__fixtfsi,     int(int64_t, int64_t)                          )
   (__fixunstfdi,  int64_t(int64_t, int64_t)                      )
   (__fixunstfsi,  int(int64_t, int64_t)                          )
   (__trunctfdf2,  int64_t(int64_t, int64_t)                      )
   (__trunctfsf2,  int(int64_t, int64_t)                          )
);

REGISTER_INTRINSICS(privileged_api,
   (activate_feature,          void(int64_t)                                 )
   (is_feature_active,         int(int64_t)                                  )
   (set_resource_limits,       void(int64_t,int64_t,int64_t,int64_t,int64_t) )
   (set_active_producers,      void(int,int)                                 )
   (is_privileged,             int(int64_t)                                  )
   (set_privileged,            void(int64_t, int)                            )
   (freeze_account,            void(int64_t, int)                            )
   (is_frozen,                 int(int64_t)                                  )
);

REGISTER_INTRINSICS(checktime_api,
   (checktime,      void(int))
);

REGISTER_INTRINSICS(producer_api,
   (get_active_producers,      int(int, int) )
);

#define DB_SECONDARY_INDEX_METHODS_SIMPLE(IDX) \
   (db_##IDX##_store,          int(int64_t,int64_t,int64_t,int64_t,int))\
   (db_##IDX##_remove,         void(int))\
   (db_##IDX##_update,         void(int,int64_t,int))\
   (db_##IDX##_find_primary,   int(int64_t,int64_t,int64_t,int,int64_t))\
   (db_##IDX##_find_secondary, int(int64_t,int64_t,int64_t,int,int))\
   (db_##IDX##_lowerbound,     int(int64_t,int64_t,int64_t,int,int))\
   (db_##IDX##_upperbound,     int(int64_t,int64_t,int64_t,int,int))\
   (db_##IDX##_end,            int(int64_t,int64_t,int64_t))\
   (db_##IDX##_next,           int(int, int))\
   (db_##IDX##_previous,       int(int, int))

#define DB_SECONDARY_INDEX_METHODS_ARRAY(IDX) \
      (db_##IDX##_store,          int(int64_t,int64_t,int64_t,int64_t,int,int))\
      (db_##IDX##_remove,         void(int))\
      (db_##IDX##_update,         void(int,int64_t,int,int))\
      (db_##IDX##_find_primary,   int(int64_t,int64_t,int64_t,int,int,int64_t))\
      (db_##IDX##_find_secondary, int(int64_t,int64_t,int64_t,int,int,int))\
      (db_##IDX##_lowerbound,     int(int64_t,int64_t,int64_t,int,int,int))\
      (db_##IDX##_upperbound,     int(int64_t,int64_t,int64_t,int,int,int))\
      (db_##IDX##_end,            int(int64_t,int64_t,int64_t))\
      (db_##IDX##_next,           int(int, int))\
      (db_##IDX##_previous,       int(int, int))

REGISTER_INTRINSICS( database_api,
   (db_store_i64,        int(int64_t,int64_t,int64_t,int64_t,int,int))
   (db_update_i64,       void(int,int64_t,int,int))
   (db_remove_i64,       void(int))
   (db_get_i64,          int(int, int, int))
   (db_next_i64,         int(int, int))
   (db_previous_i64,     int(int, int))
   (db_find_i64,         int(int64_t,int64_t,int64_t,int64_t))
   (db_lowerbound_i64,   int(int64_t,int64_t,int64_t,int64_t))
   (db_upperbound_i64,   int(int64_t,int64_t,int64_t,int64_t))
   (db_end_i64,          int(int64_t,int64_t,int64_t))

   DB_SECONDARY_INDEX_METHODS_SIMPLE(idx64)
   DB_SECONDARY_INDEX_METHODS_SIMPLE(idx128)
   DB_SECONDARY_INDEX_METHODS_ARRAY(idx256)
   DB_SECONDARY_INDEX_METHODS_SIMPLE(idx_double)
);

REGISTER_INTRINSICS(crypto_api,
   (assert_recover_key,     void(int, int, int, int, int) )
   (recover_key,            int(int, int, int, int, int)  )
   (assert_sha256,          void(int, int, int)           )
   (assert_sha1,            void(int, int, int)           )
   (assert_sha512,          void(int, int, int)           )
   (assert_ripemd160,       void(int, int, int)           )
   (sha1,                   void(int, int, int)           )
   (sha256,                 void(int, int, int)           )
   (sha512,                 void(int, int, int)           )
   (ripemd160,              void(int, int, int)           )
);

REGISTER_INTRINSICS(string_api,
   (assert_is_utf8,  void(int, int, int) )
);

REGISTER_INTRINSICS(system_api,
   (abort,        void())
   (eosio_assert, void(int, int))
   (now,          int())
);

REGISTER_INTRINSICS(action_api,
   (read_action_data,       int(int, int)  )
   (action_data_size,       int()          )
   (current_receiver,   int64_t()          )
   (publication_time,   int32_t()          )
   (current_sender,     int64_t()          )
);

REGISTER_INTRINSICS(apply_context,
   (require_write_lock,    void(int64_t)          )
   (require_read_lock,     void(int64_t, int64_t) )
   (require_recipient,     void(int64_t)          )
   (require_authorization, void(int64_t), "require_auth", void(apply_context::*)(const account_name&)const)
   (has_authorization,     int(int64_t), "has_auth", bool(apply_context::*)(const account_name&)const)
   (is_account,            int(int64_t)           )
);

REGISTER_INTRINSICS(console_api,
   (prints,                void(int)       )
   (prints_l,              void(int, int)  )
   (printui,               void(int64_t)   )
   (printi,                void(int64_t)   )
   (printi128,             void(int)       )
   (printd,                void(float64_t) )
   (printdi,               void(int64_t)   )
   (printn,                void(int64_t)   )
   (printhex,              void(int, int)  )
);

REGISTER_INTRINSICS(context_free_transaction_api,
   (read_transaction,       int(int, int)            )
   (transaction_size,       int()                    )
   (expiration,             int()                    )
   (tapos_block_prefix,     int()                    )
   (tapos_block_num,        int()                    )
   (get_action,            int (int, int, int, int)  )
);

REGISTER_INTRINSICS(transaction_api,
   (send_inline,           void(int, int)            )
   (send_deferred,         void(int, int, int, int)  )
);

REGISTER_INTRINSICS(context_free_api,
   (get_context_free_data, int(int, int, int) )
)

REGISTER_INTRINSICS(memory_api,
   (memcpy,                 int(int, int, int)  )
   (memmove,                int(int, int, int)  )
   (memcmp,                 int(int, int, int)  )
   (memset,                 int(int, int, int)  )
);

#define DB_METHOD_SEQ(SUFFIX) \
   (store,        int32_t(int64_t, int64_t, int64_t, int, int),   "store_"#SUFFIX ) \
   (update,       int32_t(int64_t, int64_t, int64_t, int, int),   "update_"#SUFFIX ) \
   (remove,       int32_t(int64_t, int64_t, int),                 "remove_"#SUFFIX )

#define DB_INDEX_METHOD_SEQ(SUFFIX)\
   (load,         int32_t(int64_t, int64_t, int64_t, int, int),   "load_"#SUFFIX )\
   (front,        int32_t(int64_t, int64_t, int64_t, int, int),   "front_"#SUFFIX )\
   (back,         int32_t(int64_t, int64_t, int64_t, int, int),   "back_"#SUFFIX )\
   (previous,     int32_t(int64_t, int64_t, int64_t, int, int),   "previous_"#SUFFIX )\
   (lower_bound,  int32_t(int64_t, int64_t, int64_t, int, int),   "lower_bound_"#SUFFIX )\
   (upper_bound,  int32_t(int64_t, int64_t, int64_t, int, int),   "upper_bound_"#SUFFIX )\

using db_api_key_value_object                                 = db_api<key_value_object>;
using db_api_keystr_value_object                              = db_api<keystr_value_object>;
using db_api_key128x128_value_object                          = db_api<key128x128_value_object>;
using db_api_key64x64_value_object                            = db_api<key64x64_value_object>;
using db_api_key64x64x64_value_object                         = db_api<key64x64x64_value_object>;
using db_index_api_key_value_index_by_scope_primary           = db_index_api<key_value_index,by_scope_primary>;
using db_index_api_keystr_value_index_by_scope_primary        = db_index_api<keystr_value_index,by_scope_primary>;
using db_index_api_key128x128_value_index_by_scope_primary    = db_index_api<key128x128_value_index,by_scope_primary>;
using db_index_api_key128x128_value_index_by_scope_secondary  = db_index_api<key128x128_value_index,by_scope_secondary>;
using db_index_api_key64x64_value_index_by_scope_primary      = db_index_api<key64x64_value_index,by_scope_primary>;
using db_index_api_key64x64_value_index_by_scope_secondary    = db_index_api<key64x64_value_index,by_scope_secondary>;
using db_index_api_key64x64x64_value_index_by_scope_primary   = db_index_api<key64x64x64_value_index,by_scope_primary>;
using db_index_api_key64x64x64_value_index_by_scope_secondary = db_index_api<key64x64x64_value_index,by_scope_secondary>;
using db_index_api_key64x64x64_value_index_by_scope_tertiary  = db_index_api<key64x64x64_value_index,by_scope_tertiary>;

REGISTER_INTRINSICS(db_api_key_value_object,         DB_METHOD_SEQ(i64));
REGISTER_INTRINSICS(db_api_key128x128_value_object,  DB_METHOD_SEQ(i128i128));
REGISTER_INTRINSICS(db_api_key64x64_value_object,    DB_METHOD_SEQ(i64i64));
REGISTER_INTRINSICS(db_api_key64x64x64_value_object, DB_METHOD_SEQ(i64i64i64));
REGISTER_INTRINSICS(db_api_keystr_value_object,
   (store_str,                int32_t(int64_t, int64_t, int64_t, int, int, int, int)  )
   (update_str,               int32_t(int64_t, int64_t, int64_t, int, int, int, int)  )
   (remove_str,               int32_t(int64_t, int64_t, int, int)  ));

REGISTER_INTRINSICS(db_index_api_key_value_index_by_scope_primary,           DB_INDEX_METHOD_SEQ(i64));
REGISTER_INTRINSICS(db_index_api_keystr_value_index_by_scope_primary,
   (load_str,            int32_t(int64_t, int64_t, int64_t, int, int, int, int)  )
   (front_str,           int32_t(int64_t, int64_t, int64_t, int, int, int, int)  )
   (back_str,            int32_t(int64_t, int64_t, int64_t, int, int, int, int)  )
   (next_str,            int32_t(int64_t, int64_t, int64_t, int, int, int, int)  )
   (previous_str,        int32_t(int64_t, int64_t, int64_t, int, int, int, int)  )
   (lower_bound_str,     int32_t(int64_t, int64_t, int64_t, int, int, int, int)  )
   (upper_bound_str,     int32_t(int64_t, int64_t, int64_t, int, int, int, int)  ));

REGISTER_INTRINSICS(db_index_api_key128x128_value_index_by_scope_primary,    DB_INDEX_METHOD_SEQ(primary_i128i128));
REGISTER_INTRINSICS(db_index_api_key128x128_value_index_by_scope_secondary,  DB_INDEX_METHOD_SEQ(secondary_i128i128));
REGISTER_INTRINSICS(db_index_api_key64x64_value_index_by_scope_primary,      DB_INDEX_METHOD_SEQ(primary_i64i64));
REGISTER_INTRINSICS(db_index_api_key64x64_value_index_by_scope_secondary,    DB_INDEX_METHOD_SEQ(secondary_i64i64));
REGISTER_INTRINSICS(db_index_api_key64x64x64_value_index_by_scope_primary,   DB_INDEX_METHOD_SEQ(primary_i64i64i64));
REGISTER_INTRINSICS(db_index_api_key64x64x64_value_index_by_scope_secondary, DB_INDEX_METHOD_SEQ(secondary_i64i64i64));
REGISTER_INTRINSICS(db_index_api_key64x64x64_value_index_by_scope_tertiary,  DB_INDEX_METHOD_SEQ(tertiary_i64i64i64));

std::istream& operator>>(std::istream& in, wasm_interface::vm_type& runtime) {
   std::string s;
   in >> s;
   if (s == "wavm")
      runtime = eosio::chain::wasm_interface::vm_type::wavm;
   else if (s == "binaryen")
      runtime = eosio::chain::wasm_interface::vm_type::binaryen;
   else
      in.setstate(std::ios_base::failbit);
   return in;
}

} } /// eosio::chain<|MERGE_RESOLUTION|>--- conflicted
+++ resolved
@@ -28,33 +28,8 @@
    using namespace webassembly;
    using namespace webassembly::common;
 
-<<<<<<< HEAD
    wasm_interface::wasm_interface(vm_type vm)
       :my( new wasm_interface_impl(vm) ) {
-=======
-   /**
-    *  Implementation class for the wasm cache
-    *  it is responsible for compiling and storing instances of wasm code for use
-    *
-    */
-   struct wasm_cache_impl {
-      wasm_cache_impl()
-      {
-         // TODO clean this up
-         //check_wasm_opcode_dispositions();
-         Runtime::init();
-      }
-
-      /**
-       * this must wait for all work to be done otherwise it may destroy memory
-       * referenced by other threads
-       *
-       * Expectations on wasm_cache dictate that all available code has been
-       * returned before this can be destroyed
-       */
-      ~wasm_cache_impl() {
-         Runtime::freeUnreferencedObjects({});
->>>>>>> 7162bbe8
       }
 
    wasm_interface::~wasm_interface() {
@@ -65,97 +40,11 @@
       Module module;
       Serialization::MemoryInputStream stream((U8*)code.data(), code.size());
       WASM::serialize(stream, module);
-      validate_eosio_wasm_constraints(module);
-
-<<<<<<< HEAD
+      wasm_validations::wasm_binary_validation validator(module);
+
       root_resolver resolver;
       LinkResult link_result = linkModule(module, resolver);
-=======
-      /**
-       * Opportunistically fetch an available instance of the code;
-       * @param code_id - the id of the code to fetch
-       * @return - reference to the entry when one is available
-       */
-      optional_entry_ref try_fetch_entry(const digest_type& code_id) {
-         return with_lock(_cache_lock, [&,this](){
-            auto iter = _cache.find(code_id);
-            if (iter != _cache.end() && iter->second.available_instances > 0) {
-               auto &ptr = iter->second.instances.at(--(iter->second.available_instances));
-               return optional_entry_ref(*ptr);
-            }
-
-            return optional_entry_ref();
-         });
-      }
-
-      /**
-       * Fetch a copy of the code, this is guaranteed to return an entry IF the code is compilable.
-       * In order to do that in safe way this code may cause the calling thread to sleep while a new
-       * version of the code is compiled and inserted into the cache
-       *
-       * @param code_id - the id of the code to fetch
-       * @param wasm_binary - the binary for the wasm
-       * @param wasm_binary_size - the size of the binary
-       * @return reference to a usable cache entry
-       */
-      struct test_mutator {
-         static std::vector<uint8_t> accept( wasm_ops::instr* inst ) {
-            std::cout << "ACCEPTING\n";
-            return {};
-         }
-      };
-      struct test_mutator2 {
-         static std::vector<uint8_t> accept( wasm_ops::instr* inst ) {
-            std::cout << "ACCEPTING2\n";
-            return {};
-         }
-      };
-
-      wasm_cache::entry& fetch_entry(const digest_type& code_id, const char* wasm_binary, size_t wasm_binary_size) {
-         std::condition_variable condition;
-         optional_entry_ref result;
-         std::exception_ptr error;
-
-         // compilation is not thread safe, so we dispatch it to a io_service running on a single thread to
-         // queue up and synchronize compilations
-         with_lock(_compile_lock, [&,this](){
-            // check to see if someone returned what we need before making a new one
-            auto pending_result = try_fetch_entry(code_id);
-            std::exception_ptr pending_error;
-
-            if (!pending_result) {
-               // time to compile a brand new (maybe first) copy of this code
-
-               fc::optional<wavm::entry> wavm;
-               fc::optional<wavm::info> wavm_info;
-               fc::optional<binaryen::entry> binaryen;
-               fc::optional<binaryen::info> binaryen_info;
-
-               try {
-
-                  IR::Module* module = new IR::Module();
-
-                  Serialization::MemoryInputStream stream((const U8 *) wasm_binary, wasm_binary_size);
-                  WASM::serialize(stream, *module);
-
-                  wasm_validations::wasm_binary_validation validator( *module );
-                  wasm_injections::wasm_binary_injection injector( *module );
-
-                  injector.inject();
-                  validator.validate();
-                  Serialization::ArrayOutputStream outstream;
-                  WASM::serialize(outstream, *module);
-                  std::vector<U8> bytes = outstream.getBytes();
-
-                  wavm = wavm::entry::build((char*)bytes.data(), bytes.size());
-                  wavm_info.emplace(*wavm);
-
-                  binaryen = binaryen::entry::build((char*)bytes.data(), bytes.size());
-                  binaryen_info.emplace(*binaryen);
-               } catch (...) {
-                  pending_error = std::current_exception();
->>>>>>> 7162bbe8
-               }
+   }
 
    void wasm_interface::apply( const digest_type& code_id, const shared_vector<char>& code, apply_context& context ) {
       auto it = my->instantiation_cache.find(code_id);
@@ -163,14 +52,14 @@
          it = my->instantiation_cache.emplace(code_id, my->runtime_interface->instantiate_module(code, my->parse_initial_memory(code))).first;
       ///XXX: Common injection would occur above-- take the code, inject stuff, pass the resulting vector to instantiate_module()
       it->second->apply(context);
-            }
+   }
 
    void wasm_interface::error( const digest_type& code_id, const shared_vector<char>& code, apply_context& context ) {
       map<digest_type, std::unique_ptr<wasm_instantiated_module_interface>>::iterator it = my->instantiation_cache.find(code_id);
       if(it == my->instantiation_cache.end())
          it = my->instantiation_cache.emplace(code_id, my->runtime_interface->instantiate_module(code, my->parse_initial_memory(code))).first;
       it->second->error(context);
-           }
+   }
 
    wasm_instantiated_module_interface::~wasm_instantiated_module_interface() {}
    wasm_runtime_interface::~wasm_runtime_interface() {}
