#include <eosio/chain/wasm_interface.hpp>
#include <eosio/chain/apply_context.hpp>
#include <eosio/chain/controller.hpp>
#include <eosio/chain/transaction_context.hpp>
#include <eosio/chain/producer_schedule.hpp>
#include <eosio/chain/exceptions.hpp>
#include <boost/core/ignore_unused.hpp>
#include <eosio/chain/authorization_manager.hpp>
#include <eosio/chain/resource_limits.hpp>
#include <eosio/chain/wasm_interface_private.hpp>
#include <eosio/chain/wasm_eosio_validation.hpp>
#include <eosio/chain/wasm_eosio_injection.hpp>
#include <eosio/chain/global_property_object.hpp>
#include <eosio/chain/account_object.hpp>
#include <fc/exception/exception.hpp>
#include <fc/crypto/sha256.hpp>
#include <fc/crypto/sha1.hpp>
#include <fc/io/raw.hpp>

#include <softfloat.hpp>
#include <compiler_builtins.hpp>
#include <boost/asio.hpp>
#include <boost/bind.hpp>
#include <fstream>
#include <string.h>

namespace eosio { namespace chain {
   using namespace webassembly;
   using namespace webassembly::common;

   wasm_interface::wasm_interface(vm_type vm) : my( new wasm_interface_impl(vm) ) {}

   wasm_interface::~wasm_interface() {}

   void wasm_interface::validate(const controller& control, const bytes& code) {
      Module module;
      try {
         Serialization::MemoryInputStream stream((U8*)code.data(), code.size());
         WASM::serialize(stream, module);
      } catch(const Serialization::FatalSerializationException& e) {
         EOS_ASSERT(false, wasm_serialization_error, e.message.c_str());
      } catch(const IR::ValidationException& e) {
         EOS_ASSERT(false, wasm_serialization_error, e.message.c_str());
      }

      wasm_validations::wasm_binary_validation validator(control, module);
      validator.validate();

      root_resolver resolver(true);
      LinkResult link_result = linkModule(module, resolver);

      //there are a couple opportunties for improvement here--
      //Easy: Cache the Module created here so it can be reused for instantiaion
      //Hard: Kick off instantiation in a separate thread at this location
	 }

   void wasm_interface::apply( const digest_type& code_id, const shared_string& code, apply_context& context ) {
      my->get_instantiated_module(code_id, code, context.trx_context)->apply(context);
   }

   void wasm_interface::exit() {
      my->runtime_interface->immediately_exit_currently_running_module();
   }

   wasm_instantiated_module_interface::~wasm_instantiated_module_interface() {}
   wasm_runtime_interface::~wasm_runtime_interface() {}

#if defined(assert)
   #undef assert
#endif

class context_aware_api {
   public:
      context_aware_api(apply_context& ctx, bool context_free = false )
      :context(ctx)
      {
         if( context.context_free )
            EOS_ASSERT( context_free, unaccessible_api, "only context free api's can be used in this context" );
         context.used_context_free_api |= !context_free;
      }

      void checktime() {
         context.trx_context.checktime();
      }

   protected:
      apply_context&             context;

};

class context_free_api : public context_aware_api {
   public:
      context_free_api( apply_context& ctx )
      :context_aware_api(ctx, true) {
         /* the context_free_data is not available during normal application because it is prunable */
         EOS_ASSERT( context.context_free, unaccessible_api, "this API may only be called from context_free apply" );
      }

      int get_context_free_data( uint32_t index, array_ptr<char> buffer, size_t buffer_size )const {
         return context.get_context_free_data( index, buffer, buffer_size );
      }
};

class privileged_api : public context_aware_api {
   public:
      privileged_api( apply_context& ctx )
      :context_aware_api(ctx)
      {
         EOS_ASSERT( context.privileged, unaccessible_api, "${code} does not have permission to call this API", ("code",context.receiver) );
      }

      /**
       * This should return true if a feature is active and irreversible, false if not.
       *
       * Irreversiblity by fork-database is not consensus safe, therefore, this defines
       * irreversiblity only by block headers not by BFT short-cut.
       */
      int is_feature_active( int64_t feature_name ) {
         return false;
      }

      /**
       *  This should schedule the feature to be activated once the
       *  block that includes this call is irreversible. It should
       *  fail if the feature is already pending.
       *
       *  Feature name should be base32 encoded name.
       */
      void activate_feature( int64_t feature_name ) {
         EOS_ASSERT( false, unsupported_feature, "Unsupported Hardfork Detected" );
      }

      /**
       * update the resource limits associated with an account.  Note these new values will not take effect until the
       * next resource "tick" which is currently defined as a cycle boundary inside a block.
       *
       * @param account - the account whose limits are being modified
       * @param ram_bytes - the limit for ram bytes
       * @param net_weight - the weight for determining share of network capacity
       * @param cpu_weight - the weight for determining share of compute capacity
       */
      void set_resource_limits( account_name account, int64_t ram_bytes, int64_t net_weight, int64_t cpu_weight) {
         EOS_ASSERT(ram_bytes >= -1, wasm_execution_error, "invalid value for ram resource limit expected [-1,INT64_MAX]");
         EOS_ASSERT(net_weight >= -1, wasm_execution_error, "invalid value for net resource weight expected [-1,INT64_MAX]");
         EOS_ASSERT(cpu_weight >= -1, wasm_execution_error, "invalid value for cpu resource weight expected [-1,INT64_MAX]");
         if( context.control.get_mutable_resource_limits_manager().set_account_limits(account, ram_bytes, net_weight, cpu_weight) ) {
            context.trx_context.validate_ram_usage.insert( account );
         }
      }

      void get_resource_limits( account_name account, int64_t& ram_bytes, int64_t& net_weight, int64_t& cpu_weight ) {
         context.control.get_resource_limits_manager().get_account_limits( account, ram_bytes, net_weight, cpu_weight, true); // *bos* add raw=true
      }

      int64_t set_proposed_producers( array_ptr<char> packed_producer_schedule, size_t datalen) {
         datastream<const char*> ds( packed_producer_schedule, datalen );
         vector<producer_key> producers;
         fc::raw::unpack(ds, producers);
         EOS_ASSERT(producers.size() <= config::max_producers, wasm_execution_error, "Producer schedule exceeds the maximum producer count for this chain");
         // check that producers are unique
         std::set<account_name> unique_producers;
         for (const auto& p: producers) {
            EOS_ASSERT( context.is_account(p.producer_name), wasm_execution_error, "producer schedule includes a nonexisting account" );
            EOS_ASSERT( p.block_signing_key.valid(), wasm_execution_error, "producer schedule includes an invalid key" );
            unique_producers.insert(p.producer_name);
         }
         EOS_ASSERT( producers.size() == unique_producers.size(), wasm_execution_error, "duplicate producer name in producer schedule" );
         return context.control.set_proposed_producers( std::move(producers) );
      }

      uint32_t get_blockchain_parameters_packed( array_ptr<char> packed_blockchain_parameters, size_t buffer_size) {
         auto& gpo = context.control.get_global_properties();

         auto s = fc::raw::pack_size( gpo.configuration );
         if( buffer_size == 0 ) return s;

         if ( s <= buffer_size ) {
            datastream<char*> ds( packed_blockchain_parameters, s );
            fc::raw::pack(ds, gpo.configuration);
            return s;
         }
         return 0;
      }

      void set_blockchain_parameters_packed( array_ptr<char> packed_blockchain_parameters, size_t datalen) {
         datastream<const char*> ds( packed_blockchain_parameters, datalen );
         chain::chain_config cfg;
         fc::raw::unpack(ds, cfg);
         cfg.validate();
         context.db.modify( context.control.get_global_properties(),
            [&]( auto& gprops ) {
                 gprops.configuration = cfg;
         });
      }

<<<<<<< HEAD
      void set_upgrade_parameters_packed( array_ptr<char> packed_upgrade_parameters, size_t datalen) {
         datastream<const char*> ds( packed_upgrade_parameters, datalen );
         uint32_t target_num;
         fc::raw::unpack(ds, target_num);

         EOS_ASSERT( context.control.head_block_num() < target_num - 100, wasm_execution_error, "upgrade target block is too close");

         context.db.modify( context.control.get_upgrade_properties(),
                 [&]( auto& uprops ) {
             uprops.upgrade_target_block_num = target_num;
         });
      }

=======
>>>>>>> 56f84e54
      // *bos  begin*
      void set_name_list_packed(int64_t list, int64_t action, array_ptr<char> packed_name_list, size_t datalen)
      {
          int64_t lstbegin = static_cast<int64_t>(list_type::actor_blacklist_type );
          int64_t lstend = static_cast<int64_t>(list_type::list_type_count);
          int64_t actbegin = static_cast<int64_t>(list_action_type::insert_type);
         int64_t actend = static_cast<int64_t>(list_action_type::list_action_type_count);
         EOS_ASSERT(list >= lstbegin && list < lstend, wasm_execution_error, "unkown name list!");
         EOS_ASSERT(action >= actbegin && action < actend, wasm_execution_error, "unkown action");

         datastream<const char *> ds(packed_name_list, datalen);
         std::vector<name> name_list; // TODO std::set<name> dosen't work, bug.
         fc::raw::unpack(ds, name_list);

         context.control.set_name_list(list, action, name_list);

       
      }

      void set_guaranteed_minimum_resources(int64_t ram_byte, int64_t cpu_us, int64_t net_byte)
      {
         EOS_ASSERT(ram_byte >= 0 && ram_byte <= 100 * 1024, wasm_execution_error, "resouces minimum guarantee for ram limit expected [0, 102400]");
         EOS_ASSERT(cpu_us >= 0 && cpu_us <= 100 * 1000, wasm_execution_error, "resouces minimum guarantee for cpu limit expected [0, 100000]");
         EOS_ASSERT(net_byte >= 0 && net_byte <= 100 * 1024, wasm_execution_error, "resouces minimum guarantee for net limit expected [0, 102400]");

        //guaranteed minimum resources  which is abbreviated  gmr
         context.db.modify(context.control.get_global_properties2(),
                           [&](auto &gprops2) {
                              gprops2.gmr.ram_byte = ram_byte;
                              gprops2.gmr.cpu_us = cpu_us;
                              gprops2.gmr.net_byte = net_byte;
                           });
      }

      // *bos  end*

      bool is_privileged( account_name n )const {
         return context.db.get<account_object, by_name>( n ).privileged;
      }

      void set_privileged( account_name n, bool is_priv ) {
         const auto& a = context.db.get<account_object, by_name>( n );
         context.db.modify( a, [&]( auto& ma ){
            ma.privileged = is_priv;
         });
      }

};

class softfloat_api : public context_aware_api {
   public:
      // TODO add traps on truncations for special cases (NaN or outside the range which rounds to an integer)
      softfloat_api( apply_context& ctx )
      :context_aware_api(ctx, true) {}

      // float binops
      float _eosio_f32_add( float a, float b ) {
         float32_t ret = f32_add( to_softfloat32(a), to_softfloat32(b) );
         return *reinterpret_cast<float*>(&ret);
      }
      float _eosio_f32_sub( float a, float b ) {
         float32_t ret = f32_sub( to_softfloat32(a), to_softfloat32(b) );
         return *reinterpret_cast<float*>(&ret);
      }
      float _eosio_f32_div( float a, float b ) {
         float32_t ret = f32_div( to_softfloat32(a), to_softfloat32(b) );
         return *reinterpret_cast<float*>(&ret);
      }
      float _eosio_f32_mul( float a, float b ) {
         float32_t ret = f32_mul( to_softfloat32(a), to_softfloat32(b) );
         return *reinterpret_cast<float*>(&ret);
      }
      float _eosio_f32_min( float af, float bf ) {
         float32_t a = to_softfloat32(af);
         float32_t b = to_softfloat32(bf);
         if (is_nan(a)) {
            return af;
         }
         if (is_nan(b)) {
            return bf;
         }
         if ( f32_sign_bit(a) != f32_sign_bit(b) ) {
            return f32_sign_bit(a) ? af : bf;
         }
         return f32_lt(a,b) ? af : bf;
      }
      float _eosio_f32_max( float af, float bf ) {
         float32_t a = to_softfloat32(af);
         float32_t b = to_softfloat32(bf);
         if (is_nan(a)) {
            return af;
         }
         if (is_nan(b)) {
            return bf;
         }
         if ( f32_sign_bit(a) != f32_sign_bit(b) ) {
            return f32_sign_bit(a) ? bf : af;
         }
         return f32_lt( a, b ) ? bf : af;
      }
      float _eosio_f32_copysign( float af, float bf ) {
         float32_t a = to_softfloat32(af);
         float32_t b = to_softfloat32(bf);
         uint32_t sign_of_a = a.v >> 31;
         uint32_t sign_of_b = b.v >> 31;
         a.v &= ~(1 << 31);             // clear the sign bit
         a.v = a.v | (sign_of_b << 31); // add the sign of b
         return from_softfloat32(a);
      }
      // float unops
      float _eosio_f32_abs( float af ) {
         float32_t a = to_softfloat32(af);
         a.v &= ~(1 << 31);
         return from_softfloat32(a);
      }
      float _eosio_f32_neg( float af ) {
         float32_t a = to_softfloat32(af);
         uint32_t sign = a.v >> 31;
         a.v &= ~(1 << 31);
         a.v |= (!sign << 31);
         return from_softfloat32(a);
      }
      float _eosio_f32_sqrt( float a ) {
         float32_t ret = f32_sqrt( to_softfloat32(a) );
         return from_softfloat32(ret);
      }
      // ceil, floor, trunc and nearest are lifted from libc
      float _eosio_f32_ceil( float af ) {
         float32_t a = to_softfloat32(af);
         int e = (int)(a.v >> 23 & 0xFF) - 0X7F;
         uint32_t m;
         if (e >= 23)
            return af;
         if (e >= 0) {
            m = 0x007FFFFF >> e;
            if ((a.v & m) == 0)
               return af;
            if (a.v >> 31 == 0)
               a.v += m;
            a.v &= ~m;
         } else {
            if (a.v >> 31)
               a.v = 0x80000000; // return -0.0f
            else if (a.v << 1)
               a.v = 0x3F800000; // return 1.0f
         }

         return from_softfloat32(a);
      }
      float _eosio_f32_floor( float af ) {
         float32_t a = to_softfloat32(af);
         int e = (int)(a.v >> 23 & 0xFF) - 0X7F;
         uint32_t m;
         if (e >= 23)
            return af;
         if (e >= 0) {
            m = 0x007FFFFF >> e;
            if ((a.v & m) == 0)
               return af;
            if (a.v >> 31)
               a.v += m;
            a.v &= ~m;
         } else {
            if (a.v >> 31 == 0)
               a.v = 0;
            else if (a.v << 1)
               a.v = 0xBF800000; // return -1.0f
         }
         return from_softfloat32(a);
      }
      float _eosio_f32_trunc( float af ) {
         float32_t a = to_softfloat32(af);
         int e = (int)(a.v >> 23 & 0xff) - 0x7f + 9;
         uint32_t m;
         if (e >= 23 + 9)
            return af;
         if (e < 9)
            e = 1;
         m = -1U >> e;
         if ((a.v & m) == 0)
            return af;
         a.v &= ~m;
         return from_softfloat32(a);
      }
      float _eosio_f32_nearest( float af ) {
         float32_t a = to_softfloat32(af);
         int e = a.v>>23 & 0xff;
         int s = a.v>>31;
         float32_t y;
         if (e >= 0x7f+23)
            return af;
         if (s)
            y = f32_add( f32_sub( a, float32_t{inv_float_eps} ), float32_t{inv_float_eps} );
         else
            y = f32_sub( f32_add( a, float32_t{inv_float_eps} ), float32_t{inv_float_eps} );
         if (f32_eq( y, {0} ) )
            return s ? -0.0f : 0.0f;
         return from_softfloat32(y);
      }

      // float relops
      bool _eosio_f32_eq( float a, float b ) {  return f32_eq( to_softfloat32(a), to_softfloat32(b) ); }
      bool _eosio_f32_ne( float a, float b ) { return !f32_eq( to_softfloat32(a), to_softfloat32(b) ); }
      bool _eosio_f32_lt( float a, float b ) { return f32_lt( to_softfloat32(a), to_softfloat32(b) ); }
      bool _eosio_f32_le( float a, float b ) { return f32_le( to_softfloat32(a), to_softfloat32(b) ); }
      bool _eosio_f32_gt( float af, float bf ) {
         float32_t a = to_softfloat32(af);
         float32_t b = to_softfloat32(bf);
         if (is_nan(a))
            return false;
         if (is_nan(b))
            return false;
         return !f32_le( a, b );
      }
      bool _eosio_f32_ge( float af, float bf ) {
         float32_t a = to_softfloat32(af);
         float32_t b = to_softfloat32(bf);
         if (is_nan(a))
            return false;
         if (is_nan(b))
            return false;
         return !f32_lt( a, b );
      }

      // double binops
      double _eosio_f64_add( double a, double b ) {
         float64_t ret = f64_add( to_softfloat64(a), to_softfloat64(b) );
         return from_softfloat64(ret);
      }
      double _eosio_f64_sub( double a, double b ) {
         float64_t ret = f64_sub( to_softfloat64(a), to_softfloat64(b) );
         return from_softfloat64(ret);
      }
      double _eosio_f64_div( double a, double b ) {
         float64_t ret = f64_div( to_softfloat64(a), to_softfloat64(b) );
         return from_softfloat64(ret);
      }
      double _eosio_f64_mul( double a, double b ) {
         float64_t ret = f64_mul( to_softfloat64(a), to_softfloat64(b) );
         return from_softfloat64(ret);
      }
      double _eosio_f64_min( double af, double bf ) {
         float64_t a = to_softfloat64(af);
         float64_t b = to_softfloat64(bf);
         if (is_nan(a))
            return af;
         if (is_nan(b))
            return bf;
         if (f64_sign_bit(a) != f64_sign_bit(b))
            return f64_sign_bit(a) ? af : bf;
         return f64_lt( a, b ) ? af : bf;
      }
      double _eosio_f64_max( double af, double bf ) {
         float64_t a = to_softfloat64(af);
         float64_t b = to_softfloat64(bf);
         if (is_nan(a))
            return af;
         if (is_nan(b))
            return bf;
         if (f64_sign_bit(a) != f64_sign_bit(b))
            return f64_sign_bit(a) ? bf : af;
         return f64_lt( a, b ) ? bf : af;
      }
      double _eosio_f64_copysign( double af, double bf ) {
         float64_t a = to_softfloat64(af);
         float64_t b = to_softfloat64(bf);
         uint64_t sign_of_a = a.v >> 63;
         uint64_t sign_of_b = b.v >> 63;
         a.v &= ~(uint64_t(1) << 63);             // clear the sign bit
         a.v = a.v | (sign_of_b << 63); // add the sign of b
         return from_softfloat64(a);
      }

      // double unops
      double _eosio_f64_abs( double af ) {
         float64_t a = to_softfloat64(af);
         a.v &= ~(uint64_t(1) << 63);
         return from_softfloat64(a);
      }
      double _eosio_f64_neg( double af ) {
         float64_t a = to_softfloat64(af);
         uint64_t sign = a.v >> 63;
         a.v &= ~(uint64_t(1) << 63);
         a.v |= (uint64_t(!sign) << 63);
         return from_softfloat64(a);
      }
      double _eosio_f64_sqrt( double a ) {
         float64_t ret = f64_sqrt( to_softfloat64(a) );
         return from_softfloat64(ret);
      }
      // ceil, floor, trunc and nearest are lifted from libc
      double _eosio_f64_ceil( double af ) {
         float64_t a = to_softfloat64( af );
         float64_t ret;
         int e = a.v >> 52 & 0x7ff;
         float64_t y;
         if (e >= 0x3ff+52 || f64_eq( a, { 0 } ))
            return af;
         /* y = int(x) - x, where int(x) is an integer neighbor of x */
         if (a.v >> 63)
            y = f64_sub( f64_add( f64_sub( a, float64_t{inv_double_eps} ), float64_t{inv_double_eps} ), a );
         else
            y = f64_sub( f64_sub( f64_add( a, float64_t{inv_double_eps} ), float64_t{inv_double_eps} ), a );
         /* special case because of non-nearest rounding modes */
         if (e <= 0x3ff-1) {
            return a.v >> 63 ? -0.0 : 1.0; //float64_t{0x8000000000000000} : float64_t{0xBE99999A3F800000}; //either -0.0 or 1
         }
         if (f64_lt( y, to_softfloat64(0) )) {
            ret = f64_add( f64_add( a, y ), to_softfloat64(1) ); // 0xBE99999A3F800000 } ); // plus 1
            return from_softfloat64(ret);
         }
         ret = f64_add( a, y );
         return from_softfloat64(ret);
      }
      double _eosio_f64_floor( double af ) {
         float64_t a = to_softfloat64( af );
         float64_t ret;
         int e = a.v >> 52 & 0x7FF;
         float64_t y;
         double de = 1/DBL_EPSILON;
         if ( a.v == 0x8000000000000000) {
            return af;
         }
         if (e >= 0x3FF+52 || a.v == 0) {
            return af;
         }
         if (a.v >> 63)
            y = f64_sub( f64_add( f64_sub( a, float64_t{inv_double_eps} ), float64_t{inv_double_eps} ), a );
         else
            y = f64_sub( f64_sub( f64_add( a, float64_t{inv_double_eps} ), float64_t{inv_double_eps} ), a );
         if (e <= 0x3FF-1) {
            return a.v>>63 ? -1.0 : 0.0; //float64_t{0xBFF0000000000000} : float64_t{0}; // -1 or 0
         }
         if ( !f64_le( y, float64_t{0} ) ) {
            ret = f64_sub( f64_add(a,y), to_softfloat64(1.0));
            return from_softfloat64(ret);
         }
         ret = f64_add( a, y );
         return from_softfloat64(ret);
      }
      double _eosio_f64_trunc( double af ) {
         float64_t a = to_softfloat64( af );
         int e = (int)(a.v >> 52 & 0x7ff) - 0x3ff + 12;
         uint64_t m;
         if (e >= 52 + 12)
            return af;
         if (e < 12)
            e = 1;
         m = -1ULL >> e;
         if ((a.v & m) == 0)
            return af;
         a.v &= ~m;
         return from_softfloat64(a);
      }

      double _eosio_f64_nearest( double af ) {
         float64_t a = to_softfloat64( af );
         int e = (a.v >> 52 & 0x7FF);
         int s = a.v >> 63;
         float64_t y;
         if ( e >= 0x3FF+52 )
            return af;
         if ( s )
            y = f64_add( f64_sub( a, float64_t{inv_double_eps} ), float64_t{inv_double_eps} );
         else
            y = f64_sub( f64_add( a, float64_t{inv_double_eps} ), float64_t{inv_double_eps} );
         if ( f64_eq( y, float64_t{0} ) )
            return s ? -0.0 : 0.0;
         return from_softfloat64(y);
      }

      // double relops
      bool _eosio_f64_eq( double a, double b ) { return f64_eq( to_softfloat64(a), to_softfloat64(b) ); }
      bool _eosio_f64_ne( double a, double b ) { return !f64_eq( to_softfloat64(a), to_softfloat64(b) ); }
      bool _eosio_f64_lt( double a, double b ) { return f64_lt( to_softfloat64(a), to_softfloat64(b) ); }
      bool _eosio_f64_le( double a, double b ) { return f64_le( to_softfloat64(a), to_softfloat64(b) ); }
      bool _eosio_f64_gt( double af, double bf ) {
         float64_t a = to_softfloat64(af);
         float64_t b = to_softfloat64(bf);
         if (is_nan(a))
            return false;
         if (is_nan(b))
            return false;
         return !f64_le( a, b );
      }
      bool _eosio_f64_ge( double af, double bf ) {
         float64_t a = to_softfloat64(af);
         float64_t b = to_softfloat64(bf);
         if (is_nan(a))
            return false;
         if (is_nan(b))
            return false;
         return !f64_lt( a, b );
      }

      // float and double conversions
      double _eosio_f32_promote( float a ) {
         return from_softfloat64(f32_to_f64( to_softfloat32(a)) );
      }
      float _eosio_f64_demote( double a ) {
         return from_softfloat32(f64_to_f32( to_softfloat64(a)) );
      }
      int32_t _eosio_f32_trunc_i32s( float af ) {
         float32_t a = to_softfloat32(af);
         if (_eosio_f32_ge(af, 2147483648.0f) || _eosio_f32_lt(af, -2147483648.0f))
            FC_THROW_EXCEPTION( eosio::chain::wasm_execution_error, "Error, f32.convert_s/i32 overflow" );

         if (is_nan(a))
            FC_THROW_EXCEPTION( eosio::chain::wasm_execution_error, "Error, f32.convert_s/i32 unrepresentable");
         return f32_to_i32( to_softfloat32(_eosio_f32_trunc( af )), 0, false );
      }
      int32_t _eosio_f64_trunc_i32s( double af ) {
         float64_t a = to_softfloat64(af);
         if (_eosio_f64_ge(af, 2147483648.0) || _eosio_f64_lt(af, -2147483648.0))
            FC_THROW_EXCEPTION( eosio::chain::wasm_execution_error, "Error, f64.convert_s/i32 overflow");
         if (is_nan(a))
            FC_THROW_EXCEPTION( eosio::chain::wasm_execution_error, "Error, f64.convert_s/i32 unrepresentable");
         return f64_to_i32( to_softfloat64(_eosio_f64_trunc( af )), 0, false );
      }
      uint32_t _eosio_f32_trunc_i32u( float af ) {
         float32_t a = to_softfloat32(af);
         if (_eosio_f32_ge(af, 4294967296.0f) || _eosio_f32_le(af, -1.0f))
            FC_THROW_EXCEPTION( eosio::chain::wasm_execution_error, "Error, f32.convert_u/i32 overflow");
         if (is_nan(a))
            FC_THROW_EXCEPTION( eosio::chain::wasm_execution_error, "Error, f32.convert_u/i32 unrepresentable");
         return f32_to_ui32( to_softfloat32(_eosio_f32_trunc( af )), 0, false );
      }
      uint32_t _eosio_f64_trunc_i32u( double af ) {
         float64_t a = to_softfloat64(af);
         if (_eosio_f64_ge(af, 4294967296.0) || _eosio_f64_le(af, -1.0))
            FC_THROW_EXCEPTION( eosio::chain::wasm_execution_error, "Error, f64.convert_u/i32 overflow");
         if (is_nan(a))
            FC_THROW_EXCEPTION( eosio::chain::wasm_execution_error, "Error, f64.convert_u/i32 unrepresentable");
         return f64_to_ui32( to_softfloat64(_eosio_f64_trunc( af )), 0, false );
      }
      int64_t _eosio_f32_trunc_i64s( float af ) {
         float32_t a = to_softfloat32(af);
         if (_eosio_f32_ge(af, 9223372036854775808.0f) || _eosio_f32_lt(af, -9223372036854775808.0f))
            FC_THROW_EXCEPTION( eosio::chain::wasm_execution_error, "Error, f32.convert_s/i64 overflow");
         if (is_nan(a))
            FC_THROW_EXCEPTION( eosio::chain::wasm_execution_error, "Error, f32.convert_s/i64 unrepresentable");
         return f32_to_i64( to_softfloat32(_eosio_f32_trunc( af )), 0, false );
      }
      int64_t _eosio_f64_trunc_i64s( double af ) {
         float64_t a = to_softfloat64(af);
         if (_eosio_f64_ge(af, 9223372036854775808.0) || _eosio_f64_lt(af, -9223372036854775808.0))
            FC_THROW_EXCEPTION( eosio::chain::wasm_execution_error, "Error, f64.convert_s/i64 overflow");
         if (is_nan(a))
            FC_THROW_EXCEPTION( eosio::chain::wasm_execution_error, "Error, f64.convert_s/i64 unrepresentable");

         return f64_to_i64( to_softfloat64(_eosio_f64_trunc( af )), 0, false );
      }
      uint64_t _eosio_f32_trunc_i64u( float af ) {
         float32_t a = to_softfloat32(af);
         if (_eosio_f32_ge(af, 18446744073709551616.0f) || _eosio_f32_le(af, -1.0f))
            FC_THROW_EXCEPTION( eosio::chain::wasm_execution_error, "Error, f32.convert_u/i64 overflow");
         if (is_nan(a))
            FC_THROW_EXCEPTION( eosio::chain::wasm_execution_error, "Error, f32.convert_u/i64 unrepresentable");
         return f32_to_ui64( to_softfloat32(_eosio_f32_trunc( af )), 0, false );
      }
      uint64_t _eosio_f64_trunc_i64u( double af ) {
         float64_t a = to_softfloat64(af);
         if (_eosio_f64_ge(af, 18446744073709551616.0) || _eosio_f64_le(af, -1.0))
            FC_THROW_EXCEPTION( eosio::chain::wasm_execution_error, "Error, f64.convert_u/i64 overflow");
         if (is_nan(a))
            FC_THROW_EXCEPTION( eosio::chain::wasm_execution_error, "Error, f64.convert_u/i64 unrepresentable");
         return f64_to_ui64( to_softfloat64(_eosio_f64_trunc( af )), 0, false );
      }
      float _eosio_i32_to_f32( int32_t a )  {
         return from_softfloat32(i32_to_f32( a ));
      }
      float _eosio_i64_to_f32( int64_t a ) {
         return from_softfloat32(i64_to_f32( a ));
      }
      float _eosio_ui32_to_f32( uint32_t a ) {
         return from_softfloat32(ui32_to_f32( a ));
      }
      float _eosio_ui64_to_f32( uint64_t a ) {
         return from_softfloat32(ui64_to_f32( a ));
      }
      double _eosio_i32_to_f64( int32_t a ) {
         return from_softfloat64(i32_to_f64( a ));
      }
      double _eosio_i64_to_f64( int64_t a ) {
         return from_softfloat64(i64_to_f64( a ));
      }
      double _eosio_ui32_to_f64( uint32_t a ) {
         return from_softfloat64(ui32_to_f64( a ));
      }
      double _eosio_ui64_to_f64( uint64_t a ) {
         return from_softfloat64(ui64_to_f64( a ));
      }

      static bool is_nan( const float32_t f ) {
         return f32_is_nan( f );
      }
      static bool is_nan( const float64_t f ) {
         return f64_is_nan( f );
      }
      static bool is_nan( const float128_t& f ) {
         return f128_is_nan( f );
      }

      static constexpr uint32_t inv_float_eps = 0x4B000000;
      static constexpr uint64_t inv_double_eps = 0x4330000000000000;
};

class producer_api : public context_aware_api {
   public:
      using context_aware_api::context_aware_api;

      int get_active_producers(array_ptr<chain::account_name> producers, size_t buffer_size) {
         auto active_producers = context.get_active_producers();

         size_t len = active_producers.size();
         auto s = len * sizeof(chain::account_name);
         if( buffer_size == 0 ) return s;

         auto copy_size = std::min( buffer_size, s );
         memcpy( producers, active_producers.data(), copy_size );

         return copy_size;
      }
};

class crypto_api : public context_aware_api {
   public:
      explicit crypto_api( apply_context& ctx )
      :context_aware_api(ctx,true){}
      /**
       * This method can be optimized out during replay as it has
       * no possible side effects other than "passing".
       */
      void assert_recover_key( const fc::sha256& digest,
                        array_ptr<char> sig, size_t siglen,
                        array_ptr<char> pub, size_t publen ) {
         fc::crypto::signature s;
         fc::crypto::public_key p;
         datastream<const char*> ds( sig, siglen );
         datastream<const char*> pubds( pub, publen );

         fc::raw::unpack(ds, s);
         fc::raw::unpack(pubds, p);

         auto check = fc::crypto::public_key( s, digest, false );
         EOS_ASSERT( check == p, crypto_api_exception, "Error expected key different than recovered key" );
      }

      int recover_key( const fc::sha256& digest,
                        array_ptr<char> sig, size_t siglen,
                        array_ptr<char> pub, size_t publen ) {
         fc::crypto::signature s;
         datastream<const char*> ds( sig, siglen );
         datastream<char*> pubds( pub, publen );

         fc::raw::unpack(ds, s);
         fc::raw::pack( pubds, fc::crypto::public_key( s, digest, false ) );
         return pubds.tellp();
      }

      template<class Encoder> auto encode(char* data, size_t datalen) {
         Encoder e;
         const size_t bs = eosio::chain::config::hashing_checktime_block_size;
         while ( datalen > bs ) {
            e.write( data, bs );
            data += bs;
            datalen -= bs;
            context.trx_context.checktime();
         }
         e.write( data, datalen );
         return e.result();
      }

      void assert_sha256(array_ptr<char> data, size_t datalen, const fc::sha256& hash_val) {
         auto result = encode<fc::sha256::encoder>( data, datalen );
         EOS_ASSERT( result == hash_val, crypto_api_exception, "hash mismatch" );
      }

      void assert_sha1(array_ptr<char> data, size_t datalen, const fc::sha1& hash_val) {
         auto result = encode<fc::sha1::encoder>( data, datalen );
         EOS_ASSERT( result == hash_val, crypto_api_exception, "hash mismatch" );
      }

      void assert_sha512(array_ptr<char> data, size_t datalen, const fc::sha512& hash_val) {
         auto result = encode<fc::sha512::encoder>( data, datalen );
         EOS_ASSERT( result == hash_val, crypto_api_exception, "hash mismatch" );
      }

      void assert_ripemd160(array_ptr<char> data, size_t datalen, const fc::ripemd160& hash_val) {
         auto result = encode<fc::ripemd160::encoder>( data, datalen );
         EOS_ASSERT( result == hash_val, crypto_api_exception, "hash mismatch" );
      }

      void sha1(array_ptr<char> data, size_t datalen, fc::sha1& hash_val) {
         hash_val = encode<fc::sha1::encoder>( data, datalen );
      }

      void sha256(array_ptr<char> data, size_t datalen, fc::sha256& hash_val) {
         hash_val = encode<fc::sha256::encoder>( data, datalen );
      }

      void sha512(array_ptr<char> data, size_t datalen, fc::sha512& hash_val) {
         hash_val = encode<fc::sha512::encoder>( data, datalen );
      }

      void ripemd160(array_ptr<char> data, size_t datalen, fc::ripemd160& hash_val) {
         hash_val = encode<fc::ripemd160::encoder>( data, datalen );
      }
};

class permission_api : public context_aware_api {
   public:
      using context_aware_api::context_aware_api;

      bool check_transaction_authorization( array_ptr<char> trx_data,     size_t trx_size,
                                            array_ptr<char> pubkeys_data, size_t pubkeys_size,
                                            array_ptr<char> perms_data,   size_t perms_size
                                          )
      {
         transaction trx = fc::raw::unpack<transaction>( trx_data, trx_size );

         flat_set<public_key_type> provided_keys;
         unpack_provided_keys( provided_keys, pubkeys_data, pubkeys_size );

         flat_set<permission_level> provided_permissions;
         unpack_provided_permissions( provided_permissions, perms_data, perms_size );

         try {
            context.control
                   .get_authorization_manager()
                   .check_authorization( trx.actions,
                                         provided_keys,
                                         provided_permissions,
                                         fc::seconds(trx.delay_sec),
                                         std::bind(&transaction_context::checktime, &context.trx_context),
                                         false
                                       );
            return true;
         } catch( const authorization_exception& e ) {}

         return false;
      }

      bool check_permission_authorization( account_name account, permission_name permission,
                                           array_ptr<char> pubkeys_data, size_t pubkeys_size,
                                           array_ptr<char> perms_data,   size_t perms_size,
                                           uint64_t delay_us
                                         )
      {
         EOS_ASSERT( delay_us <= static_cast<uint64_t>(std::numeric_limits<int64_t>::max()),
                     action_validate_exception, "provided delay is too large" );

         flat_set<public_key_type> provided_keys;
         unpack_provided_keys( provided_keys, pubkeys_data, pubkeys_size );

         flat_set<permission_level> provided_permissions;
         unpack_provided_permissions( provided_permissions, perms_data, perms_size );

         try {
            context.control
                   .get_authorization_manager()
                   .check_authorization( account,
                                         permission,
                                         provided_keys,
                                         provided_permissions,
                                         fc::microseconds(delay_us),
                                         std::bind(&transaction_context::checktime, &context.trx_context),
                                         false
                                       );
            return true;
         } catch( const authorization_exception& e ) {}

         return false;
      }

      int64_t get_permission_last_used( account_name account, permission_name permission ) {
         const auto& am = context.control.get_authorization_manager();
         return am.get_permission_last_used( am.get_permission({account, permission}) ).time_since_epoch().count();
      };

      int64_t get_account_creation_time( account_name account ) {
         auto* acct = context.db.find<account_object, by_name>(account);
         EOS_ASSERT( acct != nullptr, action_validate_exception,
                     "account '${account}' does not exist", ("account", account) );
         return time_point(acct->creation_date).time_since_epoch().count();
      }

   private:
      void unpack_provided_keys( flat_set<public_key_type>& keys, const char* pubkeys_data, size_t pubkeys_size ) {
         keys.clear();
         if( pubkeys_size == 0 ) return;

         keys = fc::raw::unpack<flat_set<public_key_type>>( pubkeys_data, pubkeys_size );
      }

      void unpack_provided_permissions( flat_set<permission_level>& permissions, const char* perms_data, size_t perms_size ) {
         permissions.clear();
         if( perms_size == 0 ) return;

         permissions = fc::raw::unpack<flat_set<permission_level>>( perms_data, perms_size );
      }

};

class authorization_api : public context_aware_api {
   public:
      using context_aware_api::context_aware_api;

   void require_authorization( const account_name& account ) {
      context.require_authorization( account );
   }

   bool has_authorization( const account_name& account )const {
      return context.has_authorization( account );
   }

   void require_authorization(const account_name& account,
                                                 const permission_name& permission) {
      context.require_authorization( account, permission );
   }

   void require_recipient( account_name recipient ) {
      context.require_recipient( recipient );
   }

   bool is_account( const account_name& account )const {
      return context.is_account( account );
   }

};

class system_api : public context_aware_api {
   public:
      using context_aware_api::context_aware_api;

      uint64_t current_time() {
         return static_cast<uint64_t>( context.control.pending_block_time().time_since_epoch().count() );
      }

      uint64_t publication_time() {
         return static_cast<uint64_t>( context.trx_context.published.time_since_epoch().count() );
      }

};

constexpr size_t max_assert_message = 1024;

class context_free_system_api :  public context_aware_api {
public:
   explicit context_free_system_api( apply_context& ctx )
   :context_aware_api(ctx,true){}

   void abort() {
      EOS_ASSERT( false, abort_called, "abort() called");
   }

   // Kept as intrinsic rather than implementing on WASM side (using eosio_assert_message and strlen) because strlen is faster on native side.
   void eosio_assert( bool condition, null_terminated_ptr msg ) {
      if( BOOST_UNLIKELY( !condition ) ) {
         const size_t sz = strnlen( msg, max_assert_message );
         std::string message( msg, sz );
         EOS_THROW( eosio_assert_message_exception, "assertion failure with message: ${s}", ("s",message) );
      }
   }

   void eosio_assert_message( bool condition, array_ptr<const char> msg, size_t msg_len ) {
      if( BOOST_UNLIKELY( !condition ) ) {
         const size_t sz = msg_len > max_assert_message ? max_assert_message : msg_len;
         std::string message( msg, sz );
         EOS_THROW( eosio_assert_message_exception, "assertion failure with message: ${s}", ("s",message) );
      }
   }

   void eosio_assert_code( bool condition, uint64_t error_code ) {
      if( BOOST_UNLIKELY( !condition ) ) {
         EOS_THROW( eosio_assert_code_exception,
                    "assertion failure with error code: ${error_code}", ("error_code", error_code) );
      }
   }

   void eosio_exit(int32_t code) {
      context.control.get_wasm_interface().exit();
   }

};

class action_api : public context_aware_api {
   public:
   action_api( apply_context& ctx )
      :context_aware_api(ctx,true){}

      int read_action_data(array_ptr<char> memory, size_t buffer_size) {
         auto s = context.act.data.size();
         if( buffer_size == 0 ) return s;

         auto copy_size = std::min( buffer_size, s );
         memcpy( memory, context.act.data.data(), copy_size );

         return copy_size;
      }

      int action_data_size() {
         return context.act.data.size();
      }

      name current_receiver() {
         return context.receiver;
      }
};

class console_api : public context_aware_api {
   public:
      console_api( apply_context& ctx )
      : context_aware_api(ctx,true)
      , ignore(!ctx.control.contracts_console()) {}

      // Kept as intrinsic rather than implementing on WASM side (using prints_l and strlen) because strlen is faster on native side.
      void prints(null_terminated_ptr str) {
         if ( !ignore ) {
            context.console_append<const char*>(str);
         }
      }

      void prints_l(array_ptr<const char> str, size_t str_len ) {
         if ( !ignore ) {
            context.console_append(string(str, str_len));
         }
      }

      void printi(int64_t val) {
         if ( !ignore ) {
            context.console_append(val);
         }
      }

      void printui(uint64_t val) {
         if ( !ignore ) {
            context.console_append(val);
         }
      }

      void printi128(const __int128& val) {
         if ( !ignore ) {
            bool is_negative = (val < 0);
            unsigned __int128 val_magnitude;

            if( is_negative )
               val_magnitude = static_cast<unsigned __int128>(-val); // Works even if val is at the lowest possible value of a int128_t
            else
               val_magnitude = static_cast<unsigned __int128>(val);

            fc::uint128_t v(val_magnitude>>64, static_cast<uint64_t>(val_magnitude) );

            if( is_negative ) {
               context.console_append("-");
            }

            context.console_append(fc::variant(v).get_string());
         }
      }

      void printui128(const unsigned __int128& val) {
         if ( !ignore ) {
            fc::uint128_t v(val>>64, static_cast<uint64_t>(val) );
            context.console_append(fc::variant(v).get_string());
         }
      }

      void printsf( float val ) {
         if ( !ignore ) {
            // Assumes float representation on native side is the same as on the WASM side
            auto& console = context.get_console_stream();
            auto orig_prec = console.precision();

            console.precision( std::numeric_limits<float>::digits10 );
            context.console_append(val);

            console.precision( orig_prec );
         }
      }

      void printdf( double val ) {
         if ( !ignore ) {
            // Assumes double representation on native side is the same as on the WASM side
            auto& console = context.get_console_stream();
            auto orig_prec = console.precision();

            console.precision( std::numeric_limits<double>::digits10 );
            context.console_append(val);

            console.precision( orig_prec );
         }
      }

      void printqf( const float128_t& val ) {
         /*
          * Native-side long double uses an 80-bit extended-precision floating-point number.
          * The easiest solution for now was to use the Berkeley softfloat library to round the 128-bit
          * quadruple-precision floating-point number to an 80-bit extended-precision floating-point number
          * (losing precision) which then allows us to simply cast it into a long double for printing purposes.
          *
          * Later we might find a better solution to print the full quadruple-precision floating-point number.
          * Maybe with some compilation flag that turns long double into a quadruple-precision floating-point number,
          * or maybe with some library that allows us to print out quadruple-precision floating-point numbers without
          * having to deal with long doubles at all.
          */

         if ( !ignore ) {
            auto& console = context.get_console_stream();
            auto orig_prec = console.precision();

#ifdef __x86_64__
            console.precision( std::numeric_limits<long double>::digits10 );
            extFloat80_t val_approx;
            f128M_to_extF80M(&val, &val_approx);
            context.console_append( *(long double*)(&val_approx) );
#else
            console.precision( std::numeric_limits<double>::digits10 );
            double val_approx = from_softfloat64( f128M_to_f64(&val) );
            context.console_append(val_approx);
#endif
            console.precision( orig_prec );
         }
      }

      void printn(const name& value) {
         if ( !ignore ) {
            context.console_append(value.to_string());
         }
      }

      void printhex(array_ptr<const char> data, size_t data_len ) {
         if ( !ignore ) {
            context.console_append(fc::to_hex(data, data_len));
         }
      }

   private:
      bool ignore;
};

#define DB_API_METHOD_WRAPPERS_SIMPLE_SECONDARY(IDX, TYPE)\
      int db_##IDX##_store( uint64_t scope, uint64_t table, uint64_t payer, uint64_t id, const TYPE& secondary ) {\
         return context.IDX.store( scope, table, payer, id, secondary );\
      }\
      void db_##IDX##_update( int iterator, uint64_t payer, const TYPE& secondary ) {\
         return context.IDX.update( iterator, payer, secondary );\
      }\
      void db_##IDX##_remove( int iterator ) {\
         return context.IDX.remove( iterator );\
      }\
      int db_##IDX##_find_secondary( uint64_t code, uint64_t scope, uint64_t table, const TYPE& secondary, uint64_t& primary ) {\
         return context.IDX.find_secondary(code, scope, table, secondary, primary);\
      }\
      int db_##IDX##_find_primary( uint64_t code, uint64_t scope, uint64_t table, TYPE& secondary, uint64_t primary ) {\
         return context.IDX.find_primary(code, scope, table, secondary, primary);\
      }\
      int db_##IDX##_lowerbound( uint64_t code, uint64_t scope, uint64_t table,  TYPE& secondary, uint64_t& primary ) {\
         return context.IDX.lowerbound_secondary(code, scope, table, secondary, primary);\
      }\
      int db_##IDX##_upperbound( uint64_t code, uint64_t scope, uint64_t table,  TYPE& secondary, uint64_t& primary ) {\
         return context.IDX.upperbound_secondary(code, scope, table, secondary, primary);\
      }\
      int db_##IDX##_end( uint64_t code, uint64_t scope, uint64_t table ) {\
         return context.IDX.end_secondary(code, scope, table);\
      }\
      int db_##IDX##_next( int iterator, uint64_t& primary  ) {\
         return context.IDX.next_secondary(iterator, primary);\
      }\
      int db_##IDX##_previous( int iterator, uint64_t& primary ) {\
         return context.IDX.previous_secondary(iterator, primary);\
      }

#define DB_API_METHOD_WRAPPERS_ARRAY_SECONDARY(IDX, ARR_SIZE, ARR_ELEMENT_TYPE)\
      int db_##IDX##_store( uint64_t scope, uint64_t table, uint64_t payer, uint64_t id, array_ptr<const ARR_ELEMENT_TYPE> data, size_t data_len) {\
         EOS_ASSERT( data_len == ARR_SIZE,\
                    db_api_exception,\
                    "invalid size of secondary key array for " #IDX ": given ${given} bytes but expected ${expected} bytes",\
                    ("given",data_len)("expected",ARR_SIZE) );\
         return context.IDX.store(scope, table, payer, id, data.value);\
      }\
      void db_##IDX##_update( int iterator, uint64_t payer, array_ptr<const ARR_ELEMENT_TYPE> data, size_t data_len ) {\
         EOS_ASSERT( data_len == ARR_SIZE,\
                    db_api_exception,\
                    "invalid size of secondary key array for " #IDX ": given ${given} bytes but expected ${expected} bytes",\
                    ("given",data_len)("expected",ARR_SIZE) );\
         return context.IDX.update(iterator, payer, data.value);\
      }\
      void db_##IDX##_remove( int iterator ) {\
         return context.IDX.remove(iterator);\
      }\
      int db_##IDX##_find_secondary( uint64_t code, uint64_t scope, uint64_t table, array_ptr<const ARR_ELEMENT_TYPE> data, size_t data_len, uint64_t& primary ) {\
         EOS_ASSERT( data_len == ARR_SIZE,\
                    db_api_exception,\
                    "invalid size of secondary key array for " #IDX ": given ${given} bytes but expected ${expected} bytes",\
                    ("given",data_len)("expected",ARR_SIZE) );\
         return context.IDX.find_secondary(code, scope, table, data, primary);\
      }\
      int db_##IDX##_find_primary( uint64_t code, uint64_t scope, uint64_t table, array_ptr<ARR_ELEMENT_TYPE> data, size_t data_len, uint64_t primary ) {\
         EOS_ASSERT( data_len == ARR_SIZE,\
                    db_api_exception,\
                    "invalid size of secondary key array for " #IDX ": given ${given} bytes but expected ${expected} bytes",\
                    ("given",data_len)("expected",ARR_SIZE) );\
         return context.IDX.find_primary(code, scope, table, data.value, primary);\
      }\
      int db_##IDX##_lowerbound( uint64_t code, uint64_t scope, uint64_t table, array_ptr<ARR_ELEMENT_TYPE> data, size_t data_len, uint64_t& primary ) {\
         EOS_ASSERT( data_len == ARR_SIZE,\
                    db_api_exception,\
                    "invalid size of secondary key array for " #IDX ": given ${given} bytes but expected ${expected} bytes",\
                    ("given",data_len)("expected",ARR_SIZE) );\
         return context.IDX.lowerbound_secondary(code, scope, table, data.value, primary);\
      }\
      int db_##IDX##_upperbound( uint64_t code, uint64_t scope, uint64_t table, array_ptr<ARR_ELEMENT_TYPE> data, size_t data_len, uint64_t& primary ) {\
         EOS_ASSERT( data_len == ARR_SIZE,\
                    db_api_exception,\
                    "invalid size of secondary key array for " #IDX ": given ${given} bytes but expected ${expected} bytes",\
                    ("given",data_len)("expected",ARR_SIZE) );\
         return context.IDX.upperbound_secondary(code, scope, table, data.value, primary);\
      }\
      int db_##IDX##_end( uint64_t code, uint64_t scope, uint64_t table ) {\
         return context.IDX.end_secondary(code, scope, table);\
      }\
      int db_##IDX##_next( int iterator, uint64_t& primary  ) {\
         return context.IDX.next_secondary(iterator, primary);\
      }\
      int db_##IDX##_previous( int iterator, uint64_t& primary ) {\
         return context.IDX.previous_secondary(iterator, primary);\
      }

#define DB_API_METHOD_WRAPPERS_FLOAT_SECONDARY(IDX, TYPE)\
      int db_##IDX##_store( uint64_t scope, uint64_t table, uint64_t payer, uint64_t id, const TYPE& secondary ) {\
         EOS_ASSERT( !softfloat_api::is_nan( secondary ), transaction_exception, "NaN is not an allowed value for a secondary key" );\
         return context.IDX.store( scope, table, payer, id, secondary );\
      }\
      void db_##IDX##_update( int iterator, uint64_t payer, const TYPE& secondary ) {\
         EOS_ASSERT( !softfloat_api::is_nan( secondary ), transaction_exception, "NaN is not an allowed value for a secondary key" );\
         return context.IDX.update( iterator, payer, secondary );\
      }\
      void db_##IDX##_remove( int iterator ) {\
         return context.IDX.remove( iterator );\
      }\
      int db_##IDX##_find_secondary( uint64_t code, uint64_t scope, uint64_t table, const TYPE& secondary, uint64_t& primary ) {\
         EOS_ASSERT( !softfloat_api::is_nan( secondary ), transaction_exception, "NaN is not an allowed value for a secondary key" );\
         return context.IDX.find_secondary(code, scope, table, secondary, primary);\
      }\
      int db_##IDX##_find_primary( uint64_t code, uint64_t scope, uint64_t table, TYPE& secondary, uint64_t primary ) {\
         return context.IDX.find_primary(code, scope, table, secondary, primary);\
      }\
      int db_##IDX##_lowerbound( uint64_t code, uint64_t scope, uint64_t table,  TYPE& secondary, uint64_t& primary ) {\
         EOS_ASSERT( !softfloat_api::is_nan( secondary ), transaction_exception, "NaN is not an allowed value for a secondary key" );\
         return context.IDX.lowerbound_secondary(code, scope, table, secondary, primary);\
      }\
      int db_##IDX##_upperbound( uint64_t code, uint64_t scope, uint64_t table,  TYPE& secondary, uint64_t& primary ) {\
         EOS_ASSERT( !softfloat_api::is_nan( secondary ), transaction_exception, "NaN is not an allowed value for a secondary key" );\
         return context.IDX.upperbound_secondary(code, scope, table, secondary, primary);\
      }\
      int db_##IDX##_end( uint64_t code, uint64_t scope, uint64_t table ) {\
         return context.IDX.end_secondary(code, scope, table);\
      }\
      int db_##IDX##_next( int iterator, uint64_t& primary  ) {\
         return context.IDX.next_secondary(iterator, primary);\
      }\
      int db_##IDX##_previous( int iterator, uint64_t& primary ) {\
         return context.IDX.previous_secondary(iterator, primary);\
      }

class database_api : public context_aware_api {
   public:
      using context_aware_api::context_aware_api;

      int db_store_i64( uint64_t scope, uint64_t table, uint64_t payer, uint64_t id, array_ptr<const char> buffer, size_t buffer_size ) {
         return context.db_store_i64( scope, table, payer, id, buffer, buffer_size );
      }
      void db_update_i64( int itr, uint64_t payer, array_ptr<const char> buffer, size_t buffer_size ) {
         context.db_update_i64( itr, payer, buffer, buffer_size );
      }
      void db_remove_i64( int itr ) {
         context.db_remove_i64( itr );
      }
      int db_get_i64( int itr, array_ptr<char> buffer, size_t buffer_size ) {
         return context.db_get_i64( itr, buffer, buffer_size );
      }
      int db_next_i64( int itr, uint64_t& primary ) {
         return context.db_next_i64(itr, primary);
      }
      int db_previous_i64( int itr, uint64_t& primary ) {
         return context.db_previous_i64(itr, primary);
      }
      int db_find_i64( uint64_t code, uint64_t scope, uint64_t table, uint64_t id ) {
         return context.db_find_i64( code, scope, table, id );
      }
      int db_lowerbound_i64( uint64_t code, uint64_t scope, uint64_t table, uint64_t id ) {
         return context.db_lowerbound_i64( code, scope, table, id );
      }
      int db_upperbound_i64( uint64_t code, uint64_t scope, uint64_t table, uint64_t id ) {
         return context.db_upperbound_i64( code, scope, table, id );
      }
      int db_end_i64( uint64_t code, uint64_t scope, uint64_t table ) {
         return context.db_end_i64( code, scope, table );
      }

      DB_API_METHOD_WRAPPERS_SIMPLE_SECONDARY(idx64,  uint64_t)
      DB_API_METHOD_WRAPPERS_SIMPLE_SECONDARY(idx128, uint128_t)
      DB_API_METHOD_WRAPPERS_ARRAY_SECONDARY(idx256, 2, uint128_t)
      DB_API_METHOD_WRAPPERS_FLOAT_SECONDARY(idx_double, float64_t)
      DB_API_METHOD_WRAPPERS_FLOAT_SECONDARY(idx_long_double, float128_t)
};

class memory_api : public context_aware_api {
   public:
      memory_api( apply_context& ctx )
      :context_aware_api(ctx,true){}

      char* memcpy( array_ptr<char> dest, array_ptr<const char> src, size_t length) {
         EOS_ASSERT((std::abs((ptrdiff_t)dest.value - (ptrdiff_t)src.value)) >= length,
               overlapping_memory_error, "memcpy can only accept non-aliasing pointers");
         return (char *)::memcpy(dest, src, length);
      }

      char* memmove( array_ptr<char> dest, array_ptr<const char> src, size_t length) {
         return (char *)::memmove(dest, src, length);
      }

      int memcmp( array_ptr<const char> dest, array_ptr<const char> src, size_t length) {
         int ret = ::memcmp(dest, src, length);
         if(ret < 0)
            return -1;
         if(ret > 0)
            return 1;
         return 0;
      }

      char* memset( array_ptr<char> dest, int value, size_t length ) {
         return (char *)::memset( dest, value, length );
      }
};

class transaction_api : public context_aware_api {
   public:
      using context_aware_api::context_aware_api;

      void send_inline( array_ptr<char> data, size_t data_len ) {
         //TODO: Why is this limit even needed? And why is it not consistently checked on actions in input or deferred transactions
         EOS_ASSERT( data_len < context.control.get_global_properties().configuration.max_inline_action_size, inline_action_too_big,
                    "inline action too big" );

         action act;
         fc::raw::unpack<action>(data, data_len, act);
         context.execute_inline(std::move(act));
      }

      void send_context_free_inline( array_ptr<char> data, size_t data_len ) {
         //TODO: Why is this limit even needed? And why is it not consistently checked on actions in input or deferred transactions
         EOS_ASSERT( data_len < context.control.get_global_properties().configuration.max_inline_action_size, inline_action_too_big,
                   "inline action too big" );

         action act;
         fc::raw::unpack<action>(data, data_len, act);
         context.execute_context_free_inline(std::move(act));
      }

      void send_deferred( const uint128_t& sender_id, account_name payer, array_ptr<char> data, size_t data_len, uint32_t replace_existing) {
         transaction trx;
         fc::raw::unpack<transaction>(data, data_len, trx);
         context.schedule_deferred_transaction(sender_id, payer, std::move(trx), replace_existing);
      }

      bool cancel_deferred( const unsigned __int128& val ) {
         fc::uint128_t sender_id(val>>64, uint64_t(val) );
         return context.cancel_deferred_transaction( (unsigned __int128)sender_id );
      }
};


class context_free_transaction_api : public context_aware_api {
   public:
      context_free_transaction_api( apply_context& ctx )
      :context_aware_api(ctx,true){}

      int read_transaction( array_ptr<char> data, size_t buffer_size ) {
         bytes trx = context.get_packed_transaction();

         auto s = trx.size();
         if( buffer_size == 0) return s;

         auto copy_size = std::min( buffer_size, s );
         memcpy( data, trx.data(), copy_size );

         return copy_size;
      }

      int transaction_size() {
         return context.get_packed_transaction().size();
      }

       void get_transaction_id( fc::sha256& id ) {
          id = context.trx_context.id;
       }

       void get_action_sequence(uint64_t& seq){
           seq = context.global_action_sequence;
      }

      bool has_contract(account_name name){
          const auto accnt  = context.db.find<account_object,by_name>( name );
          EOS_ASSERT( accnt != nullptr, action_validate_exception, "account '${account}' does not exist", ("account", name) );
          return accnt->code.size() > 0;
      }

      void get_contract_code(account_name name, fc::sha256& code ) {
          const auto accnt  = context.db.find<account_object,by_name>( name );
          EOS_ASSERT( accnt != nullptr, action_validate_exception, "account '${account}' does not exist", ("account", name) );

          if( accnt->code.size() > 0) {
              code = fc::sha256::hash( accnt->code.data(), accnt->code.size() );
          } else {
              code = fc::sha256();
          }
      }

      int expiration() {
        return context.trx_context.trx.expiration.sec_since_epoch();
      }

      int tapos_block_num() {
        return context.trx_context.trx.ref_block_num;
      }
      int tapos_block_prefix() {
        return context.trx_context.trx.ref_block_prefix;
      }

      int get_action( uint32_t type, uint32_t index, array_ptr<char> buffer, size_t buffer_size )const {
         return context.get_action( type, index, buffer, buffer_size );
      }
};

class compiler_builtins : public context_aware_api {
   public:
      compiler_builtins( apply_context& ctx )
      :context_aware_api(ctx,true){}

      void __ashlti3(__int128& ret, uint64_t low, uint64_t high, uint32_t shift) {
         fc::uint128_t i(high, low);
         i <<= shift;
         ret = (unsigned __int128)i;
      }

      void __ashrti3(__int128& ret, uint64_t low, uint64_t high, uint32_t shift) {
         // retain the signedness
         ret = high;
         ret <<= 64;
         ret |= low;
         ret >>= shift;
      }

      void __lshlti3(__int128& ret, uint64_t low, uint64_t high, uint32_t shift) {
         fc::uint128_t i(high, low);
         i <<= shift;
         ret = (unsigned __int128)i;
      }

      void __lshrti3(__int128& ret, uint64_t low, uint64_t high, uint32_t shift) {
         fc::uint128_t i(high, low);
         i >>= shift;
         ret = (unsigned __int128)i;
      }

      void __divti3(__int128& ret, uint64_t la, uint64_t ha, uint64_t lb, uint64_t hb) {
         __int128 lhs = ha;
         __int128 rhs = hb;

         lhs <<= 64;
         lhs |=  la;

         rhs <<= 64;
         rhs |=  lb;

         EOS_ASSERT(rhs != 0, arithmetic_exception, "divide by zero");

         lhs /= rhs;

         ret = lhs;
      }

      void __udivti3(unsigned __int128& ret, uint64_t la, uint64_t ha, uint64_t lb, uint64_t hb) {
         unsigned __int128 lhs = ha;
         unsigned __int128 rhs = hb;

         lhs <<= 64;
         lhs |=  la;

         rhs <<= 64;
         rhs |=  lb;

         EOS_ASSERT(rhs != 0, arithmetic_exception, "divide by zero");

         lhs /= rhs;
         ret = lhs;
      }

      void __multi3(__int128& ret, uint64_t la, uint64_t ha, uint64_t lb, uint64_t hb) {
         __int128 lhs = ha;
         __int128 rhs = hb;

         lhs <<= 64;
         lhs |=  la;

         rhs <<= 64;
         rhs |=  lb;

         lhs *= rhs;
         ret = lhs;
      }

      void __modti3(__int128& ret, uint64_t la, uint64_t ha, uint64_t lb, uint64_t hb) {
         __int128 lhs = ha;
         __int128 rhs = hb;

         lhs <<= 64;
         lhs |=  la;

         rhs <<= 64;
         rhs |=  lb;

         EOS_ASSERT(rhs != 0, arithmetic_exception, "divide by zero");

         lhs %= rhs;
         ret = lhs;
      }

      void __umodti3(unsigned __int128& ret, uint64_t la, uint64_t ha, uint64_t lb, uint64_t hb) {
         unsigned __int128 lhs = ha;
         unsigned __int128 rhs = hb;

         lhs <<= 64;
         lhs |=  la;

         rhs <<= 64;
         rhs |=  lb;

         EOS_ASSERT(rhs != 0, arithmetic_exception, "divide by zero");

         lhs %= rhs;
         ret = lhs;
      }

      // arithmetic long double
      void __addtf3( float128_t& ret, uint64_t la, uint64_t ha, uint64_t lb, uint64_t hb ) {
         float128_t a = {{ la, ha }};
         float128_t b = {{ lb, hb }};
         ret = f128_add( a, b );
      }
      void __subtf3( float128_t& ret, uint64_t la, uint64_t ha, uint64_t lb, uint64_t hb ) {
         float128_t a = {{ la, ha }};
         float128_t b = {{ lb, hb }};
         ret = f128_sub( a, b );
      }
      void __multf3( float128_t& ret, uint64_t la, uint64_t ha, uint64_t lb, uint64_t hb ) {
         float128_t a = {{ la, ha }};
         float128_t b = {{ lb, hb }};
         ret = f128_mul( a, b );
      }
      void __divtf3( float128_t& ret, uint64_t la, uint64_t ha, uint64_t lb, uint64_t hb ) {
         float128_t a = {{ la, ha }};
         float128_t b = {{ lb, hb }};
         ret = f128_div( a, b );
      }
      void __negtf2( float128_t& ret, uint64_t la, uint64_t ha ) {
         ret = {{ la, (ha ^ (uint64_t)1 << 63) }};
      }

      // conversion long double
      void __extendsftf2( float128_t& ret, float f ) {
         ret = f32_to_f128( to_softfloat32(f) );
      }
      void __extenddftf2( float128_t& ret, double d ) {
         ret = f64_to_f128( to_softfloat64(d) );
      }
      double __trunctfdf2( uint64_t l, uint64_t h ) {
         float128_t f = {{ l, h }};
         return from_softfloat64(f128_to_f64( f ));
      }
      float __trunctfsf2( uint64_t l, uint64_t h ) {
         float128_t f = {{ l, h }};
         return from_softfloat32(f128_to_f32( f ));
      }
      int32_t __fixtfsi( uint64_t l, uint64_t h ) {
         float128_t f = {{ l, h }};
         return f128_to_i32( f, 0, false );
      }
      int64_t __fixtfdi( uint64_t l, uint64_t h ) {
         float128_t f = {{ l, h }};
         return f128_to_i64( f, 0, false );
      }
      void __fixtfti( __int128& ret, uint64_t l, uint64_t h ) {
         float128_t f = {{ l, h }};
         ret = ___fixtfti( f );
      }
      uint32_t __fixunstfsi( uint64_t l, uint64_t h ) {
         float128_t f = {{ l, h }};
         return f128_to_ui32( f, 0, false );
      }
      uint64_t __fixunstfdi( uint64_t l, uint64_t h ) {
         float128_t f = {{ l, h }};
         return f128_to_ui64( f, 0, false );
      }
      void __fixunstfti( unsigned __int128& ret, uint64_t l, uint64_t h ) {
         float128_t f = {{ l, h }};
         ret = ___fixunstfti( f );
      }
      void __fixsfti( __int128& ret, float a ) {
         ret = ___fixsfti( to_softfloat32(a).v );
      }
      void __fixdfti( __int128& ret, double a ) {
         ret = ___fixdfti( to_softfloat64(a).v );
      }
      void __fixunssfti( unsigned __int128& ret, float a ) {
         ret = ___fixunssfti( to_softfloat32(a).v );
      }
      void __fixunsdfti( unsigned __int128& ret, double a ) {
         ret = ___fixunsdfti( to_softfloat64(a).v );
      }
      double __floatsidf( int32_t i ) {
         return from_softfloat64(i32_to_f64(i));
      }
      void __floatsitf( float128_t& ret, int32_t i ) {
         ret = i32_to_f128(i);
      }
      void __floatditf( float128_t& ret, uint64_t a ) {
         ret = i64_to_f128( a );
      }
      void __floatunsitf( float128_t& ret, uint32_t i ) {
         ret = ui32_to_f128(i);
      }
      void __floatunditf( float128_t& ret, uint64_t a ) {
         ret = ui64_to_f128( a );
      }
      double __floattidf( uint64_t l, uint64_t h ) {
         fc::uint128_t v(h, l);
         unsigned __int128 val = (unsigned __int128)v;
         return ___floattidf( *(__int128*)&val );
      }
      double __floatuntidf( uint64_t l, uint64_t h ) {
         fc::uint128_t v(h, l);
         return ___floatuntidf( (unsigned __int128)v );
      }
      int ___cmptf2( uint64_t la, uint64_t ha, uint64_t lb, uint64_t hb, int return_value_if_nan ) {
         float128_t a = {{ la, ha }};
         float128_t b = {{ lb, hb }};
         if ( __unordtf2(la, ha, lb, hb) )
            return return_value_if_nan;
         if ( f128_lt( a, b ) )
            return -1;
         if ( f128_eq( a, b ) )
            return 0;
         return 1;
      }
      int __eqtf2( uint64_t la, uint64_t ha, uint64_t lb, uint64_t hb ) {
         return ___cmptf2(la, ha, lb, hb, 1);
      }
      int __netf2( uint64_t la, uint64_t ha, uint64_t lb, uint64_t hb ) {
         return ___cmptf2(la, ha, lb, hb, 1);
      }
      int __getf2( uint64_t la, uint64_t ha, uint64_t lb, uint64_t hb ) {
         return ___cmptf2(la, ha, lb, hb, -1);
      }
      int __gttf2( uint64_t la, uint64_t ha, uint64_t lb, uint64_t hb ) {
         return ___cmptf2(la, ha, lb, hb, 0);
      }
      int __letf2( uint64_t la, uint64_t ha, uint64_t lb, uint64_t hb ) {
         return ___cmptf2(la, ha, lb, hb, 1);
      }
      int __lttf2( uint64_t la, uint64_t ha, uint64_t lb, uint64_t hb ) {
         return ___cmptf2(la, ha, lb, hb, 0);
      }
      int __cmptf2( uint64_t la, uint64_t ha, uint64_t lb, uint64_t hb ) {
         return ___cmptf2(la, ha, lb, hb, 1);
      }
      int __unordtf2( uint64_t la, uint64_t ha, uint64_t lb, uint64_t hb ) {
         float128_t a = {{ la, ha }};
         float128_t b = {{ lb, hb }};
         if ( softfloat_api::is_nan(a) || softfloat_api::is_nan(b) )
            return 1;
         return 0;
      }

      static constexpr uint32_t SHIFT_WIDTH = (sizeof(uint64_t)*8)-1;
};


/*
 * This api will be removed with fix for `eos #2561`
 */
class call_depth_api : public context_aware_api {
   public:
      call_depth_api( apply_context& ctx )
      :context_aware_api(ctx,true){}
      void call_depth_assert() {
         FC_THROW_EXCEPTION(wasm_execution_error, "Exceeded call depth maximum");
      }
};


class action_seed_api  : public context_aware_api {
public:
    action_seed_api(apply_context& ctx)
           : context_aware_api(ctx) {}

   int bpsig_action_time_seed(array_ptr<char> sig, size_t siglen) {
      auto data = action_timestamp();
      fc::sha256::encoder encoder;
      encoder.write(reinterpret_cast<const char*>(data.data()), data.size()* sizeof(uint32_t));
      auto digest = encoder.result();
      optional<fc::crypto::signature> signature;
      auto block_state = context.control.pending_block_state();
      for (auto& extension: block_state->block->block_extensions) {
         if (extension.first != static_cast<uint16_t>(block_extension_type::bpsig_action_time_seed)) continue;
         EOS_ASSERT(extension.second.size() > 8, transaction_exception, "invalid producer signature in block extensions");
         uint64_t* act_parts = reinterpret_cast<uint64_t*>(extension.second.data());
         if ( act_parts[0] != context.global_action_sequence) continue;

         auto sig_data = extension.second.data() + 8;
         auto sig_size = extension.second.size() - 8;
         signature.emplace();
         datastream<const char*> ds(sig_data, sig_size);
         fc::raw::unpack(ds, *signature);
         auto check = fc::crypto::public_key(*signature, digest, false);
         EOS_ASSERT( check == block_state->block_signing_key, transaction_exception, "wrong expected key different than recovered key" );
         break;
      }
      bool sign = false;
      if (context.control.is_producing_block() && !signature) {
         auto signer = context.control.pending_producer_signer();
         if (signer) {
            // Producer is producing this block
            signature = signer(digest);
            sign = true;
         } else {
            // Non-producer is speculating this block, so skips the signing
            // TODO: speculating result will be different from producing result
            signature.emplace();
         }
      }
      EOS_ASSERT(!!signature, transaction_exception, "empty sig action seed");
      auto& s = *signature;
      auto sig_size = fc::raw::pack_size(s);
      if (siglen == 0) return sig_size;
      if (sig_size <= siglen) {
         datastream<char*> ds(sig, sig_size);
         fc::raw::pack(ds, s);
         if (sign) {
            block_state->block->block_extensions.emplace_back();
            char* act_parts = reinterpret_cast<char*>(&context.global_action_sequence);
            auto &extension = block_state->block->block_extensions.back();
            extension.first = static_cast<uint16_t>(block_extension_type::bpsig_action_time_seed);
            extension.second.resize(8 + sig_size);
            std::copy(act_parts, act_parts + 8, extension.second.data());
            std::copy((char*)sig, (char*)sig + sig_size, extension.second.data() + 8);
         }
         return sig_size;
      }
      return 0;
   }
private:
   vector<uint32_t> action_timestamp() {
      auto current = context.control.pending_block_time().time_since_epoch().count();
      current -= current % (config::block_interval_us);

      uint32_t* current_halves = reinterpret_cast<uint32_t*>(&current);
      uint32_t* act_parts = reinterpret_cast<uint32_t*>(&context.global_action_sequence);
      return vector<uint32_t>{act_parts[0],act_parts[1], current_halves[0], current_halves[1]};
   }
};
REGISTER_INTRINSICS(action_seed_api,
(bpsig_action_time_seed,  int(int, int)               )
);

REGISTER_INJECTED_INTRINSICS(call_depth_api,
   (call_depth_assert,  void()               )
);

REGISTER_INTRINSICS(compiler_builtins,
   (__ashlti3,     void(int, int64_t, int64_t, int)               )
   (__ashrti3,     void(int, int64_t, int64_t, int)               )
   (__lshlti3,     void(int, int64_t, int64_t, int)               )
   (__lshrti3,     void(int, int64_t, int64_t, int)               )
   (__divti3,      void(int, int64_t, int64_t, int64_t, int64_t)  )
   (__udivti3,     void(int, int64_t, int64_t, int64_t, int64_t)  )
   (__modti3,      void(int, int64_t, int64_t, int64_t, int64_t)  )
   (__umodti3,     void(int, int64_t, int64_t, int64_t, int64_t)  )
   (__multi3,      void(int, int64_t, int64_t, int64_t, int64_t)  )
   (__addtf3,      void(int, int64_t, int64_t, int64_t, int64_t)  )
   (__subtf3,      void(int, int64_t, int64_t, int64_t, int64_t)  )
   (__multf3,      void(int, int64_t, int64_t, int64_t, int64_t)  )
   (__divtf3,      void(int, int64_t, int64_t, int64_t, int64_t)  )
   (__eqtf2,       int(int64_t, int64_t, int64_t, int64_t)        )
   (__netf2,       int(int64_t, int64_t, int64_t, int64_t)        )
   (__getf2,       int(int64_t, int64_t, int64_t, int64_t)        )
   (__gttf2,       int(int64_t, int64_t, int64_t, int64_t)        )
   (__lttf2,       int(int64_t, int64_t, int64_t, int64_t)        )
   (__letf2,       int(int64_t, int64_t, int64_t, int64_t)        )
   (__cmptf2,      int(int64_t, int64_t, int64_t, int64_t)        )
   (__unordtf2,    int(int64_t, int64_t, int64_t, int64_t)        )
   (__negtf2,      void (int, int64_t, int64_t)                   )
   (__floatsitf,   void (int, int)                                )
   (__floatunsitf, void (int, int)                                )
   (__floatditf,   void (int, int64_t)                            )
   (__floatunditf, void (int, int64_t)                            )
   (__floattidf,   double (int64_t, int64_t)                      )
   (__floatuntidf, double (int64_t, int64_t)                      )
   (__floatsidf,   double(int)                                    )
   (__extendsftf2, void(int, float)                               )
   (__extenddftf2, void(int, double)                              )
   (__fixtfti,     void(int, int64_t, int64_t)                    )
   (__fixtfdi,     int64_t(int64_t, int64_t)                      )
   (__fixtfsi,     int(int64_t, int64_t)                          )
   (__fixunstfti,  void(int, int64_t, int64_t)                    )
   (__fixunstfdi,  int64_t(int64_t, int64_t)                      )
   (__fixunstfsi,  int(int64_t, int64_t)                          )
   (__fixsfti,     void(int, float)                               )
   (__fixdfti,     void(int, double)                              )
   (__fixunssfti,  void(int, float)                               )
   (__fixunsdfti,  void(int, double)                              )
   (__trunctfdf2,  double(int64_t, int64_t)                       )
   (__trunctfsf2,  float(int64_t, int64_t)                        )
);

REGISTER_INTRINSICS(privileged_api,
   (is_feature_active,                int(int64_t)                          )
   (activate_feature,                 void(int64_t)                         )
   (get_resource_limits,              void(int64_t,int,int,int)             )
   (set_resource_limits,              void(int64_t,int64_t,int64_t,int64_t) )
   (set_proposed_producers,           int64_t(int,int)                      )
   (get_blockchain_parameters_packed, int(int, int)                         )
   (set_blockchain_parameters_packed, void(int,int)                         )
   (set_name_list_packed,             void(int64_t,int64_t,int,int)         )
   (set_guaranteed_minimum_resources,   void(int64_t,int64_t,int64_t)         )
   (is_privileged,                    int(int64_t)                          )
   (set_privileged,                   void(int64_t, int)                    )
   (set_upgrade_parameters_packed, void(int, int)                           )
);

REGISTER_INJECTED_INTRINSICS(transaction_context,
   (checktime,      void())
);

REGISTER_INTRINSICS(producer_api,
   (get_active_producers,      int(int, int) )
);

#define DB_SECONDARY_INDEX_METHODS_SIMPLE(IDX) \
   (db_##IDX##_store,          int(int64_t,int64_t,int64_t,int64_t,int))\
   (db_##IDX##_remove,         void(int))\
   (db_##IDX##_update,         void(int,int64_t,int))\
   (db_##IDX##_find_primary,   int(int64_t,int64_t,int64_t,int,int64_t))\
   (db_##IDX##_find_secondary, int(int64_t,int64_t,int64_t,int,int))\
   (db_##IDX##_lowerbound,     int(int64_t,int64_t,int64_t,int,int))\
   (db_##IDX##_upperbound,     int(int64_t,int64_t,int64_t,int,int))\
   (db_##IDX##_end,            int(int64_t,int64_t,int64_t))\
   (db_##IDX##_next,           int(int, int))\
   (db_##IDX##_previous,       int(int, int))

#define DB_SECONDARY_INDEX_METHODS_ARRAY(IDX) \
      (db_##IDX##_store,          int(int64_t,int64_t,int64_t,int64_t,int,int))\
      (db_##IDX##_remove,         void(int))\
      (db_##IDX##_update,         void(int,int64_t,int,int))\
      (db_##IDX##_find_primary,   int(int64_t,int64_t,int64_t,int,int,int64_t))\
      (db_##IDX##_find_secondary, int(int64_t,int64_t,int64_t,int,int,int))\
      (db_##IDX##_lowerbound,     int(int64_t,int64_t,int64_t,int,int,int))\
      (db_##IDX##_upperbound,     int(int64_t,int64_t,int64_t,int,int,int))\
      (db_##IDX##_end,            int(int64_t,int64_t,int64_t))\
      (db_##IDX##_next,           int(int, int))\
      (db_##IDX##_previous,       int(int, int))

REGISTER_INTRINSICS( database_api,
   (db_store_i64,        int(int64_t,int64_t,int64_t,int64_t,int,int))
   (db_update_i64,       void(int,int64_t,int,int))
   (db_remove_i64,       void(int))
   (db_get_i64,          int(int, int, int))
   (db_next_i64,         int(int, int))
   (db_previous_i64,     int(int, int))
   (db_find_i64,         int(int64_t,int64_t,int64_t,int64_t))
   (db_lowerbound_i64,   int(int64_t,int64_t,int64_t,int64_t))
   (db_upperbound_i64,   int(int64_t,int64_t,int64_t,int64_t))
   (db_end_i64,          int(int64_t,int64_t,int64_t))

   DB_SECONDARY_INDEX_METHODS_SIMPLE(idx64)
   DB_SECONDARY_INDEX_METHODS_SIMPLE(idx128)
   DB_SECONDARY_INDEX_METHODS_ARRAY(idx256)
   DB_SECONDARY_INDEX_METHODS_SIMPLE(idx_double)
   DB_SECONDARY_INDEX_METHODS_SIMPLE(idx_long_double)
);

REGISTER_INTRINSICS(crypto_api,
   (assert_recover_key,     void(int, int, int, int, int) )
   (recover_key,            int(int, int, int, int, int)  )
   (assert_sha256,          void(int, int, int)           )
   (assert_sha1,            void(int, int, int)           )
   (assert_sha512,          void(int, int, int)           )
   (assert_ripemd160,       void(int, int, int)           )
   (sha1,                   void(int, int, int)           )
   (sha256,                 void(int, int, int)           )
   (sha512,                 void(int, int, int)           )
   (ripemd160,              void(int, int, int)           )
);


REGISTER_INTRINSICS(permission_api,
   (check_transaction_authorization, int(int, int, int, int, int, int)                  )
   (check_permission_authorization,  int(int64_t, int64_t, int, int, int, int, int64_t) )
   (get_permission_last_used,        int64_t(int64_t, int64_t) )
   (get_account_creation_time,       int64_t(int64_t) )
);


REGISTER_INTRINSICS(system_api,
   (current_time, int64_t()       )
   (publication_time,   int64_t() )
);

REGISTER_INTRINSICS(context_free_system_api,
   (abort,                void()              )
   (eosio_assert,         void(int, int)      )
   (eosio_assert_message, void(int, int, int) )
   (eosio_assert_code,    void(int, int64_t)  )
   (eosio_exit,           void(int)           )
);

REGISTER_INTRINSICS(action_api,
   (read_action_data,       int(int, int)  )
   (action_data_size,       int()          )
   (current_receiver,   int64_t()          )
);

REGISTER_INTRINSICS(authorization_api,
   (require_recipient,     void(int64_t)          )
   (require_authorization, void(int64_t), "require_auth", void(authorization_api::*)(const account_name&) )
   (require_authorization, void(int64_t, int64_t), "require_auth2", void(authorization_api::*)(const account_name&, const permission_name& permission) )
   (has_authorization,     int(int64_t), "has_auth", bool(authorization_api::*)(const account_name&)const )
   (is_account,            int(int64_t)           )
);

REGISTER_INTRINSICS(console_api,
   (prints,                void(int)      )
   (prints_l,              void(int, int) )
   (printi,                void(int64_t)  )
   (printui,               void(int64_t)  )
   (printi128,             void(int)      )
   (printui128,            void(int)      )
   (printsf,               void(float)    )
   (printdf,               void(double)   )
   (printqf,               void(int)      )
   (printn,                void(int64_t)  )
   (printhex,              void(int, int) )
);

REGISTER_INTRINSICS(context_free_transaction_api,
   (read_transaction,       int(int, int)            )
   (transaction_size,       int()                    )
   (get_transaction_id,     void(int)                )
   (get_action_sequence,    void(int)                )
   (has_contract,           int(int64_t)             )
   (get_contract_code,      void(int64_t, int)       )
   (expiration,             int()                    )
   (tapos_block_prefix,     int()                    )
   (tapos_block_num,        int()                    )
   (get_action,             int (int, int, int, int) )
);

REGISTER_INTRINSICS(transaction_api,
   (send_inline,               void(int, int)               )
   (send_context_free_inline,  void(int, int)               )
   (send_deferred,             void(int, int64_t, int, int, int32_t) )
   (cancel_deferred,           int(int)                     )
);

REGISTER_INTRINSICS(context_free_api,
   (get_context_free_data, int(int, int, int) )
)

REGISTER_INTRINSICS(memory_api,
   (memcpy,                 int(int, int, int)  )
   (memmove,                int(int, int, int)  )
   (memcmp,                 int(int, int, int)  )
   (memset,                 int(int, int, int)  )
);

REGISTER_INJECTED_INTRINSICS(softfloat_api,
      (_eosio_f32_add,       float(float, float)    )
      (_eosio_f32_sub,       float(float, float)    )
      (_eosio_f32_mul,       float(float, float)    )
      (_eosio_f32_div,       float(float, float)    )
      (_eosio_f32_min,       float(float, float)    )
      (_eosio_f32_max,       float(float, float)    )
      (_eosio_f32_copysign,  float(float, float)    )
      (_eosio_f32_abs,       float(float)           )
      (_eosio_f32_neg,       float(float)           )
      (_eosio_f32_sqrt,      float(float)           )
      (_eosio_f32_ceil,      float(float)           )
      (_eosio_f32_floor,     float(float)           )
      (_eosio_f32_trunc,     float(float)           )
      (_eosio_f32_nearest,   float(float)           )
      (_eosio_f32_eq,        int(float, float)      )
      (_eosio_f32_ne,        int(float, float)      )
      (_eosio_f32_lt,        int(float, float)      )
      (_eosio_f32_le,        int(float, float)      )
      (_eosio_f32_gt,        int(float, float)      )
      (_eosio_f32_ge,        int(float, float)      )
      (_eosio_f64_add,       double(double, double) )
      (_eosio_f64_sub,       double(double, double) )
      (_eosio_f64_mul,       double(double, double) )
      (_eosio_f64_div,       double(double, double) )
      (_eosio_f64_min,       double(double, double) )
      (_eosio_f64_max,       double(double, double) )
      (_eosio_f64_copysign,  double(double, double) )
      (_eosio_f64_abs,       double(double)         )
      (_eosio_f64_neg,       double(double)         )
      (_eosio_f64_sqrt,      double(double)         )
      (_eosio_f64_ceil,      double(double)         )
      (_eosio_f64_floor,     double(double)         )
      (_eosio_f64_trunc,     double(double)         )
      (_eosio_f64_nearest,   double(double)         )
      (_eosio_f64_eq,        int(double, double)    )
      (_eosio_f64_ne,        int(double, double)    )
      (_eosio_f64_lt,        int(double, double)    )
      (_eosio_f64_le,        int(double, double)    )
      (_eosio_f64_gt,        int(double, double)    )
      (_eosio_f64_ge,        int(double, double)    )
      (_eosio_f32_promote,    double(float)         )
      (_eosio_f64_demote,     float(double)         )
      (_eosio_f32_trunc_i32s, int(float)            )
      (_eosio_f64_trunc_i32s, int(double)           )
      (_eosio_f32_trunc_i32u, int(float)            )
      (_eosio_f64_trunc_i32u, int(double)           )
      (_eosio_f32_trunc_i64s, int64_t(float)        )
      (_eosio_f64_trunc_i64s, int64_t(double)       )
      (_eosio_f32_trunc_i64u, int64_t(float)        )
      (_eosio_f64_trunc_i64u, int64_t(double)       )
      (_eosio_i32_to_f32,     float(int32_t)        )
      (_eosio_i64_to_f32,     float(int64_t)        )
      (_eosio_ui32_to_f32,    float(int32_t)        )
      (_eosio_ui64_to_f32,    float(int64_t)        )
      (_eosio_i32_to_f64,     double(int32_t)       )
      (_eosio_i64_to_f64,     double(int64_t)       )
      (_eosio_ui32_to_f64,    double(int32_t)       )
      (_eosio_ui64_to_f64,    double(int64_t)       )
);

std::istream& operator>>(std::istream& in, wasm_interface::vm_type& runtime) {
   std::string s;
   in >> s;
   if (s == "wavm")
      runtime = eosio::chain::wasm_interface::vm_type::wavm;
   else if (s == "wabt")
      runtime = eosio::chain::wasm_interface::vm_type::wabt;
   else
      in.setstate(std::ios_base::failbit);
   return in;
}

} } /// eosio::chain<|MERGE_RESOLUTION|>--- conflicted
+++ resolved
@@ -193,7 +193,6 @@
          });
       }
 
-<<<<<<< HEAD
       void set_upgrade_parameters_packed( array_ptr<char> packed_upgrade_parameters, size_t datalen) {
          datastream<const char*> ds( packed_upgrade_parameters, datalen );
          uint32_t target_num;
@@ -207,8 +206,6 @@
          });
       }
 
-=======
->>>>>>> 56f84e54
       // *bos  begin*
       void set_name_list_packed(int64_t list, int64_t action, array_ptr<char> packed_name_list, size_t datalen)
       {
@@ -225,7 +222,7 @@
 
          context.control.set_name_list(list, action, name_list);
 
-       
+
       }
 
       void set_guaranteed_minimum_resources(int64_t ram_byte, int64_t cpu_us, int64_t net_byte)
