--- conflicted
+++ resolved
@@ -962,21 +962,12 @@
    vector<fc::microseconds> _max_delay_stack;
 };
 
-<<<<<<< HEAD
-time_point chain_controller::check_authorization( const vector<action>& actions,
-                                                  const vector<action>& context_free_actions,
-                                                  const flat_set<public_key_type>& provided_keys,
-                                                  bool allow_unused_signatures,
-                                                  flat_set<account_name> provided_accounts,
-                                                  flat_set<permission_level> provided_levels)const
-=======
 fc::microseconds chain_controller::check_authorization( const vector<action>& actions,
                                                         const vector<action>& context_free_actions,
                                                         const flat_set<public_key_type>& provided_keys,
                                                         bool allow_unused_signatures,
-                                                        flat_set<account_name> provided_accounts )const
-
->>>>>>> 24cfeca8
+                                                        flat_set<account_name> provided_accounts,
+                                                        flat_set<permission_level> provided_levels)const
 {
    auto checker = make_auth_checker( [&](const permission_level& p){ return get_permission(p).auth; },
                                      permission_visitor(*this),
