#pragma once
#include <eosio/chain/block_state.hpp>
#include <boost/signals2/signal.hpp>

namespace eosio { namespace chain {

   using boost::signals2::signal;

   struct fork_database_impl;

   typedef vector<block_state_ptr> branch_type;

   /**
    * @class fork_database
    * @brief manages light-weight state for all potential unconfirmed forks
    *
    * As new blocks are received, they are pushed into the fork database. The fork
    * database tracks the longest chain and the last irreversible block number. All
    * blocks older than the last irreversible block are freed after emitting the
    * irreversible signal.
    */
   class fork_database {
      public:

         fork_database( const fc::path& data_dir );
         ~fork_database();

         void close();

         block_state_ptr  get_block(const block_id_type& id)const;
         block_state_ptr  get_block_in_current_chain_by_num( uint32_t n )const;
//         vector<block_state_ptr>    get_blocks_by_number(uint32_t n)const;

         /**
          *  Provides a "valid" blockstate upon which other forks may build.
          */
         void            set( block_state_ptr s );

         /** this method will attempt to append the block to an existing
          * block_state and will return a pointer to the new block state or
          * throw on error.
          */
<<<<<<< HEAD
         block_state_ptr add( signed_block_ptr b, bool skip_validate_signee, bool new_version);
=======
         block_state_ptr add( signed_block_ptr b, bool skip_validate_signee );
>>>>>>> 56f84e54
         block_state_ptr add( const block_state_ptr& next_block, bool skip_validate_previous );
         void            remove( const block_id_type& id );

         void            add( const header_confirmation& c );

         const block_state_ptr& head()const;

         /**
          *  Given two head blocks, return two branches of the fork graph that
          *  end with a common ancestor (same prior block)
          */
         pair< branch_type, branch_type >  fetch_branch_from( const block_id_type& first,
                                                              const block_id_type& second )const;


         /**
          * If the block is invalid, it will be removed. If it is valid, then blocks older
          * than the LIB are pruned after emitting irreversible signal.
          */
         void set_validity( const block_state_ptr& h, bool valid );
         void mark_in_current_chain( const block_state_ptr& h, bool in_current_chain );
         void prune( const block_state_ptr& h );

         /**
          * This signal is emited when a block state becomes irreversible, once irreversible
          * it is removed unless it is the head block.
          */
         signal<void(block_state_ptr)> irreversible;
         
         void set_bft_irreversible( block_id_type id );

         void set_latest_checkpoint( block_id_type id);

         void mark_pbft_prepared_fork(const block_state_ptr& h) const;

         void mark_pbft_my_prepare_fork(const block_state_ptr& h) const;

         void remove_pbft_my_prepare_fork(const block_id_type &id) const;

   private:
         unique_ptr<fork_database_impl> my;
   };

} } /// eosio::chain<|MERGE_RESOLUTION|>--- conflicted
+++ resolved
@@ -40,11 +40,7 @@
           * block_state and will return a pointer to the new block state or
           * throw on error.
           */
-<<<<<<< HEAD
          block_state_ptr add( signed_block_ptr b, bool skip_validate_signee, bool new_version);
-=======
-         block_state_ptr add( signed_block_ptr b, bool skip_validate_signee );
->>>>>>> 56f84e54
          block_state_ptr add( const block_state_ptr& next_block, bool skip_validate_previous );
          void            remove( const block_id_type& id );
 
@@ -73,7 +69,7 @@
           * it is removed unless it is the head block.
           */
          signal<void(block_state_ptr)> irreversible;
-         
+
          void set_bft_irreversible( block_id_type id );
 
          void set_latest_checkpoint( block_id_type id);
