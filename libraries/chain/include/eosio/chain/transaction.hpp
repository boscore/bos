--- conflicted
+++ resolved
@@ -139,13 +139,11 @@
       vector<action>         actions;
 
       transaction_id_type        id()const;
-<<<<<<< HEAD
-      digest_type                sig_digest( const chain_id_type& chain_id )const;
-      flat_set<public_key_type>  get_signature_keys( const vector<signature_type>& signatures, const chain_id_type& chain_id, bool allow_duplicate_keys = false )const;
-=======
       digest_type                sig_digest( const chain_id_type& chain_id, const vector<bytes>& cfd = vector<bytes>() )const;
-      flat_set<public_key_type>  get_signature_keys( const vector<signature_type>& signatures, const chain_id_type& chain_id, const vector<bytes>& cfd = vector<bytes>() )const;
->>>>>>> 92e1e46f
+      flat_set<public_key_type>  get_signature_keys( const vector<signature_type>& signatures,
+                                                     const chain_id_type& chain_id,
+                                                     const vector<bytes>& cfd = vector<bytes>(),
+                                                     bool allow_duplicate_keys = false )const;
 
    };
 
@@ -285,12 +283,5 @@
 FC_REFLECT( eosio::chain::data_access_info, (type)(code)(scope)(sequence))
 FC_REFLECT( eosio::chain::action_trace, (receiver)(act)(console)(region_id)(cycle_index)(data_access) )
 FC_REFLECT( eosio::chain::transaction_receipt, (status)(id))
-<<<<<<< HEAD
-FC_REFLECT_ENUM( eosio::chain::transaction_receipt::status_enum, (executed)(soft_fail)(hard_fail))
-FC_REFLECT_DERIVED( eosio::chain::transaction_trace, (eosio::chain::transaction_receipt), (action_traces)(deferred_transactions) )
-=======
 FC_REFLECT_ENUM( eosio::chain::transaction_receipt::status_enum, (executed)(soft_fail)(hard_fail)(delayed) )
-FC_REFLECT_DERIVED( eosio::chain::transaction_trace, (eosio::chain::transaction_receipt), (action_traces)(deferred_transaction_requests) )
-
-
->>>>>>> 92e1e46f
+FC_REFLECT_DERIVED( eosio::chain::transaction_trace, (eosio::chain::transaction_receipt), (action_traces)(deferred_transaction_requests) )