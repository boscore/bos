--- conflicted
+++ resolved
@@ -247,13 +247,8 @@
       :sender(sender),sender_id(sender_id)
       {}
 
-<<<<<<< HEAD
       account_name   sender;
       uint128_t      sender_id;
-=======
-      account_name                      sender;
-      uint128_t                         sender_id;
->>>>>>> 266accd8
    };
 } } // eosio::chain
 
