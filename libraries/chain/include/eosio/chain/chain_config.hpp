/**
 *  @file
 *  @copyright defined in eos/LICENSE.txt
 */
#pragma once

#include <eosio/chain/types.hpp>

namespace eosio { namespace chain {

/**
 * @brief Producer-voted blockchain configuration parameters
 *
 * This object stores the blockchain configuration, which is set by the block producers. Block producers each vote for
 * their preference for each of the parameters in this object, and the blockchain runs according to the median of the
 * values specified by the producers.
 */
struct chain_config {

<<<<<<< HEAD
   uint64_t   real_threads; ///< the number of real threads the producers are using

   uint32_t   base_per_transaction_net_usage; ///< the base amount of net usage billed for a transaction to cover incidentals
   uint32_t   base_per_transaction_cpu_usage; ///< the base amount of cpu usage billed for a transaction to cover incidentals
   uint32_t   base_per_action_cpu_usage;      ///< the base amount of cpu usage billed for an action to cover incidentals
   uint32_t   base_setcode_cpu_usage;         ///< the base amount of cpu usage billed for a setcode action to cover compilation/etc
   uint32_t   per_signature_cpu_usage;        ///< the cpu usage billed for every signature on a transaction
=======
   uint32_t   target_block_size;
   uint32_t   max_block_size;

   uint32_t   target_block_acts_per_scope;
   uint32_t   max_block_acts_per_scope;

   uint32_t   target_block_acts; ///< regardless of the amount of parallelism, this defines target compute time per block
   uint32_t   max_block_acts; ///< regardless of the amount of parallelism, this maximum compute time per block
>>>>>>> 895f207c

   uint64_t   max_storage_size;
   uint32_t   max_transaction_lifetime;
   uint32_t   max_transaction_exec_time;
   uint16_t   max_authority_depth;
   uint16_t   max_inline_depth;
   uint32_t   max_inline_action_size;
   uint32_t   max_generated_transaction_size;
   uint32_t   max_generated_transaction_count;

   static chain_config get_median_values( vector<chain_config> votes );

   template<typename Stream>
   friend Stream& operator << ( Stream& out, const chain_config& c ) {
<<<<<<< HEAD
      return out << "Real Threads: " << c.real_threads << ", "
                 << "Base Per-Transaction Net Usage: " << c.base_per_transaction_net_usage << ", "
                 << "Base Per-Transaction CPU Usage: " << c.base_per_transaction_cpu_usage << ", "
                 << "Base Per-Action CPU Usage: " << c.base_per_action_cpu_usage << ", "
                 << "Base Setcode CPU Usage: " << c.base_setcode_cpu_usage << ", "
                 << "Per-Signature CPU Usage: " << c.per_signature_cpu_usage << ", "
                 << "Max Storage Size: " << c.max_storage_size << ", "
                 << "Max Transaction Lifetime: " << c.max_transaction_lifetime << ", " 
=======
      return out << "Target Block Size: " << c.target_block_size << ", "
                 << "Max Block Size: " << c.max_block_size << ", "
                 << "Target Block Acts Per Scope: " << c.target_block_acts_per_scope << ", "
                 << "Max Block Acts Per Scope: " << c.max_block_acts_per_scope << ", "
                 << "Target Block Acts: " << c.target_block_acts << ", "
                 << "Max Block Acts: " << c.max_block_acts << ", "
                 << "Max Storage Size: " << c.max_storage_size << ", "
                 << "Max Transaction Lifetime: " << c.max_transaction_lifetime << ", "
                 << "Max Transaction Exec Time: " << c.max_transaction_exec_time << ", "
>>>>>>> 895f207c
                 << "Max Authority Depth: " << c.max_authority_depth << ", " 
                 << "Max Inline Depth: " << c.max_inline_depth << ", "
                 << "Max Inline Action Size: " << c.max_inline_action_size << ", "
                 << "Max Generated Transaction Size: " << c.max_generated_transaction_size << "\n"
                 << "Max Generated Transaction Count: " << c.max_generated_transaction_count << "\n";
   }
};

       bool operator==(const chain_config& a, const chain_config& b);
inline bool operator!=(const chain_config& a, const chain_config& b) { return !(a == b); }

} } // namespace eosio::chain

<<<<<<< HEAD
FC_REFLECT(eosio::chain::chain_config, 
           (real_threads)
           (base_per_transaction_net_usage)
           (base_per_transaction_cpu_usage)
           (base_per_action_cpu_usage)
           (base_setcode_cpu_usage)
           (per_signature_cpu_usage)
=======
FC_REFLECT(eosio::chain::chain_config,
           (target_block_size)
           (max_block_size)
           (target_block_acts_per_scope)
           (max_block_acts_per_scope)
           (target_block_acts)
           (max_block_acts)
>>>>>>> 895f207c
           (max_storage_size)
           (max_transaction_lifetime)(max_transaction_exec_time)(max_authority_depth)
           (max_inline_depth)(max_inline_action_size)(max_generated_transaction_size)
           (max_generated_transaction_count)
)<|MERGE_RESOLUTION|>--- conflicted
+++ resolved
@@ -17,26 +17,11 @@
  */
 struct chain_config {
 
-<<<<<<< HEAD
-   uint64_t   real_threads; ///< the number of real threads the producers are using
-
    uint32_t   base_per_transaction_net_usage; ///< the base amount of net usage billed for a transaction to cover incidentals
    uint32_t   base_per_transaction_cpu_usage; ///< the base amount of cpu usage billed for a transaction to cover incidentals
    uint32_t   base_per_action_cpu_usage;      ///< the base amount of cpu usage billed for an action to cover incidentals
    uint32_t   base_setcode_cpu_usage;         ///< the base amount of cpu usage billed for a setcode action to cover compilation/etc
    uint32_t   per_signature_cpu_usage;        ///< the cpu usage billed for every signature on a transaction
-=======
-   uint32_t   target_block_size;
-   uint32_t   max_block_size;
-
-   uint32_t   target_block_acts_per_scope;
-   uint32_t   max_block_acts_per_scope;
-
-   uint32_t   target_block_acts; ///< regardless of the amount of parallelism, this defines target compute time per block
-   uint32_t   max_block_acts; ///< regardless of the amount of parallelism, this maximum compute time per block
->>>>>>> 895f207c
-
-   uint64_t   max_storage_size;
    uint32_t   max_transaction_lifetime;
    uint32_t   max_transaction_exec_time;
    uint16_t   max_authority_depth;
@@ -49,30 +34,16 @@
 
    template<typename Stream>
    friend Stream& operator << ( Stream& out, const chain_config& c ) {
-<<<<<<< HEAD
-      return out << "Real Threads: " << c.real_threads << ", "
-                 << "Base Per-Transaction Net Usage: " << c.base_per_transaction_net_usage << ", "
+      return out << "Base Per-Transaction Net Usage: " << c.base_per_transaction_net_usage << ", "
                  << "Base Per-Transaction CPU Usage: " << c.base_per_transaction_cpu_usage << ", "
                  << "Base Per-Action CPU Usage: " << c.base_per_action_cpu_usage << ", "
                  << "Base Setcode CPU Usage: " << c.base_setcode_cpu_usage << ", "
                  << "Per-Signature CPU Usage: " << c.per_signature_cpu_usage << ", "
-                 << "Max Storage Size: " << c.max_storage_size << ", "
-                 << "Max Transaction Lifetime: " << c.max_transaction_lifetime << ", " 
-=======
-      return out << "Target Block Size: " << c.target_block_size << ", "
-                 << "Max Block Size: " << c.max_block_size << ", "
-                 << "Target Block Acts Per Scope: " << c.target_block_acts_per_scope << ", "
-                 << "Max Block Acts Per Scope: " << c.max_block_acts_per_scope << ", "
-                 << "Target Block Acts: " << c.target_block_acts << ", "
-                 << "Max Block Acts: " << c.max_block_acts << ", "
-                 << "Max Storage Size: " << c.max_storage_size << ", "
                  << "Max Transaction Lifetime: " << c.max_transaction_lifetime << ", "
-                 << "Max Transaction Exec Time: " << c.max_transaction_exec_time << ", "
->>>>>>> 895f207c
-                 << "Max Authority Depth: " << c.max_authority_depth << ", " 
+                 << "Max Authority Depth: " << c.max_authority_depth << ", "
                  << "Max Inline Depth: " << c.max_inline_depth << ", "
                  << "Max Inline Action Size: " << c.max_inline_action_size << ", "
-                 << "Max Generated Transaction Size: " << c.max_generated_transaction_size << "\n"
+                 << "Max Generated Transaction Size: " << c.max_generated_transaction_size << ","
                  << "Max Generated Transaction Count: " << c.max_generated_transaction_count << "\n";
    }
 };
@@ -82,24 +53,12 @@
 
 } } // namespace eosio::chain
 
-<<<<<<< HEAD
-FC_REFLECT(eosio::chain::chain_config, 
-           (real_threads)
+FC_REFLECT(eosio::chain::chain_config,
            (base_per_transaction_net_usage)
            (base_per_transaction_cpu_usage)
            (base_per_action_cpu_usage)
            (base_setcode_cpu_usage)
            (per_signature_cpu_usage)
-=======
-FC_REFLECT(eosio::chain::chain_config,
-           (target_block_size)
-           (max_block_size)
-           (target_block_acts_per_scope)
-           (max_block_acts_per_scope)
-           (target_block_acts)
-           (max_block_acts)
->>>>>>> 895f207c
-           (max_storage_size)
            (max_transaction_lifetime)(max_transaction_exec_time)(max_authority_depth)
            (max_inline_depth)(max_inline_action_size)(max_generated_transaction_size)
            (max_generated_transaction_count)
