//
// Created by deadlock on 17/10/18.
//

//#ifndef EOSIO_PBFT_HPP
//#define EOSIO_PBFT_HPP
#pragma once

#include <eosio/chain/controller.hpp>
#include <eosio/chain/fork_database.hpp>
#include <boost/signals2/signal.hpp>
#include <boost/multi_index_container.hpp>
#include <boost/multi_index/member.hpp>
#include <boost/multi_index/ordered_index.hpp>
#include <boost/multi_index/hashed_index.hpp>
#include <boost/multi_index/mem_fun.hpp>
#include <boost/multi_index/composite_key.hpp>
#include <boost/uuid/uuid.hpp>

namespace eosio {
    namespace chain {
        using boost::multi_index_container;
        using namespace boost::multi_index;
        using namespace std;
        using boost::uuids::uuid;


        struct block_info {
            block_id_type block_id;
            block_num_type block_num = 0;
        };

        struct pbft_prepare {
            string uuid;
            uint32_t view;
            block_num_type block_num = 0;
            block_id_type block_id;
            public_key_type public_key;
            chain_id_type chain_id;
            signature_type producer_signature;


            bool operator==(const pbft_prepare &rhs) const {
                return view == rhs.view
                       && block_num == rhs.block_num
                       && block_id == rhs.block_id
                       && public_key == rhs.public_key
                       && chain_id == rhs.chain_id;
            }

            bool operator<(const pbft_prepare &rhs) const {
                if (block_num < rhs.block_num) {
                    return true;
                } else return block_num == rhs.block_num && view < rhs.view;
            }

            digest_type digest() const {
                digest_type::encoder enc;
                fc::raw::pack(enc, uuid);
                fc::raw::pack(enc, view);
                fc::raw::pack(enc, block_num);
                fc::raw::pack(enc, block_id);
                fc::raw::pack(enc, public_key);
                fc::raw::pack(enc, chain_id);
                return enc.result();
            }

            bool is_signature_valid() const {
                return true; //test
//                try {
//                    auto pk = crypto::public_key(producer_signature, digest(), true);
//                    return public_key == pk;
//                } catch (fc::exception & /*e*/) {
//                    return false;
//                }
            }
        };

        struct pbft_commit {
            string uuid;
            uint32_t view;
            block_num_type block_num = 0;
            block_id_type block_id;
            public_key_type public_key;
            chain_id_type chain_id;
            signature_type producer_signature;

            bool operator==(const pbft_commit &rhs) const {
                return view == rhs.view
                       && block_num == rhs.block_num
                       && block_id == rhs.block_id
                       && public_key == rhs.public_key
                       && chain_id == rhs.chain_id;
            }

            bool operator<(const pbft_commit &rhs) const {
                if (block_num < rhs.block_num) {
                    return true;
                } else return block_num == rhs.block_num && view < rhs.view;
            }

            digest_type digest() const {
                digest_type::encoder enc;
                fc::raw::pack(enc, uuid);
                fc::raw::pack(enc, view);
                fc::raw::pack(enc, block_num);
                fc::raw::pack(enc, block_id);
                fc::raw::pack(enc, public_key);
                fc::raw::pack(enc, chain_id);
                return enc.result();
            }

            bool is_signature_valid() const {
                return true; //test
//                try {
//                    auto pk = crypto::public_key(producer_signature, digest(), true);
//                    return public_key == pk;
//                } catch (fc::exception & /*e*/) {
//                    return false;
//                }
            }
        };

        struct pbft_checkpoint {
            string uuid;
            block_num_type block_num = 0;
            block_id_type block_id;
            public_key_type public_key;
            chain_id_type chain_id;
            signature_type producer_signature;

            bool operator==(const pbft_checkpoint &rhs) const {
                return block_num == rhs.block_num
                       && block_id == rhs.block_id
                       && public_key == rhs.public_key
                       && chain_id == rhs.chain_id;
            }

            bool operator<(const pbft_checkpoint &rhs) const {
                return block_num < rhs.block_num;
            }

            digest_type digest() const {
                digest_type::encoder enc;
                fc::raw::pack(enc, uuid);
                fc::raw::pack(enc, block_num);
                fc::raw::pack(enc, block_id);
                fc::raw::pack(enc, public_key);
                fc::raw::pack(enc, chain_id);
                return enc.result();
            }

            bool is_signature_valid() const {
                try {
                    auto pk = crypto::public_key(producer_signature, digest(), true);
                    return public_key == pk;
                } catch (fc::exception & /*e*/) {
                    return false;
                }
            }
        };

        struct pbft_stable_checkpoint {
            block_num_type block_num = 0;
            block_id_type block_id;
            vector<pbft_checkpoint> checkpoints;
            public_key_type public_key;
            chain_id_type chain_id;
            signature_type producer_signature;

            bool operator==(const pbft_stable_checkpoint &rhs) const {
                return block_id == rhs.block_id
                       && block_num == rhs.block_num
                       && checkpoints == rhs.checkpoints
                       && public_key == rhs.public_key
                       && chain_id == rhs.chain_id;
            }

            bool operator<(const pbft_checkpoint &rhs) const {
                return block_num < rhs.block_num;
            }

            digest_type digest() const {
                digest_type::encoder enc;
                fc::raw::pack(enc, block_num);
                fc::raw::pack(enc, block_id);
                fc::raw::pack(enc, checkpoints);
                fc::raw::pack(enc, public_key);
                fc::raw::pack(enc, chain_id);
                return enc.result();
            }

            bool is_signature_valid() const {
                return true; //test
//                try {
//                    auto pk = crypto::public_key(producer_signature, digest(), true);
//                    return public_key == pk;
//                } catch (fc::exception & /*e*/) {
//                    return false;
//                }
            }
        };

        struct pbft_prepared_certificate {
            block_id_type block_id;
            block_num_type block_num = 0;
            vector<pbft_prepare> prepares;

            public_key_type public_key;
            signature_type producer_signature;

            bool operator==(const pbft_prepared_certificate &rhs) const {
                return block_num == rhs.block_num
                       && block_id == rhs.block_id
                       && prepares == rhs.prepares
                       && public_key == rhs.public_key;
            }

            digest_type digest() const {
                digest_type::encoder enc;
                fc::raw::pack(enc, block_id);
                fc::raw::pack(enc, block_num);
                fc::raw::pack(enc, prepares);
                fc::raw::pack(enc, public_key);
                return enc.result();
            }

            bool is_signature_valid() const {
                return true; //test
//                try {
//                    auto pk = crypto::public_key(producer_signature, digest(), true);
//                    return public_key == pk;
//                } catch (fc::exception & /*e*/) {
//                    return false;
//                }
            }
        };

        struct pbft_view_change {
            string uuid;
            uint32_t view;
            pbft_prepared_certificate prepared;
            pbft_stable_checkpoint stable_checkpoint;
            public_key_type public_key;
            chain_id_type chain_id;
            signature_type producer_signature;

            bool operator==(const pbft_view_change &rhs) const {
                return view == rhs.view
                       && prepared == rhs.prepared
                       && stable_checkpoint == rhs.stable_checkpoint
                       && public_key == rhs.public_key
                       && chain_id == rhs.chain_id;
            }

            bool operator<(const pbft_view_change &rhs) const {
                return view < rhs.view;
            }

            digest_type digest() const {
                digest_type::encoder enc;
                fc::raw::pack(enc, uuid);
                fc::raw::pack(enc, view);
                fc::raw::pack(enc, prepared);
                fc::raw::pack(enc, stable_checkpoint);
                fc::raw::pack(enc, public_key);
                fc::raw::pack(enc, chain_id);
                return enc.result();
            }

            bool is_signature_valid() const {
                return true; //test
//                try {
//                    auto pk = crypto::public_key(producer_signature, digest(), true);
//                    return public_key == pk;
//                } catch (fc::exception & /*e*/) {
//                    return false;
//                }
            }
        };

        struct pbft_view_changed_certificate {
            uint32_t view;
            vector<pbft_view_change> view_changes;

            public_key_type public_key;
            signature_type producer_signature;

            bool operator==(const pbft_view_changed_certificate &rhs) const {
                return view == rhs.view
                && view_changes == rhs.view_changes
                && public_key == rhs.public_key;
            }

            digest_type digest() const {
                digest_type::encoder enc;
                fc::raw::pack(enc, view);
                fc::raw::pack(enc, view_changes);
                fc::raw::pack(enc, public_key);
                return enc.result();
            }

            bool is_signature_valid() const {
                return true; //test
//                try {
//                    auto pk = crypto::public_key(producer_signature, digest(), true);
//                    return public_key == pk;
//                } catch (fc::exception & /*e*/) {
//                    return false;
//                }
            }
        };

        struct pbft_new_view {
            string uuid;
            uint32_t view;
            pbft_prepared_certificate prepared;
            pbft_stable_checkpoint stable_checkpoint;
            pbft_view_changed_certificate view_changed;
            public_key_type public_key;
            chain_id_type chain_id;
            signature_type producer_signature;

            bool operator==(const pbft_new_view &rhs) const {
                return view == rhs.view
                && prepared == rhs.prepared
                && stable_checkpoint == rhs.stable_checkpoint
                && view_changed == rhs.view_changed
                && public_key == rhs.public_key
                && chain_id == rhs.chain_id;
            }

            bool operator<(const pbft_view_change &rhs) const {
                return view < rhs.view;
            }

            digest_type digest() const {
                digest_type::encoder enc;
                fc::raw::pack(enc, uuid);
                fc::raw::pack(enc, view);
                fc::raw::pack(enc, prepared);
                pbft_stable_checkpoint stable_checkpoint;
                fc::raw::pack(enc, view_changed);
                fc::raw::pack(enc, public_key);
                fc::raw::pack(enc, chain_id);
                return enc.result();
            }

            bool is_signature_valid() const {
                return true; //test
//                try {
//                    auto pk = crypto::public_key(producer_signature, digest(), true);
//                    return public_key == pk;
//                } catch (fc::exception & /*e*/) {
//                    return false;
//                }
            }
        };

<<<<<<< HEAD
        struct pbft_checkpoint {
            string uuid;
            block_num_type block_num = 0;
            block_id_type block_id;
            public_key_type public_key;
            chain_id_type chain_id;
            signature_type producer_signature;
//            uint16_t type = 4;

            bool operator==(const pbft_checkpoint &rhs) const {
                return block_num == rhs.block_num
                && block_id == rhs.block_id
                && public_key == rhs.public_key
                && chain_id == rhs.chain_id;
            }

            bool operator<(const pbft_checkpoint &rhs) const {
                return block_num < rhs.block_num;
            }

            digest_type digest() const {
                digest_type::encoder enc;
                fc::raw::pack(enc, uuid);
//                fc::raw::pack(enc, type);
                fc::raw::pack(enc, block_num);
                fc::raw::pack(enc, block_id);
                fc::raw::pack(enc, public_key);
                fc::raw::pack(enc, chain_id);
                return enc.result();
            }

            bool is_signature_valid() const {
                return true; //test
//                try {
//                    auto pk = crypto::public_key(producer_signature, digest(), true);
//                    return public_key == pk;
//                } catch (fc::exception & /*e*/) {
//                    return false;
//                }
            }
        };

        struct pbft_stable_checkpoint {
            block_num_type block_num = 0;
            block_id_type block_id;
            vector<pbft_checkpoint> checkpoints;
            public_key_type public_key;
            chain_id_type chain_id;
            signature_type producer_signature;

            bool operator==(const pbft_stable_checkpoint &rhs) const {
                return block_id == rhs.block_id
                       && block_num == rhs.block_num
                       && checkpoints == rhs.checkpoints
                       && public_key == rhs.public_key
                       && chain_id == rhs.chain_id;
            }

            bool operator<(const pbft_checkpoint &rhs) const {
                return block_num < rhs.block_num;
            }

            digest_type digest() const {
                digest_type::encoder enc;
                fc::raw::pack(enc, block_num);
                fc::raw::pack(enc, block_id);
                fc::raw::pack(enc, checkpoints);
                fc::raw::pack(enc, public_key);
                fc::raw::pack(enc, chain_id);
                return enc.result();
            }

            bool is_signature_valid() const {
                return true; //test
//                try {
//                    auto pk = crypto::public_key(producer_signature, digest(), true);
//                    return public_key == pk;
//                } catch (fc::exception & /*e*/) {
//                    return false;
//                }
            }
        };

=======
>>>>>>> 3dd7802d
        struct pbft_state {
            block_id_type block_id;
            block_num_type block_num = 0;
            vector<pbft_prepare> prepares;
            bool should_prepared = false;
            vector<pbft_commit> commits;
            bool should_committed = false;
        };

        struct pbft_view_state {
            uint32_t view;
            vector<pbft_view_change> view_changes;
            bool should_view_changed = false;
        };

        struct pbft_checkpoint_state {
            block_id_type block_id;
            block_num_type block_num = 0;
            vector<pbft_checkpoint> checkpoints;
            bool is_stable = false;
        };

        using pbft_state_ptr = std::shared_ptr<pbft_state>;
        using pbft_view_state_ptr = std::shared_ptr<pbft_view_state>;
        using pbft_checkpoint_state_ptr = std::shared_ptr<pbft_checkpoint_state>;

        struct by_block_id;
        struct by_num;
        struct by_prepare_and_num;
        struct by_commit_and_num;
        typedef multi_index_container<
                pbft_state_ptr,
                indexed_by<
                        hashed_unique<
                                tag<by_block_id>,
                                member<pbft_state, block_id_type, &pbft_state::block_id>,
                                std::hash<block_id_type>
                        >,
                        ordered_non_unique<
                                tag<by_num>,
                                composite_key<
                                        pbft_state,
                                        member<pbft_state, uint32_t, &pbft_state::block_num>
                                >,
                                composite_key_compare<less<>>
                        >,
                        ordered_non_unique<
                                tag<by_prepare_and_num>,
                                composite_key<
                                        pbft_state,
                                        member<pbft_state, bool, &pbft_state::should_prepared>,
                                        member<pbft_state, uint32_t, &pbft_state::block_num>
                                >,
                                composite_key_compare<greater<>, greater<>>
                        >,
                        ordered_non_unique<
                                tag<by_commit_and_num>,
                                composite_key<
                                        pbft_state,
                                        member<pbft_state, bool, &pbft_state::should_committed>,
                                        member<pbft_state, uint32_t, &pbft_state::block_num>
                                >,
                                composite_key_compare<greater<>, greater<>>
                        >
                >
        >
                pbft_state_multi_index_type;

        struct by_view;
        struct by_count_and_view;
        typedef multi_index_container<
                pbft_view_state_ptr,
                indexed_by<
                        hashed_unique<
                                tag<by_view>,
                                member<pbft_view_state, uint32_t, &pbft_view_state::view>,
                                std::hash<uint32_t>
                        >,
                        ordered_non_unique<
                                tag<by_count_and_view>,
                                composite_key<
                                        pbft_view_state,
                                        member<pbft_view_state, bool, &pbft_view_state::should_view_changed>,
                                        member<pbft_view_state, uint32_t, &pbft_view_state::view>
                                >,
                                composite_key_compare<greater<>, greater<>>
                        >
                >
        >
                pbft_view_state_multi_index_type;

        struct by_block_id;
        struct by_stable_and_num;
        typedef multi_index_container<
                pbft_checkpoint_state_ptr,
                indexed_by<
                        hashed_unique<
                                tag<by_block_id>,
                                member<pbft_checkpoint_state, block_id_type, &pbft_checkpoint_state::block_id>,
                                std::hash<block_id_type>
                        >,
                        ordered_non_unique<
                                tag<by_stable_and_num>,
                                composite_key<
                                        pbft_checkpoint_state,
//                                        member<pbft_checkpoint_state, bool, &pbft_checkpoint_state::is_stable>,
                                        member<pbft_checkpoint_state, uint32_t, &pbft_checkpoint_state::block_num>
                                >,
                                composite_key_compare<less<>>
                        >
                >
        >
                pbft_checkpoint_state_multi_index_type;

        class pbft_database {
        public:
            explicit pbft_database(controller &ctrl);
            ~pbft_database();

            void close();

            bool should_prepared();

            bool should_committed();

            uint32_t should_view_change();

            bool should_new_view(uint32_t target_view);

            bool is_new_primary(uint32_t target_view);

            uint32_t get_proposed_new_view_num();

            void add_pbft_prepare(pbft_prepare &p);

            void add_pbft_commit(pbft_commit &c);

            void add_pbft_view_change(pbft_view_change &vc);

            void add_pbft_checkpoint(pbft_checkpoint &cp);

            vector<pbft_prepare> send_and_add_pbft_prepare(
                    const vector<pbft_prepare> &pv = vector<pbft_prepare>{},
                    uint32_t current_view = 0);

            vector<pbft_commit> send_and_add_pbft_commit(
                    const vector<pbft_commit> &cv = vector<pbft_commit>{},
                    uint32_t current_view = 0);

            vector<pbft_view_change> send_and_add_pbft_view_change(
                    const vector<pbft_view_change> &vcv = vector<pbft_view_change>{},
                    const vector<pbft_prepared_certificate> &ppc = vector<pbft_prepared_certificate>{},
                    uint32_t new_view = 1);

            pbft_new_view send_pbft_new_view(
                    const vector<pbft_view_changed_certificate> &vcc = vector<pbft_view_changed_certificate>{},
                    uint32_t current_view = 1);

            vector<pbft_checkpoint> generate_and_add_pbft_checkpoint();

            bool is_valid_prepare(const pbft_prepare &p);

            bool is_valid_commit(const pbft_commit &c);

            void commit_local();

            bool pending_pbft_lib();

            void set_pbft_prepared_block_id(optional<block_id_type> bid);

            void prune_view_change_index();

            uint32_t get_committed_view();

            chain_id_type chain_id();

            vector<pbft_prepared_certificate> generate_prepared_certificate();

            vector<pbft_view_changed_certificate> generate_view_changed_certificate();

            pbft_stable_checkpoint get_stable_checkpoint_by_id(const block_id_type &block_id);

            block_num_type cal_latest_possible_stable_checkpoint_block_num()const;

            bool should_send_pbft_msg();

            bool should_recv_pbft_msg(const public_key_type &pub_key);

            void send_pbft_checkpoint(const vector<pbft_checkpoint> &cps = vector<pbft_checkpoint>{});

            bool is_valid_checkpoint(const pbft_checkpoint &cp);

            bool is_valid_stable_checkpoint(const pbft_stable_checkpoint &scp);
            //pbft
            signal<void(const pbft_prepare &)> pbft_outgoing_prepare;
            signal<void(const pbft_prepare &)> pbft_incoming_prepare;

            signal<void(const pbft_commit &)> pbft_outgoing_commit;
            signal<void(const pbft_commit &)> pbft_incoming_commit;

            signal<void(const pbft_view_change &)> pbft_outgoing_view_change;
            signal<void(const pbft_view_change &)> pbft_incoming_view_change;

            signal<void(const pbft_new_view &)> pbft_outgoing_new_view;
            signal<void(const pbft_new_view &)> pbft_incoming_new_view;

            signal<void(const pbft_checkpoint &)> pbft_outgoing_checkpoint;
            signal<void(const pbft_checkpoint &)> pbft_incoming_checkpoint;

            bool is_valid_view_change(const pbft_view_change &vc);

            bool is_valid_new_view(const pbft_new_view &nv);

            bool should_stop_view_change(const pbft_view_change &vc);

        private:
            controller &ctrl;
            pbft_state_multi_index_type index;
            pbft_view_state_multi_index_type view_state_index;
            pbft_checkpoint_state_multi_index_type checkpoint_index;
            fc::path pbft_db_dir;
            fc::path checkpoints_dir;

            bool is_valid_prepared_certificate(const pbft_prepared_certificate &certificate);

            public_key_type get_new_view_primary_key(uint32_t target_view);

            vector<vector<block_info>> fetch_fork_from(vector<block_info> block_infos);

            vector<block_info> fetch_first_fork_from(vector<block_info> &bi);

            producer_schedule_type lib_active_producers()const;

            template<typename Signal, typename Arg>
            void emit(const Signal &s, Arg &&a);

            void set(pbft_state_ptr s);

            void set(pbft_checkpoint_state_ptr s);

            void prune(const pbft_state_ptr& h);

        };

    }
} /// namespace eosio::chain

FC_REFLECT(eosio::chain::block_info, (block_id)(block_num))
FC_REFLECT(eosio::chain::pbft_prepare, (uuid)(view)(block_num)(block_id)(public_key)(chain_id)(producer_signature))
FC_REFLECT(eosio::chain::pbft_commit, (uuid)(view)(block_num)(block_id)(public_key)(chain_id)(producer_signature))
FC_REFLECT(eosio::chain::pbft_view_change, (uuid)(view)(prepared)(stable_checkpoint)(public_key)(chain_id)(producer_signature))
FC_REFLECT(eosio::chain::pbft_new_view, (uuid)(view)(prepared)(stable_checkpoint)(view_changed)(public_key)(chain_id)(producer_signature))
FC_REFLECT(eosio::chain::pbft_state, (block_id)(block_num)(prepares)(should_prepared)(commits)(should_committed))
FC_REFLECT(eosio::chain::pbft_prepared_certificate, (block_id)(block_num)(prepares)(public_key)(producer_signature))
FC_REFLECT(eosio::chain::pbft_view_changed_certificate, (view)(view_changes)(public_key)(producer_signature))
FC_REFLECT(eosio::chain::pbft_checkpoint, (uuid)(block_num)(block_id)(public_key)(chain_id)(producer_signature))
FC_REFLECT(eosio::chain::pbft_stable_checkpoint, (block_num)(block_id)(checkpoints)(public_key)(chain_id)(producer_signature))
FC_REFLECT(eosio::chain::pbft_checkpoint_state, (block_id)(block_num)(checkpoints)(is_stable))
//#endif //EOSIO_PBFT_HPP<|MERGE_RESOLUTION|>--- conflicted
+++ resolved
@@ -66,13 +66,12 @@
             }
 
             bool is_signature_valid() const {
-                return true; //test
-//                try {
-//                    auto pk = crypto::public_key(producer_signature, digest(), true);
-//                    return public_key == pk;
-//                } catch (fc::exception & /*e*/) {
-//                    return false;
-//                }
+                try {
+                    auto pk = crypto::public_key(producer_signature, digest(), true);
+                    return public_key == pk;
+                } catch (fc::exception & /*e*/) {
+                    return false;
+                }
             }
         };
 
@@ -111,13 +110,12 @@
             }
 
             bool is_signature_valid() const {
-                return true; //test
-//                try {
-//                    auto pk = crypto::public_key(producer_signature, digest(), true);
-//                    return public_key == pk;
-//                } catch (fc::exception & /*e*/) {
-//                    return false;
-//                }
+                try {
+                    auto pk = crypto::public_key(producer_signature, digest(), true);
+                    return public_key == pk;
+                } catch (fc::exception & /*e*/) {
+                    return false;
+                }
             }
         };
 
@@ -191,13 +189,12 @@
             }
 
             bool is_signature_valid() const {
-                return true; //test
-//                try {
-//                    auto pk = crypto::public_key(producer_signature, digest(), true);
-//                    return public_key == pk;
-//                } catch (fc::exception & /*e*/) {
-//                    return false;
-//                }
+                try {
+                    auto pk = crypto::public_key(producer_signature, digest(), true);
+                    return public_key == pk;
+                } catch (fc::exception & /*e*/) {
+                    return false;
+                }
             }
         };
 
@@ -226,13 +223,12 @@
             }
 
             bool is_signature_valid() const {
-                return true; //test
-//                try {
-//                    auto pk = crypto::public_key(producer_signature, digest(), true);
-//                    return public_key == pk;
-//                } catch (fc::exception & /*e*/) {
-//                    return false;
-//                }
+                try {
+                    auto pk = crypto::public_key(producer_signature, digest(), true);
+                    return public_key == pk;
+                } catch (fc::exception & /*e*/) {
+                    return false;
+                }
             }
         };
 
@@ -269,13 +265,12 @@
             }
 
             bool is_signature_valid() const {
-                return true; //test
-//                try {
-//                    auto pk = crypto::public_key(producer_signature, digest(), true);
-//                    return public_key == pk;
-//                } catch (fc::exception & /*e*/) {
-//                    return false;
-//                }
+                try {
+                    auto pk = crypto::public_key(producer_signature, digest(), true);
+                    return public_key == pk;
+                } catch (fc::exception & /*e*/) {
+                    return false;
+                }
             }
         };
 
@@ -301,13 +296,12 @@
             }
 
             bool is_signature_valid() const {
-                return true; //test
-//                try {
-//                    auto pk = crypto::public_key(producer_signature, digest(), true);
-//                    return public_key == pk;
-//                } catch (fc::exception & /*e*/) {
-//                    return false;
-//                }
+                try {
+                    auto pk = crypto::public_key(producer_signature, digest(), true);
+                    return public_key == pk;
+                } catch (fc::exception & /*e*/) {
+                    return false;
+                }
             }
         };
 
@@ -347,102 +341,15 @@
             }
 
             bool is_signature_valid() const {
-                return true; //test
-//                try {
-//                    auto pk = crypto::public_key(producer_signature, digest(), true);
-//                    return public_key == pk;
-//                } catch (fc::exception & /*e*/) {
-//                    return false;
-//                }
-            }
-        };
-
-<<<<<<< HEAD
-        struct pbft_checkpoint {
-            string uuid;
-            block_num_type block_num = 0;
-            block_id_type block_id;
-            public_key_type public_key;
-            chain_id_type chain_id;
-            signature_type producer_signature;
-//            uint16_t type = 4;
-
-            bool operator==(const pbft_checkpoint &rhs) const {
-                return block_num == rhs.block_num
-                && block_id == rhs.block_id
-                && public_key == rhs.public_key
-                && chain_id == rhs.chain_id;
-            }
-
-            bool operator<(const pbft_checkpoint &rhs) const {
-                return block_num < rhs.block_num;
-            }
-
-            digest_type digest() const {
-                digest_type::encoder enc;
-                fc::raw::pack(enc, uuid);
-//                fc::raw::pack(enc, type);
-                fc::raw::pack(enc, block_num);
-                fc::raw::pack(enc, block_id);
-                fc::raw::pack(enc, public_key);
-                fc::raw::pack(enc, chain_id);
-                return enc.result();
-            }
-
-            bool is_signature_valid() const {
-                return true; //test
-//                try {
-//                    auto pk = crypto::public_key(producer_signature, digest(), true);
-//                    return public_key == pk;
-//                } catch (fc::exception & /*e*/) {
-//                    return false;
-//                }
-            }
-        };
-
-        struct pbft_stable_checkpoint {
-            block_num_type block_num = 0;
-            block_id_type block_id;
-            vector<pbft_checkpoint> checkpoints;
-            public_key_type public_key;
-            chain_id_type chain_id;
-            signature_type producer_signature;
-
-            bool operator==(const pbft_stable_checkpoint &rhs) const {
-                return block_id == rhs.block_id
-                       && block_num == rhs.block_num
-                       && checkpoints == rhs.checkpoints
-                       && public_key == rhs.public_key
-                       && chain_id == rhs.chain_id;
-            }
-
-            bool operator<(const pbft_checkpoint &rhs) const {
-                return block_num < rhs.block_num;
-            }
-
-            digest_type digest() const {
-                digest_type::encoder enc;
-                fc::raw::pack(enc, block_num);
-                fc::raw::pack(enc, block_id);
-                fc::raw::pack(enc, checkpoints);
-                fc::raw::pack(enc, public_key);
-                fc::raw::pack(enc, chain_id);
-                return enc.result();
-            }
-
-            bool is_signature_valid() const {
-                return true; //test
-//                try {
-//                    auto pk = crypto::public_key(producer_signature, digest(), true);
-//                    return public_key == pk;
-//                } catch (fc::exception & /*e*/) {
-//                    return false;
-//                }
-            }
-        };
-
-=======
->>>>>>> 3dd7802d
+                try {
+                    auto pk = crypto::public_key(producer_signature, digest(), true);
+                    return public_key == pk;
+                } catch (fc::exception & /*e*/) {
+                    return false;
+                }
+            }
+        };
+
         struct pbft_state {
             block_id_type block_id;
             block_num_type block_num = 0;
