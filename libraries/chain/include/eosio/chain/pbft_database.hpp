#pragma once

#include <eosio/chain/controller.hpp>
#include <eosio/chain/fork_database.hpp>
#include <boost/signals2/signal.hpp>
#include <boost/multi_index_container.hpp>
#include <boost/multi_index/member.hpp>
#include <boost/multi_index/ordered_index.hpp>
#include <boost/multi_index/hashed_index.hpp>
#include <boost/multi_index/mem_fun.hpp>
#include <boost/multi_index/composite_key.hpp>
#include <fc/bitutil.hpp>

namespace eosio {
    namespace chain {
        using boost::multi_index_container;
        using namespace boost::multi_index;
        using namespace std;

        constexpr uint16_t pbft_checkpoint_granularity = 100;
        constexpr uint16_t oldest_stable_checkpoint = 10000;

        using pbft_view_type = uint32_t;

        constexpr uint16_t pbft_checkpoint_granularity = 100;
        constexpr uint16_t oldest_stable_checkpoint = 10000;

        enum class pbft_message_type : uint8_t {
            prepare,
            commit,
            checkpoint,
            view_change,
            new_view
        };

        struct block_info_type {
            block_id_type   block_id;

            block_num_type  block_num() const {
                return fc::endian_reverse_u32(block_id._hash[0]);
            }

            bool operator==(const block_info_type &rhs) const {
                return block_id == rhs.block_id;
            }

            bool operator!=(const block_info_type &rhs) const {
                return !(*this == rhs);
            }

            bool empty() const {
                return block_id == block_id_type();
            }
        };

        struct pbft_message_common {
            explicit pbft_message_common(pbft_message_type t): type{t} {};

            pbft_message_type   type;
            time_point          timestamp = time_point::now();

            ~pbft_message_common() = default;
        };

        template<typename pbft_message_body>
        struct pbft_message_metadata {
            explicit pbft_message_metadata(pbft_message_body m, chain_id_type chain_id): msg{m} {
                try {
                    sender_key = crypto::public_key(msg.sender_signature, msg.digest(chain_id), true);
                } catch (fc::exception & /*e*/) {
                    wlog("bad pbft message signature: ${m}", ("m", msg));
                }
            }

            pbft_message_body   msg;
            public_key_type     sender_key;
        };

        template<typename pbft_message_body>
        using pbft_metadata_ptr = std::shared_ptr<pbft_message_metadata<pbft_message_body>>;

        struct pbft_prepare {
            explicit pbft_prepare() = default;

            pbft_message_common common = pbft_message_common(pbft_message_type::prepare);
            pbft_view_type      view = 0;
            block_info_type     block_info;
            signature_type      sender_signature;

            bool operator<(const pbft_prepare &rhs) const {
                if (block_info.block_num() < rhs.block_info.block_num()) {
                    return true;
                } else if (block_info.block_num() == rhs.block_info.block_num()) {
                    return view < rhs.view;
                } else {
                    return false;
                }
            }

            bool empty() const {
                return !view
                && block_info.empty()
                && sender_signature == signature_type();
            }

            digest_type digest(chain_id_type chain_id) const {
                digest_type::encoder enc;
                fc::raw::pack(enc, chain_id);
                fc::raw::pack(enc, common);
                fc::raw::pack(enc, view);
                fc::raw::pack(enc, block_info);
                return enc.result();
            }
        };

        struct pbft_commit {
            explicit pbft_commit() = default;

            pbft_message_common common = pbft_message_common(pbft_message_type::commit);
            pbft_view_type      view = 0;
            block_info_type     block_info;
            signature_type      sender_signature;

            bool operator<(const pbft_commit &rhs) const {
                if (block_info.block_num() < rhs.block_info.block_num()) {
                    return true;
                } else if (block_info.block_num() == rhs.block_info.block_num()) {
                    return view < rhs.view;
                } else {
                    return false;
                }
            }

            bool empty() const {
                return !view
                && block_info.empty()
                && sender_signature == signature_type();
            }

            digest_type digest(chain_id_type chain_id) const {
                digest_type::encoder enc;
                fc::raw::pack(enc, chain_id);
                fc::raw::pack(enc, common);
                fc::raw::pack(enc, view);
                fc::raw::pack(enc, block_info);
                return enc.result();
            }
        };

        using pbft_commit_ptr = std::shared_ptr<pbft_commit>;

        struct pbft_checkpoint {
            explicit pbft_checkpoint() = default;

            pbft_message_common common = pbft_message_common(pbft_message_type::checkpoint);
            block_info_type     block_info;
            signature_type      sender_signature;

            bool operator<(const pbft_checkpoint &rhs) const {
                return block_info.block_num() < rhs.block_info.block_num();
            }

            digest_type digest(chain_id_type chain_id) const {
                digest_type::encoder enc;
                fc::raw::pack(enc, chain_id);
                fc::raw::pack(enc, common);
                fc::raw::pack(enc, block_info);
                return enc.result();
            }
        };

        struct pbft_stable_checkpoint {
            explicit pbft_stable_checkpoint() = default;

            block_info_type         block_info;
            vector<pbft_checkpoint> checkpoints;

            bool operator<(const pbft_stable_checkpoint &rhs) const {
                return block_info.block_num() < rhs.block_info.block_num();
            }

            bool empty() const {
                return block_info == block_info_type()
                && checkpoints.empty();
            }
        };

        struct pbft_prepared_certificate {
            explicit pbft_prepared_certificate() = default;

            block_info_type      block_info;
            set<block_id_type>   pre_prepares;
            vector<pbft_prepare> prepares;

            bool operator<(const pbft_prepared_certificate &rhs) const {
                return block_info.block_num() < rhs.block_info.block_num();
            }

            bool empty() const {
                return block_info == block_info_type()
                && prepares.empty();
            }
        };

        struct pbft_committed_certificate {
            explicit pbft_committed_certificate() = default;

            block_info_type     block_info;
            vector<pbft_commit> commits;

            bool operator<(const pbft_committed_certificate &rhs) const {
                return block_info.block_num() < rhs.block_info.block_num();
            }

            bool empty() const {
                return block_info == block_info_type()
                && commits.empty();
            }
        };

        struct pbft_view_change {
            explicit pbft_view_change() = default;

            pbft_message_common                 common = pbft_message_common(pbft_message_type::view_change);
            pbft_view_type                      current_view = 0;
            pbft_view_type                      target_view = 1;
            pbft_prepared_certificate           prepared_cert;
            vector<pbft_committed_certificate>  committed_certs;
            pbft_stable_checkpoint              stable_checkpoint;
            signature_type                      sender_signature;

            bool operator<(const pbft_view_change &rhs) const {
                return target_view < rhs.target_view;
            }

            digest_type digest(chain_id_type chain_id) const {
                digest_type::encoder enc;
                fc::raw::pack(enc, chain_id);
                fc::raw::pack(enc, common);
                fc::raw::pack(enc, current_view);
                fc::raw::pack(enc, target_view);
                fc::raw::pack(enc, prepared_cert);
                fc::raw::pack(enc, committed_certs);
                fc::raw::pack(enc, stable_checkpoint);
                return enc.result();
            }

            bool empty() const {
                return !current_view
                && target_view == 1
                && prepared_cert.empty()
                && committed_certs.empty()
                && stable_checkpoint.empty()
                && sender_signature == signature_type();
            }
        };

        struct pbft_view_changed_certificate {
            explicit pbft_view_changed_certificate() = default;

            pbft_view_type              target_view = 0;
            vector<pbft_view_change>    view_changes;

            bool empty() const {
                return !target_view
                       && view_changes.empty();
            }
        };

        struct pbft_new_view {
            explicit pbft_new_view() = default;

            pbft_message_common                 common = pbft_message_common(pbft_message_type::new_view);
            pbft_view_type                      new_view = 0;
            pbft_prepared_certificate           prepared_cert;
            vector<pbft_committed_certificate>  committed_certs;
            pbft_stable_checkpoint              stable_checkpoint;
            pbft_view_changed_certificate       view_changed_cert;
            signature_type                      sender_signature;

            bool operator<(const pbft_new_view &rhs) const {
                return new_view < rhs.new_view;
            }

            digest_type digest(chain_id_type chain_id) const {
                digest_type::encoder enc;
                fc::raw::pack(enc, chain_id);
                fc::raw::pack(enc, common);
                fc::raw::pack(enc, new_view);
                fc::raw::pack(enc, prepared_cert);
                fc::raw::pack(enc, committed_certs);
                fc::raw::pack(enc, stable_checkpoint);
                fc::raw::pack(enc, view_changed_cert);
                return enc.result();
            }

            bool empty() const {
                return new_view == 0
                && prepared_cert.empty()
                && committed_certs.empty()
                && stable_checkpoint.empty()
                && view_changed_cert.empty()
                && sender_signature == signature_type();
            }
        };

        struct pbft_state {
            block_id_type                                                       block_id;
            block_num_type                                                      block_num = 0;
            flat_map<std::pair<pbft_view_type, public_key_type>, pbft_prepare>  prepares;
            bool                                                                is_prepared = false;
            flat_map<std::pair<pbft_view_type, public_key_type>, pbft_commit>   commits;
            bool                                                                is_committed = false;
        };

        struct pbft_view_change_state {
            pbft_view_type                              view;
            flat_map<public_key_type, pbft_view_change> view_changes;
            bool                                        is_view_changed = false;
        };

        struct pbft_checkpoint_state {
            block_id_type                               block_id;
            block_num_type                              block_num = 0;
            flat_map<public_key_type, pbft_checkpoint>  checkpoints;
            bool                                        is_stable = false;
        };

        using pbft_state_ptr = std::shared_ptr<pbft_state>;
        using pbft_view_change_state_ptr = std::shared_ptr<pbft_view_change_state>;
        using pbft_checkpoint_state_ptr = std::shared_ptr<pbft_checkpoint_state>;

        struct by_block_id;
        struct by_num;
        struct by_prepare_and_num;
        struct by_commit_and_num;
        typedef multi_index_container<
                pbft_state_ptr,
                indexed_by<
                        hashed_unique <
                                tag<by_block_id>,
                                member<pbft_state, block_id_type, &pbft_state::block_id>,
                                std::hash<block_id_type>
                        >,
                        ordered_non_unique<
                                tag<by_num>,
                                member<pbft_state, uint32_t, &pbft_state::block_num>,
                                less<>
                        >,
                        ordered_non_unique<
                                tag<by_prepare_and_num>,
                                composite_key<
                                        pbft_state,
                                        member<pbft_state, bool, &pbft_state::is_prepared>,
                                        member<pbft_state, uint32_t, &pbft_state::block_num>
                                >,
                                composite_key_compare< greater<>, greater<> >
                        >,
                        ordered_non_unique<
                                tag<by_commit_and_num>,
                                composite_key<
                                        pbft_state,
                                        member<pbft_state, bool, &pbft_state::is_committed>,
                                        member<pbft_state, uint32_t, &pbft_state::block_num>
                                >,
                                composite_key_compare< greater<>, greater<> >
                        >
                >
        > pbft_state_multi_index_type;

        struct by_view;
        struct by_count_and_view;
        typedef multi_index_container<
                pbft_view_change_state_ptr,
                indexed_by<
                        ordered_unique<
                                tag<by_view>,
                                member<pbft_view_change_state, pbft_view_type, &pbft_view_change_state::view>,
                                greater<>
                        >,
                        ordered_non_unique<
                                tag<by_count_and_view>,
                                composite_key<
                                        pbft_view_change_state,
                                        member<pbft_view_change_state, bool, &pbft_view_change_state::is_view_changed>,
                                        member<pbft_view_change_state, pbft_view_type, &pbft_view_change_state::view>
                                >,
                                composite_key_compare<greater<>, greater<>>
                        >
                >
        > pbft_view_state_multi_index_type;

        struct by_block_id;
        struct by_num;
        typedef multi_index_container<
                pbft_checkpoint_state_ptr,
                indexed_by<
                        hashed_unique<
                                tag<by_block_id>,
                                member<pbft_checkpoint_state, block_id_type, &pbft_checkpoint_state::block_id>,
                                std::hash<block_id_type>
                        >,
                        ordered_non_unique<
                                tag<by_num>,
                                member<pbft_checkpoint_state, uint32_t, &pbft_checkpoint_state::block_num>,
                                less<>
                        >
                >
        > pbft_checkpoint_state_multi_index_type;

        class pbft_database {
        public:
            explicit pbft_database(controller &ctrl);

            ~pbft_database();

            void close();

            void add_pbft_prepare(pbft_prepare &p, const public_key_type &pk);
            void add_pbft_commit(pbft_commit &c, const public_key_type &pk);
            void add_pbft_view_change(pbft_view_change &vc, const public_key_type &pk);
            void add_pbft_checkpoint(pbft_checkpoint &cp, const public_key_type &pk);

            pbft_prepare send_and_add_pbft_prepare(const pbft_prepare &cached_prepare = pbft_prepare(), pbft_view_type current_view = 0);
            pbft_commit send_and_add_pbft_commit(const pbft_commit &cached_commit = pbft_commit(), pbft_view_type current_view = 0);
            pbft_view_change send_and_add_pbft_view_change(
                    const pbft_view_change &cached_view_change = pbft_view_change(),
                    const pbft_prepared_certificate &ppc = pbft_prepared_certificate(),
                    const vector<pbft_committed_certificate> &pcc = vector<pbft_committed_certificate>{},
                    pbft_view_type current_view = 0,
                    pbft_view_type target_view = 1);
            pbft_new_view send_pbft_new_view(
                    const pbft_view_changed_certificate &vcc = pbft_view_changed_certificate(),
                    pbft_view_type current_view = 1);
            vector<pbft_checkpoint> generate_and_add_pbft_checkpoint();
            void send_pbft_checkpoint();

            bool should_prepared();
            bool should_committed();
            pbft_view_type should_view_change();
            bool should_new_view(pbft_view_type target_view);
            
            //new view
            bool has_new_primary(const public_key_type &pk);
            pbft_view_type get_proposed_new_view_num();
            pbft_view_type get_committed_view();
            public_key_type get_new_view_primary_key(pbft_view_type target_view);

            void mark_as_prepared(const block_id_type &bid);
            void mark_as_committed(const block_id_type &bid);
            void commit_local();
            void checkpoint_local();

            //view change
            pbft_prepared_certificate generate_prepared_certificate();
            vector<pbft_committed_certificate> generate_committed_certificate();
            pbft_view_changed_certificate generate_view_changed_certificate(pbft_view_type target_view);
            bool should_stop_view_change(const pbft_view_change &vc);

<<<<<<< HEAD
            //validations
            bool is_valid_prepare(const pbft_prepare &p, const public_key_type &pk);
            bool is_valid_commit(const pbft_commit &c, const public_key_type &pk);
            bool is_valid_checkpoint(const pbft_checkpoint &cp, const public_key_type &pk);
            bool is_valid_view_change(const pbft_view_change &vc, const public_key_type &pk);
            void validate_new_view(const pbft_new_view &nv, const public_key_type &pk);
            bool is_valid_stable_checkpoint(const pbft_stable_checkpoint &scp, bool add_to_pbft_db = false);
=======
            pbft_stable_checkpoint get_stable_checkpoint_by_id(const block_id_type &block_id, bool incl_blk_extn = true);

            pbft_stable_checkpoint fetch_stable_checkpoint_from_blk_extn(const signed_block_ptr &b);

            block_info_type cal_pending_stable_checkpoint() const;

>>>>>>> fe0a4ae1
            bool should_send_pbft_msg();
            bool should_recv_pbft_msg(const public_key_type &pub_key);

            bool pending_pbft_lib();
            chain_id_type get_chain_id() {return chain_id;}
            pbft_stable_checkpoint get_stable_checkpoint_by_id(const block_id_type &block_id);
            pbft_stable_checkpoint fetch_stable_checkpoint_from_blk_extn(const signed_block_ptr &b);
            block_info_type cal_pending_stable_checkpoint() const;

            void cleanup_on_new_view();
            void update_fork_schedules();

            //api related
            pbft_state_ptr get_pbft_state_by_id(const block_id_type &id) const;
            vector<pbft_checkpoint_state> get_checkpoints_by_num(const block_num_type &num) const;
            pbft_view_change_state_ptr get_view_changes_by_target_view(const pbft_view_type &tv) const;
            vector<block_num_type> get_pbft_watermarks() const;
            flat_map<public_key_type, uint32_t> get_pbft_fork_schedules() const;


            signal<void(const pbft_prepare &)> pbft_outgoing_prepare;
            signal<void(const pbft_prepare &)> pbft_incoming_prepare;

            signal<void(const pbft_commit &)> pbft_outgoing_commit;
            signal<void(const pbft_commit &)> pbft_incoming_commit;

            signal<void(const pbft_view_change &)> pbft_outgoing_view_change;
            signal<void(const pbft_view_change &)> pbft_incoming_view_change;

            signal<void(const pbft_new_view &)> pbft_outgoing_new_view;
            signal<void(const pbft_new_view &)> pbft_incoming_new_view;

            signal<void(const pbft_checkpoint &)> pbft_outgoing_checkpoint;
            signal<void(const pbft_checkpoint &)> pbft_incoming_checkpoint;

        private:
            controller                                  &ctrl;
            pbft_state_multi_index_type                 pbft_state_index;
            pbft_view_state_multi_index_type            view_state_index;
            pbft_checkpoint_state_multi_index_type      checkpoint_index;
            fc::path                                    pbft_db_dir;
            fc::path                                    checkpoints_dir;
            vector<block_num_type>                      prepare_watermarks;
            flat_map<public_key_type, block_num_type>   fork_schedules;
            chain_id_type                               chain_id = ctrl.get_chain_id();


            bool is_less_than_high_watermark(const block_num_type &bnum);
            bool is_valid_prepared_certificate(const pbft_prepared_certificate &certificate, bool add_to_pbft_db = false);
            bool is_valid_committed_certificate(const pbft_committed_certificate &certificate, bool add_to_pbft_db = false);
            bool is_valid_longest_fork(const block_info_type &bi, vector<block_info_type> block_infos, unsigned long threshold, unsigned long non_fork_bp_count);

            producer_schedule_type lscb_active_producers() const;
            vector<block_num_type>& get_updated_watermarks();
            flat_map<public_key_type, uint32_t>& get_updated_fork_schedules();
            block_num_type get_current_pbft_watermark();

            vector<vector<block_info_type>> fetch_fork_from(vector<block_info_type> &block_infos);
            vector<block_info_type> fetch_first_fork_from(vector<block_info_type> &bi);

            template<typename Signal, typename Arg>
            void emit(const Signal &s, Arg &&a);

            void set(const pbft_state_ptr& s);
            void set(const pbft_checkpoint_state_ptr& s);
            void prune(const pbft_state_ptr &h);
            void prune(const pbft_checkpoint_state_ptr &h);
        };
    }
} /// namespace eosio::chain

FC_REFLECT(eosio::chain::block_info_type, (block_id))
FC_REFLECT_ENUM(eosio::chain::pbft_message_type, (prepare)(commit)(checkpoint)(view_change)(new_view))

FC_REFLECT(eosio::chain::pbft_message_common, (type)(timestamp))

FC_REFLECT_TEMPLATE((typename pbft_message_body), eosio::chain::pbft_message_metadata<pbft_message_body>, (msg)(sender_key))

FC_REFLECT(eosio::chain::pbft_prepare, (common)(view)(block_info)(sender_signature))
FC_REFLECT(eosio::chain::pbft_commit, (common)(view)(block_info)(sender_signature))
FC_REFLECT(eosio::chain::pbft_checkpoint,(common)(block_info)(sender_signature))
FC_REFLECT(eosio::chain::pbft_view_change, (common)(current_view)(target_view)(prepared_cert)(committed_certs)(stable_checkpoint)(sender_signature))
FC_REFLECT(eosio::chain::pbft_new_view, (common)(new_view)(prepared_cert)(committed_certs)(stable_checkpoint)(view_changed_cert)(sender_signature))


FC_REFLECT(eosio::chain::pbft_prepared_certificate, (block_info)(pre_prepares)(prepares))
FC_REFLECT(eosio::chain::pbft_committed_certificate,(block_info)(commits))
FC_REFLECT(eosio::chain::pbft_view_changed_certificate, (target_view)(view_changes))
FC_REFLECT(eosio::chain::pbft_stable_checkpoint, (block_info)(checkpoints))

FC_REFLECT(eosio::chain::pbft_state, (block_id)(block_num)(prepares)(is_prepared)(commits)(is_committed))
FC_REFLECT(eosio::chain::pbft_view_change_state, (view)(view_changes)(is_view_changed))
FC_REFLECT(eosio::chain::pbft_checkpoint_state, (block_id)(block_num)(checkpoints)(is_stable))<|MERGE_RESOLUTION|>--- conflicted
+++ resolved
@@ -16,9 +16,6 @@
         using boost::multi_index_container;
         using namespace boost::multi_index;
         using namespace std;
-
-        constexpr uint16_t pbft_checkpoint_granularity = 100;
-        constexpr uint16_t oldest_stable_checkpoint = 10000;
 
         using pbft_view_type = uint32_t;
 
@@ -439,7 +436,7 @@
             bool should_committed();
             pbft_view_type should_view_change();
             bool should_new_view(pbft_view_type target_view);
-            
+
             //new view
             bool has_new_primary(const public_key_type &pk);
             pbft_view_type get_proposed_new_view_num();
@@ -457,7 +454,6 @@
             pbft_view_changed_certificate generate_view_changed_certificate(pbft_view_type target_view);
             bool should_stop_view_change(const pbft_view_change &vc);
 
-<<<<<<< HEAD
             //validations
             bool is_valid_prepare(const pbft_prepare &p, const public_key_type &pk);
             bool is_valid_commit(const pbft_commit &c, const public_key_type &pk);
@@ -465,20 +461,12 @@
             bool is_valid_view_change(const pbft_view_change &vc, const public_key_type &pk);
             void validate_new_view(const pbft_new_view &nv, const public_key_type &pk);
             bool is_valid_stable_checkpoint(const pbft_stable_checkpoint &scp, bool add_to_pbft_db = false);
-=======
-            pbft_stable_checkpoint get_stable_checkpoint_by_id(const block_id_type &block_id, bool incl_blk_extn = true);
-
-            pbft_stable_checkpoint fetch_stable_checkpoint_from_blk_extn(const signed_block_ptr &b);
-
-            block_info_type cal_pending_stable_checkpoint() const;
-
->>>>>>> fe0a4ae1
             bool should_send_pbft_msg();
             bool should_recv_pbft_msg(const public_key_type &pub_key);
 
             bool pending_pbft_lib();
             chain_id_type get_chain_id() {return chain_id;}
-            pbft_stable_checkpoint get_stable_checkpoint_by_id(const block_id_type &block_id);
+            pbft_stable_checkpoint get_stable_checkpoint_by_id(const block_id_type &block_id, bool incl_blk_extn = true);
             pbft_stable_checkpoint fetch_stable_checkpoint_from_blk_extn(const signed_block_ptr &b);
             block_info_type cal_pending_stable_checkpoint() const;
 
