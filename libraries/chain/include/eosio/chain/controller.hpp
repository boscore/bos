--- conflicted
+++ resolved
@@ -84,11 +84,8 @@
             uint64_t                 state_guard_size       =  chain::config::default_state_guard_size;
             uint64_t                 reversible_cache_size  =  chain::config::default_reversible_cache_size;
             uint64_t                 reversible_guard_size  =  chain::config::default_reversible_guard_size;
-<<<<<<< HEAD
-=======
             path                     checkpoints_dir        =  blocks_dir;
 
->>>>>>> 1e95f154
             uint32_t                 sig_cpu_bill_pct       =  chain::config::default_sig_cpu_bill_pct;
             uint16_t                 thread_pool_size       =  chain::config::default_controller_thread_pool_size;
             bool                     read_only              =  false;
@@ -256,7 +253,7 @@
          // *bos begin*
          const global_property2_object&        get_global_properties2()const;  // *bos*
          void set_name_list(int64_t list, int64_t action, std::vector<account_name> name_list);
-         
+
          // void list_add_name(const int list, const account_name &name);
          // void list_remove_name(const int list, const account_name &name);
          // *bos end*
