--- conflicted
+++ resolved
@@ -46,11 +46,7 @@
                member<block_state,bool,&block_state::pbft_watermark>,
                member<block_header_state,uint32_t,&block_header_state::block_num>
             >,
-<<<<<<< HEAD
-            composite_key_compare< std::greater<>, std::greater<uint32_t> >
-=======
             composite_key_compare< std::greater<>, std::less<> >
->>>>>>> 303c12d6
          >
       >
    > fork_multi_index_type;
@@ -618,10 +614,7 @@
        auto pitr  = pidx.begin();
        while (pitr != pidx.end() && (*pitr)->pbft_watermark) {
            watermarks.emplace_back((*pitr)->block_num);
-<<<<<<< HEAD
-=======
            ++pitr;
->>>>>>> 303c12d6
        }
        return watermarks;
    }
