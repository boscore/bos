--- conflicted
+++ resolved
@@ -31,10 +31,6 @@
       if(IntrinsicResolver::singleton.resolve(mod_name,export_name,type, out)) {
          return true;
       }
-<<<<<<< HEAD
-      std::cout << "FUNC " << asString(type) << "\n";
-=======
->>>>>>> a4560edd
       FC_ASSERT( !"unresolvable", "${module}.${export}", ("module",mod_name)("export",export_name) );
       return false;
    } FC_CAPTURE_AND_RETHROW( (mod_name)(export_name) ) }
@@ -125,12 +121,6 @@
    Module* module = new Module();
    Serialization::MemoryInputStream stream((const U8 *) wasm_binary, wasm_binary_size);
    WASM::serialize(stream, *module);
-<<<<<<< HEAD
-   //WASM::serializeWithInjection(stream, *module);
-   //wasm_injections::wasm_binary_injection injector( *module );
-   //injector.inject();
-=======
->>>>>>> a4560edd
 
    root_resolver resolver;
    LinkResult link_result = linkModule(*module, resolver);
