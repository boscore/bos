# BOSCore - Born for DApps. Born for Usability.

<<<<<<< HEAD
## BOSCore Version: v1.0.3
### Basic EOSIO Version: v1.4.4
=======
## BOSCore Version: v2.0.1
### Basic EOSIO Version: v1.5.3-patched
>>>>>>> 7020da9f

# Background
The emergence of EOS has brought new imagination to the blockchain. In just a few months since the main network was launched, the version has undergone dozens of upgrades, not only the stability has been greatly improved, but also the new functions have been gradually realized. The node team is also actively involved in building the EOSIO ecosystem. What is even more exciting is that EOS has attracted more and more development teams. There are already hundreds of DApp running on the EOS main network. The transaction volume and circulation market value far exceed Ethereum, and the space for development is growing broader.
During the gradual development of the EOS main network, we found some deviations from expectations. As the most competitive third-generation public chain, we look forward to seeing more and more applications running on EOS. Developers will use EOS as their preferred platform for application development. But due to the limitations of the current EOS resource model, higher cost of use including creating more accounts for users and deploying operating DApp. The key technology IBC needed for the millions of TPS to be realized in the white paper has not been promoted. The main network has repeatedly experienced insufficient CPU computing resources, which has intensified the urgency of the demand for cross-chain communication. In addition, due to the Pipeline-DPOS consensus algorithm adopted by EOSIO, a transaction takes nearly three minutes to ensure that it cannot be changed. Although it is much better than Bitcoin and Ethereum, it also brings restrictions to a lot of EOS application scenarios. Fast payment can only focus on small transfers, large transfers must wait long enough to ensure that they cannot be changed, which limits the payment experience of users on the chain and under the chain.
In addition to the above mentioned, there are many other improvements that have been actively discussed in our community. From this, we feel that we should try more on EOS and let more developers or teams participate in the construction of EOSIO ecosystem. we will together make efforts for the blockchain to land in different scenarios in different industries. As a fully community-maintained EOS side chain, BOS will make more attempts based on its inherited good functions and will feed back to the EOSIO ecosystem its proven new features and functions.

# Overview
BOS is committed to providing users with easy-to-access and easy-to-use blockchain services, providing a more user-friendly infrastructure for DApp operations, working to support richer application scenarios, and actively experimenting with DApp booms. In addition to technical improvements, BOS will also try other aspects. For example, in order to increase the participation of users in voting, estimator technology can be used to motivate accounts that meet clear rules. The rewards of BP on BOS will be adjusted according to the number of DApp on the chain, TPS, market value, liquidity and other indicators. Each BP is an encouragement for providing more resources for the ecology. A resolution reached by a community referendum will be coded as much as possible, to reduce human factors in the process, keep the process on chain, and maintain fairness and transparency.
The codes of the BOS chain are fully contributed and maintained by the community. Each ecological participant can submit codes or suggestions. The related process will refer to existing open source software, such as PEP (Python Enhancement Proposals).
In order to encourage the development of DApp in BOS, the BOS Foundation will provide Token replacement of low-cost resource mortgage services for DApp in BOS, reduce the operating costs of DApp in the early stage; in addition, it will also regularly provide BOS incentives to developers who contribute on a regular basis in order to establish a mutually reinforcing community development trend.

# Developer Rewards 

An additional 0.8% issuance will be given to the BOS eco-contribution code developer every year. Fifty candidates will be nominated by the community. Top 50 BPs vote 40 winners to get the awards: the top 10 share 40%, people ranked 11 to 20 share 30%, the last 20 share the remaining 30% evenly. The reward happens once every 3 months and each reward will be carried out with a one-week publicity. It will be re-evaluated if there is a reasonable objection. And each reward list will be recorded on chain. 
As BOS continues to develop, developer rewards will be appropriately adjusted to allow the community to provide more momentum for the evolution of BOS. 

## Links
1. [Website](https://boscore.io)
2. [Developer Telegram Group](https://t.me/BOSDevelopers)
3. [Community Telegram Group](https://t.me/boscorecommunity)
4. [WhitePaper](https://github.com/boscore/Documentation/blob/master/BOSCoreTechnicalWhitePaper.md)
5. [白皮书](https://github.com/boscore/Documentation/blob/master/zh-CN/BOSCoreTechnicalWhitePaper.md)

## Start
1. Build from code : `bash ./eosio_build.sh -s BOS`
2. Docker Style，check [Docker](./Docker/README.md)


BOSCore bases on EOSIO, so you can also referer:

[Getting Started](https://developers.eos.io/eosio-nodeos/docs/overview-1)  

[EOSIO Developer Portal](https://developers.eos.io).

<|MERGE_RESOLUTION|>--- conflicted
+++ resolved
@@ -1,12 +1,7 @@
 # BOSCore - Born for DApps. Born for Usability.
 
-<<<<<<< HEAD
-## BOSCore Version: v1.0.3
-### Basic EOSIO Version: v1.4.4
-=======
-## BOSCore Version: v2.0.1
+## BOSCore Version: v1.0.6
 ### Basic EOSIO Version: v1.5.3-patched
->>>>>>> 7020da9f
 
 # Background
 The emergence of EOS has brought new imagination to the blockchain. In just a few months since the main network was launched, the version has undergone dozens of upgrades, not only the stability has been greatly improved, but also the new functions have been gradually realized. The node team is also actively involved in building the EOSIO ecosystem. What is even more exciting is that EOS has attracted more and more development teams. There are already hundreds of DApp running on the EOS main network. The transaction volume and circulation market value far exceed Ethereum, and the space for development is growing broader.
