# BOSCore - Born for DApps. Born for Usability.

## BOSCore Version: v2.0.1
### Basic EOSIO Version: v1.5.3-patched

# Background
The emergence of EOS has brought new imagination to the blockchain. In just a few months since the main network was launched, the version has undergone dozens of upgrades, not only the stability has been greatly improved, but also the new functions have been gradually realized. The node team is also actively involved in building the EOSIO ecosystem. What is even more exciting is that EOS has attracted more and more development teams. There are already hundreds of DApp running on the EOS main network. The transaction volume and circulation market value far exceed Ethereum, and the space for development is growing broader.
During the gradual development of the EOS main network, we found some deviations from expectations. As the most competitive third-generation public chain, we look forward to seeing more and more applications running on EOS. Developers will use EOS as their preferred platform for application development. But due to the limitations of the current EOS resource model, higher cost of use including creating more accounts for users and deploying operating DApp. The key technology IBC needed for the millions of TPS to be realized in the white paper has not been promoted. The main network has repeatedly experienced insufficient CPU computing resources, which has intensified the urgency of the demand for cross-chain communication. In addition, due to the Pipeline-DPOS consensus algorithm adopted by EOSIO, a transaction takes nearly three minutes to ensure that it cannot be changed. Although it is much better than Bitcoin and Ethereum, it also brings restrictions to a lot of EOS application scenarios. Fast payment can only focus on small transfers, large transfers must wait long enough to ensure that they cannot be changed, which limits the payment experience of users on the chain and under the chain.
In addition to the above mentioned, there are many other improvements that have been actively discussed in our community. From this, we feel that we should try more on EOS and let more developers or teams participate in the construction of EOSIO ecosystem. we will together make efforts for the blockchain to land in different scenarios in different industries. As a fully community-maintained EOS side chain, BOS will make more attempts based on its inherited good functions and will feed back to the EOSIO ecosystem its proven new features and functions.

# Overview
BOS is committed to providing users with easy-to-access and easy-to-use blockchain services, providing a more user-friendly infrastructure for DApp operations, working to support richer application scenarios, and actively experimenting with DApp booms. In addition to technical improvements, BOS will also try other aspects. For example, in order to increase the participation of users in voting, estimator technology can be used to motivate accounts that meet clear rules. The rewards of BP on BOS will be adjusted according to the number of DApp on the chain, TPS, market value, liquidity and other indicators. Each BP is an encouragement for providing more resources for the ecology. A resolution reached by a community referendum will be coded as much as possible, to reduce human factors in the process, keep the process on chain, and maintain fairness and transparency.
The codes of the BOS chain are fully contributed and maintained by the community. Each ecological participant can submit codes or suggestions. The related process will refer to existing open source software, such as PEP (Python Enhancement Proposals).
In order to encourage the development of DApp in BOS, the BOS Foundation will provide Token replacement of low-cost resource mortgage services for DApp in BOS, reduce the operating costs of DApp in the early stage; in addition, it will also regularly provide BOS incentives to developers who contribute on a regular basis in order to establish a mutually reinforcing community development trend.

# Developer Rewards 

An additional 0.8% issuance will be given to the BOS eco-contribution code developer every year. Fifty candidates will be nominated by the community. Top 50 BPs vote 40 winners to get the awards: the top 10 share 40%, people ranked 11 to 20 share 30%, the last 20 share the remaining 30% evenly. The reward happens once every 3 months and each reward will be carried out with a one-week publicity. It will be re-evaluated if there is a reasonable objection. And each reward list will be recorded on chain. 
As BOS continues to develop, developer rewards will be appropriately adjusted to allow the community to provide more momentum for the evolution of BOS. 

## Links
1. [Website](https://boscore.io)
2. [Developer Telegram Group](https://t.me/BOSDevelopers)
3. [Community Telegram Group](https://t.me/boscorecommunity)
4. [WhitePaper](https://github.com/boscore/Documentation/blob/master/BOSCoreTechnicalWhitePaper.md)
5. [白皮书](https://github.com/boscore/Documentation/blob/master/zh-CN/BOSCoreTechnicalWhitePaper.md)

## Start
1. Build from code : `bash ./eosio_build.sh -s BOS`
2. Docker Style，check [Docker](./Docker/README.md)


BOSCore bases on EOSIO, so you can also referer:

<<<<<<< HEAD
[Getting Started](https://developers.eos.io/eosio-nodeos/docs/overview-1)  
=======
#### Mac OS X Brew Install
```sh
$ brew tap eosio/eosio
$ brew install eosio
```
#### Mac OS X Brew Uninstall
```sh
$ brew remove eosio
```
#### Ubuntu 18.04 Debian Package Install
```sh
$ wget https://github.com/eosio/eos/releases/download/v1.6.2/eosio_1.6.2-1-ubuntu-18.04_amd64.deb
$ sudo apt install ./eosio_1.6.2-1-ubuntu-18.04_amd64.deb
```
#### Ubuntu 16.04 Debian Package Install
```sh
$ wget https://github.com/eosio/eos/releases/download/v1.6.2/eosio_1.6.2-1-ubuntu-16.04_amd64.deb
$ sudo apt install ./eosio_1.6.2-1-ubuntu-16.04_amd64.deb
```
#### Debian Package Uninstall
```sh
$ sudo apt remove eosio
```
#### Centos RPM Package Install
```sh
$ wget https://github.com/eosio/eos/releases/download/v1.6.2/eosio-1.6.2-1.el7.x86_64.rpm
$ sudo yum install ./eosio-1.6.2-1.el7.x86_64.rpm
```
#### Centos RPM Package Uninstall
```sh
$ sudo yum remove eosio.cdt
```
#### Fedora RPM Package Install
```sh
$ wget https://github.com/eosio/eos/releases/download/v1.6.2/eosio-1.6.2-1.fc27.x86_64.rpm
$ sudo yum install ./eosio-1.6.2-1.fc27.x86_64.rpm
```
#### Fedora RPM Package Uninstall
```sh
$ sudo yum remove eosio.cdt
```
>>>>>>> c8f26078

[EOSIO Developer Portal](https://developers.eos.io).

<<<<<<< HEAD
=======
## Resources
1. [Website](https://eos.io)
1. [Blog](https://medium.com/eosio)
1. [Developer Portal](https://developers.eos.io)
1. [StackExchange for Q&A](https://eosio.stackexchange.com/)
1. [Community Telegram Group](https://t.me/EOSProject)
1. [Developer Telegram Group](https://t.me/joinchat/EaEnSUPktgfoI-XPfMYtcQ)
1. [White Paper](https://github.com/EOSIO/Documentation/blob/master/TechnicalWhitePaper.md)
1. [Roadmap](https://github.com/EOSIO/Documentation/blob/master/Roadmap.md)

<a name="gettingstarted"></a>
## Getting Started
Instructions detailing the process of getting the software, building it, running a simple test network that produces blocks, account creation and uploading a sample contract to the blockchain can be found in [Getting Started](https://developers.eos.io/eosio-home/docs) on the [EOSIO Developer Portal](https://developers.eos.io).
>>>>>>> c8f26078
<|MERGE_RESOLUTION|>--- conflicted
+++ resolved
@@ -32,9 +32,7 @@
 
 BOSCore bases on EOSIO, so you can also referer:
 
-<<<<<<< HEAD
-[Getting Started](https://developers.eos.io/eosio-nodeos/docs/overview-1)  
-=======
+
 #### Mac OS X Brew Install
 ```sh
 $ brew tap eosio/eosio
@@ -76,23 +74,9 @@
 ```sh
 $ sudo yum remove eosio.cdt
 ```
->>>>>>> c8f26078
 
 [EOSIO Developer Portal](https://developers.eos.io).
 
-<<<<<<< HEAD
-=======
-## Resources
-1. [Website](https://eos.io)
-1. [Blog](https://medium.com/eosio)
-1. [Developer Portal](https://developers.eos.io)
-1. [StackExchange for Q&A](https://eosio.stackexchange.com/)
-1. [Community Telegram Group](https://t.me/EOSProject)
-1. [Developer Telegram Group](https://t.me/joinchat/EaEnSUPktgfoI-XPfMYtcQ)
-1. [White Paper](https://github.com/EOSIO/Documentation/blob/master/TechnicalWhitePaper.md)
-1. [Roadmap](https://github.com/EOSIO/Documentation/blob/master/Roadmap.md)
-
 <a name="gettingstarted"></a>
 ## Getting Started
-Instructions detailing the process of getting the software, building it, running a simple test network that produces blocks, account creation and uploading a sample contract to the blockchain can be found in [Getting Started](https://developers.eos.io/eosio-home/docs) on the [EOSIO Developer Portal](https://developers.eos.io).
->>>>>>> c8f26078
+Instructions detailing the process of getting the software, building it, running a simple test network that produces blocks, account creation and uploading a sample contract to the blockchain can be found in [Getting Started](https://developers.eos.io/eosio-home/docs) on the [EOSIO Developer Portal](https://developers.eos.io).