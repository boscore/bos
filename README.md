--- conflicted
+++ resolved
@@ -32,49 +32,6 @@
 
 [Getting Started](https://developers.eos.io/eosio-nodeos/docs/overview-1)  
 
-<<<<<<< HEAD
-#### Mac OS X Brew Install
-```sh
-$ brew tap eosio/eosio
-$ brew install eosio
-```
-#### Mac OS X Brew Uninstall
-```sh
-$ brew remove eosio
-```
-#### Ubuntu 18.04 Debian Package Install
-```sh
-$ wget https://github.com/eosio/eos/releases/download/v1.5.3/eosio_1.5.3-1-ubuntu-18.04_amd64.deb
-$ sudo apt install ./eosio_1.5.3-1-ubuntu-18.04_amd64.deb
-```
-#### Ubuntu 16.04 Debian Package Install
-```sh
-$ wget https://github.com/eosio/eos/releases/download/v1.5.3/eosio_1.5.3-1-ubuntu-16.04_amd64.deb
-$ sudo apt install ./eosio_1.5.3-1-ubuntu-16.04_amd64.deb
-```
-#### Debian Package Uninstall
-```sh
-$ sudo apt remove eosio
-```
-#### Centos RPM Package Install
-```sh
-$ wget https://github.com/eosio/eos/releases/download/v1.5.3/eosio-1.5.3-1.el7.x86_64.rpm
-$ sudo yum install ./eosio-1.5.3-1.el7.x86_64.rpm
-```
-#### Centos RPM Package Uninstall
-```sh
-$ sudo yum remove eosio.cdt
-```
-#### Fedora RPM Package Install
-```sh
-$ wget https://github.com/eosio/eos/releases/download/v1.5.3/eosio-1.5.3-1.fc27.x86_64.rpm
-$ sudo yum install ./eosio-1.5.3-1.fc27.x86_64.rpm
-```
-#### Fedora RPM Package Uninstall
-```sh
-$ sudo yum remove eosio.cdt
-```
-=======
+
 [EOSIO Developer Portal](https://developers.eos.io).
->>>>>>> 2f264030
 
